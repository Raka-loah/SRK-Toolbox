"use strict";

const webpack = require("webpack");
const HtmlWebpackPlugin = require("html-webpack-plugin");
const BundleAnalyzerPlugin = require("webpack-bundle-analyzer").BundleAnalyzerPlugin;
const glob = require("glob");
const path = require("path");

/**
 * Grunt configuration for building the app in various formats.
 *
 * @author n1474335 [n1474335@gmail.com]
 * @copyright Crown Copyright 2017
 * @license Apache-2.0
 */

const chainCommands = function(cmds) {
    const win = process.platform === "win32";
    if (!win) {
        return cmds.join(";");
    }
    return cmds
        // Chain Command is different here
        .join("&&")
        // Windows does not support \n properly
        .replace("\n", "\\n");
};

module.exports = function (grunt) {
    grunt.file.defaultEncoding = "utf8";
    grunt.file.preserveBOM = false;

    // Tasks
    grunt.registerTask("dev",
        "A persistent task which creates a development build whenever source files are modified.",
        ["clean:dev", "clean:config", "exec:generateConfig", "concurrent:dev"]);

    grunt.registerTask("prod",
        "Creates a production-ready build. Use the --msg flag to add a compile message.",
        [
            "eslint", "clean:prod", "clean:config", "exec:generateConfig", "webpack:web",
            "copy:standalone", "zip:standalone", "clean:standalone", "chmod"
        ]);

    grunt.registerTask("node",
        "Compiles CyberChef into a single NodeJS module.",
        [
            "clean:node", "clean:config", "clean:nodeConfig", "exec:generateConfig", "exec:generateNodeIndex"
        ]);

    grunt.registerTask("test",
        "A task which runs all the operation tests in the tests directory.",
        [
            "clean:config", "clean:nodeConfig", "exec:generateConfig", "exec:generateNodeIndex",
            "exec:nodeTests", "exec:opTests"
        ]);

    grunt.registerTask("testui",
        "A task which runs all the UI tests in the tests directory. The prod task must already have been run.",
        ["connect:prod", "exec:browserTests"]);

    grunt.registerTask("testnodeconsumer",
        "A task which checks whether consuming CJS and ESM apps work with the CyberChef build",
        ["exec:setupNodeConsumers", "exec:testCJSNodeConsumer", "exec:testESMNodeConsumer", "exec:testESMDeepImportNodeConsumer", "exec:teardownNodeConsumers"]);

    grunt.registerTask("default",
        "Lints the code base",
        ["eslint", "exec:repoSize"]);

    grunt.registerTask("tests", "test");
    grunt.registerTask("lint", "eslint");


    // Load tasks provided by each plugin
    grunt.loadNpmTasks("grunt-eslint");
    grunt.loadNpmTasks("grunt-webpack");
    grunt.loadNpmTasks("grunt-contrib-clean");
    grunt.loadNpmTasks("grunt-contrib-copy");
    grunt.loadNpmTasks("grunt-contrib-watch");
    grunt.loadNpmTasks("grunt-chmod");
    grunt.loadNpmTasks("grunt-exec");
    grunt.loadNpmTasks("grunt-accessibility");
    grunt.loadNpmTasks("grunt-concurrent");
    grunt.loadNpmTasks("grunt-contrib-connect");
    grunt.loadNpmTasks("grunt-zip");


    // Project configuration
    const compileTime = grunt.template.today("UTC:dd/mm/yyyy HH:MM:ss") + " UTC",
        pkg = grunt.file.readJSON("package.json"),
        webpackConfig = require("./webpack.config.js"),
        BUILD_CONSTANTS = {
            COMPILE_TIME: JSON.stringify(compileTime),
            COMPILE_MSG: JSON.stringify(grunt.option("compile-msg") || grunt.option("msg") || ""),
            PKG_VERSION: JSON.stringify(pkg.version),
        },
        moduleEntryPoints = listEntryModules(),
        nodeConsumerTestPath = "~/tmp-cyberchef";


    /**
     * Generates an entry list for all the modules.
     */
    function listEntryModules() {
        const entryModules = {};

        glob.sync("./src/core/config/modules/*.mjs").forEach(file => {
            const basename = path.basename(file);
            if (basename !== "Default.mjs" && basename !== "OpModules.mjs")
                entryModules["modules/" + basename.split(".mjs")[0]] = path.resolve(file);
        });

        return entryModules;
    }

    grunt.initConfig({
        clean: {
            dev: ["build/dev/*"],
            prod: ["build/prod/*"],
            node: ["build/node/*"],
            config: ["src/core/config/OperationConfig.json", "src/core/config/modules/*", "src/code/operations/index.mjs"],
            nodeConfig: ["src/node/index.mjs", "src/node/config/OperationConfig.json"],
            standalone: ["build/prod/CyberChef*.html"]
        },
        eslint: {
            options: {
                configFile: "./.eslintrc.json"
            },
            configs: ["*.{js,mjs}"],
            core: ["src/core/**/*.{js,mjs}", "!src/core/vendor/**/*", "!src/core/operations/legacy/**/*"],
            web: ["src/web/**/*.{js,mjs}", "!src/web/static/**/*"],
            node: ["src/node/**/*.{js,mjs}"],
            tests: ["tests/**/*.{js,mjs}"],
        },
        accessibility: {
            options: {
                accessibilityLevel: "WCAG2A",
                verbose: false,
                ignore: [
                    "WCAG2A.Principle1.Guideline1_3.1_3_1.H42.2"
                ]
            },
            test: {
                src: ["build/**/*.html"]
            }
        },
        webpack: {
            options: webpackConfig,
            web: () => {
                return {
                    mode: "production",
                    target: "web",
                    entry: Object.assign({
                        main: "./src/web/index.js"
                    }, moduleEntryPoints),
                    output: {
                        path: __dirname + "/build/prod",
                        filename: chunkData => {
                            return chunkData.chunk.name === "main" ? "assets/[name].js": "[name].js";
                        },
                        globalObject: "this"
                    },
                    resolve: {
                        alias: {
                            "./config/modules/OpModules.mjs": "./config/modules/Default.mjs"
                        }
                    },
                    plugins: [
                        new webpack.DefinePlugin(BUILD_CONSTANTS),
                        new HtmlWebpackPlugin({
                            filename: "index.html",
                            template: "./src/web/html/index.html",
                            chunks: ["main"],
                            compileTime: compileTime,
                            version: pkg.version,
                            minify: {
                                removeComments: true,
                                collapseWhitespace: true,
                                minifyJS: true,
                                minifyCSS: true
                            }
                        }),
                        new BundleAnalyzerPlugin({
                            analyzerMode: "static",
                            reportFilename: "BundleAnalyzerReport.html",
                            openAnalyzer: false
                        }),
                    ]
                };
            },
        },
        "webpack-dev-server": {
            options: {
                webpack: webpackConfig,
                host: "0.0.0.0",
                disableHostCheck: true,
                overlay: true,
                inline: false,
                clientLogLevel: "error",
                stats: {
                    children: false,
                    chunks: false,
                    modules: false,
                    entrypoints: false,
                    warningsFilter: [
                        /source-map/,
                        /dependency is an expression/,
                        /export 'default'/,
                        /Can't resolve 'sodium'/
                    ],
                }
            },
            start: {
                webpack: {
                    mode: "development",
                    target: "web",
                    entry: Object.assign({
                        main: "./src/web/index.js"
                    }, moduleEntryPoints),
                    resolve: {
                        alias: {
                            "./config/modules/OpModules.mjs": "./config/modules/Default.mjs"
                        }
                    },
                    plugins: [
                        new webpack.DefinePlugin(BUILD_CONSTANTS),
                        new HtmlWebpackPlugin({
                            filename: "index.html",
                            template: "./src/web/html/index.html",
                            chunks: ["main"],
                            compileTime: compileTime,
                            version: pkg.version,
                        })
                    ]
                }
            }
        },
        zip: {
            standalone: {
                cwd: "build/prod/",
                src: [
                    "build/prod/**/*",
                    "!build/prod/index.html",
                    "!build/prod/BundleAnalyzerReport.html",
                ],
                dest: `build/prod/CyberChef_v${pkg.version}.zip`
            }
        },
        connect: {
            prod: {
                options: {
                    port: 8000,
                    base: "build/prod/"
                }
            }
        },
        copy: {
            ghPages: {
                options: {
                    process: function (content, srcpath) {
                        if (srcpath.indexOf("index.html") >= 0) {
                            // Add Google Analytics code to index.html
                            content = content.replace("</body></html>",
                                grunt.file.read("src/web/static/ga.html") + "</body></html>");

                            // Add Structured Data for SEO
                            content = content.replace("</head>",
                                "<script type='application/ld+json'>" +
                                JSON.stringify(JSON.parse(grunt.file.read("src/web/static/structuredData.json"))) +
                                "</script></head>");
                            return grunt.template.process(content, srcpath);
                        } else {
                            return content;
                        }
                    },
                    noProcess: ["**", "!**/*.html"]
                },
                files: [
                    {
                        src: "build/prod/index.html",
                        dest: "build/prod/index.html"
                    }
                ]
            },
            standalone: {
                options: {
                    process: function (content, srcpath) {
                        if (srcpath.indexOf("index.html") >= 0) {
                            // Replace download link with version number
                            content = content.replace(/<a [^>]+>Download CyberChef.+?<\/a>/,
                                `<span>Version ${pkg.version}</span>`);

                            return grunt.template.process(content, srcpath);
                        } else {
                            return content;
                        }
                    },
                    noProcess: ["**", "!**/*.html"]
                },
                files: [
                    {
                        src: "build/prod/index.html",
                        dest: `build/prod/CyberChef_v${pkg.version}.html`
                    }
                ]
            }
        },
        chmod: {
            build: {
                options: {
                    mode: "755",
                },
                src: ["build/**/*", "build/"]
            }
        },
        watch: {
            config: {
                files: ["src/core/operations/**/*", "!src/core/operations/index.mjs"],
                tasks: ["exec:generateNodeIndex", "exec:generateConfig"]
            }
        },
        concurrent: {
            dev: ["watch:config", "webpack-dev-server:start"],
            options: {
                logConcurrentOutput: true
            }
        },
        exec: {
            repoSize: {
                command: chainCommands([
                    "git ls-files | wc -l | xargs printf '\n%b\ttracked files\n'",
                    "du -hs | egrep -o '^[^\t]*' | xargs printf '%b\trepository size\n'"
                ]),
                stderr: false
            },
            cleanGit: {
                command: "git gc --prune=now --aggressive"
            },
            sitemap: {
                command: "node --experimental-modules --no-warnings --no-deprecation src/web/static/sitemap.mjs > build/prod/sitemap.xml"
            },
            generateConfig: {
                command: chainCommands([
                    "echo '\n--- Regenerating config files. ---'",
                    "echo [] > src/core/config/OperationConfig.json",
                    "node --experimental-modules --no-warnings --no-deprecation src/core/config/scripts/generateOpsIndex.mjs",
                    "node --experimental-modules --no-warnings --no-deprecation src/core/config/scripts/generateConfig.mjs",
                    "echo '--- Config scripts finished. ---\n'"
                ])
            },
            generateNodeIndex: {
                command: chainCommands([
                    "echo '\n--- Regenerating node index ---'",
                    "node --experimental-modules --no-warnings --no-deprecation src/node/config/scripts/generateNodeIndex.mjs",
                    "echo '--- Node index generated. ---\n'"
                ]),
            },
            opTests: {
                command: "node --experimental-modules --no-warnings --no-deprecation tests/operations/index.mjs"
            },
            browserTests: {
                command: "./node_modules/.bin/nightwatch --env prod"
            },
            nodeTests: {
                command: "node --experimental-modules --no-warnings --no-deprecation tests/node/index.mjs"
            },
            setupNodeConsumers: {
<<<<<<< HEAD
                command: [
                    "echo '\n--- Testing node consumers ---'",
=======
                command: chainCommands([
                    "echo '\n--- Testing node conumers ---'",
>>>>>>> c28999ec
                    "npm link",
                    `mkdir ${nodeConsumerTestPath}`,
                    `cp tests/node/consumers/* ${nodeConsumerTestPath}`,
                    `cd ${nodeConsumerTestPath}`,
                    "npm link cyberchef"
                ]),
            },
            teardownNodeConsumers: {
                command: chainCommands([
                    `rm -rf ${nodeConsumerTestPath}`,
                    "echo '\n--- Node consumer tests complete ---'"
                ]),
            },
            testCJSNodeConsumer: {
                command: chainCommands([
                    `cd ${nodeConsumerTestPath}`,
                    "node --no-warnings cjs-consumer.js",
                ]),
                stdout: false,
            },
            testESMNodeConsumer: {
                command: chainCommands([
                    `cd ${nodeConsumerTestPath}`,
                    "node --no-warnings --experimental-modules esm-consumer.mjs",
                ]),
                stdout: false,
            },
            testESMDeepImportNodeConsumer: {
                command: chainCommands([
                    `cd ${nodeConsumerTestPath}`,
                    "node --no-warnings --experimental-modules esm-deep-import-consumer.mjs",
                ]),
                stdout: false,
            },
        },
    });
};<|MERGE_RESOLUTION|>--- conflicted
+++ resolved
@@ -365,13 +365,8 @@
                 command: "node --experimental-modules --no-warnings --no-deprecation tests/node/index.mjs"
             },
             setupNodeConsumers: {
-<<<<<<< HEAD
-                command: [
+                command: chainCommands([
                     "echo '\n--- Testing node consumers ---'",
-=======
-                command: chainCommands([
-                    "echo '\n--- Testing node conumers ---'",
->>>>>>> c28999ec
                     "npm link",
                     `mkdir ${nodeConsumerTestPath}`,
                     `cp tests/node/consumers/* ${nodeConsumerTestPath}`,
