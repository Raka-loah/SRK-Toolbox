--- conflicted
+++ resolved
@@ -120,20 +120,12 @@
 
     grunt.initConfig({
         clean: {
-<<<<<<< HEAD
             dev: ["build/dev/*", "src/core/config/MetaConfig.js"],
             prod: ["build/prod/*", "src/core/config/MetaConfig.js"],
             test: ["build/test/*", "src/core/config/MetaConfig.js"],
             node: ["build/node/*", "src/core/config/MetaConfig.js"],
-            docs: ["docs/*", "!docs/*.conf.json", "!docs/*.ico"],
+            docs: ["docs/*", "!docs/*.conf.json", "!docs/*.ico", "!docs/*.png"],
             inlineScripts: ["build/prod/scripts.js"],
-=======
-            dev: ["build/dev/*"],
-            prod: ["build/prod/*"],
-            test: ["build/test/*"],
-            node: ["build/node/*"],
-            docs: ["docs/*", "!docs/*.conf.json", "!docs/*.ico", "!docs/*.png"],
->>>>>>> 83d258c3
         },
         eslint: {
             options: {
@@ -179,7 +171,6 @@
             }
         },
         webpack: {
-<<<<<<< HEAD
             options: webpackConfig,
             metaConf: {
                 target: "node",
@@ -190,90 +181,8 @@
                     library: "MetaConfig",
                     libraryTarget: "commonjs2",
                     libraryExport: "default"
-=======
-            options: {
-                plugins: [
-                    new webpack.ProvidePlugin({
-                        $: "jquery",
-                        jQuery: "jquery",
-                        moment: "moment-timezone"
-                    }),
-                    new webpack.BannerPlugin({
-                        banner: banner,
-                        raw: true,
-                        entryOnly: true
-                    }),
-                    new webpack.DefinePlugin({
-                        COMPILE_TIME: JSON.stringify(compileTime),
-                        COMPILE_MSG: JSON.stringify(grunt.option("compile-msg") || grunt.option("msg") || ""),
-                        PKG_VERSION: JSON.stringify(pkg.version)
-                    }),
-                    new ExtractTextPlugin("styles.css"),
-                ],
-                resolve: {
-                    alias: {
-                        jquery: "jquery/src/jquery"
-                    }
-                },
-                module: {
-                    rules: [
-                        {
-                            test: /\.js$/,
-                            exclude: /node_modules/,
-                            loader: "babel-loader?compact=false"
-                        },
-                        {
-                            test: /\.css$/,
-                            use: ExtractTextPlugin.extract({
-                                use: [
-                                    { loader: "css-loader?minimize" },
-                                    { loader: "postcss-loader" },
-                                ]
-                            })
-                        },
-                        {
-                            test: /\.less$/,
-                            use: ExtractTextPlugin.extract({
-                                use: [
-                                    { loader: "css-loader?minimize" },
-                                    { loader: "postcss-loader" },
-                                    { loader: "less-loader" }
-                                ]
-                            })
-                        },
-                        {
-                            test: /\.(ico|eot|ttf|woff|woff2)$/,
-                            loader: "url-loader",
-                            options: {
-                                limit: 10000
-                            }
-                        },
-                        { // First party images are saved as files to be cached
-                            test: /\.(png|jpg|gif|svg)$/,
-                            exclude: /node_modules/,
-                            loader: "file-loader",
-                            options: {
-                                name: "images/[name].[ext]"
-                            }
-                        },
-                        { // Third party images are inlined
-                            test: /\.(png|jpg|gif|svg)$/,
-                            exclude: /web\/static/,
-                            loader: "url-loader",
-                            options: {
-                                limit: 10000
-                            }
-                        },
-                    ]
-                },
-                stats: {
-                    children: false,
-                    warningsFilter: /source-map/
-                },
-                node: {
-                    fs: "empty"
->>>>>>> 83d258c3
-                }
+                },
+                externals: [NodeExternals()],
             },
             metaConfDev: {
                 target: "node",
@@ -285,6 +194,7 @@
                     libraryTarget: "commonjs2",
                     libraryExport: "default"
                 },
+                externals: [NodeExternals()],
                 watch: true
             },
             web: {
