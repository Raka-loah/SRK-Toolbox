--- conflicted
+++ resolved
@@ -95,13 +95,9 @@
     "crypto-api": "^0.8.3",
     "crypto-js": "^3.1.9-1",
     "ctph.js": "0.0.5",
-<<<<<<< HEAD
     "d3": "^4.9.1",
     "d3-hexbin": "^0.2.2",
-    "diff": "^3.5.0",
-=======
     "diff": "^4.0.1",
->>>>>>> 4fb4764d
     "es6-promisify": "^6.0.1",
     "escodegen": "^1.11.1",
     "esmangle": "^1.0.1",
