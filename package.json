{
<<<<<<< HEAD
  "name": "srktoolbox",
  "version": "10.4.1",
  "description": "SRK Toolbox - a web app (based on CyberChef) for encryption, encoding, compression and data analysis, translated to Chinese locale",
  "author": "Raka-loah <i@lotc.cc>",
  "homepage": "https://github.com/Raka-loah/SRK-Toolbox",
  "copyright": "Crown copyright 2016 / Zack Zhou copyright 2022",
=======
  "name": "cyberchef",
  "version": "10.5.2",
  "description": "The Cyber Swiss Army Knife for encryption, encoding, compression and data analysis.",
  "author": "n1474335 <n1474335@gmail.com>",
  "homepage": "https://gchq.github.io/CyberChef",
  "copyright": "Crown copyright 2016",
>>>>>>> 6ed9d455
  "license": "Apache-2.0",
  "keywords": [
    "cipher",
    "cypher",
    "encode",
    "decode",
    "encrypt",
    "decrypt",
    "base64",
    "xor",
    "charset",
    "hex",
    "encoding",
    "format",
    "cybersecurity",
    "data manipulation",
    "data analysis"
  ],
  "repository": {
    "type": "git",
    "url": "https://github.com/Raka-loah/SRK-Toolbox"
  },
  "main": "src/node/wrapper.js",
  "exports": {
    "import": "./src/node/index.mjs",
    "require": "./src/node/wrapper.js"
  },
  "bugs": "https://github.com/Raka-loah/SRK-Toolbox/issues",
  "browserslist": [
    "Chrome >= 50",
    "Firefox >= 38",
    "node >= 16"
  ],
  "devDependencies": {
    "@babel/core": "^7.21.0",
    "@babel/eslint-parser": "^7.19.1",
    "@babel/plugin-syntax-import-assertions": "^7.20.0",
    "@babel/plugin-transform-runtime": "^7.21.0",
    "@babel/preset-env": "^7.20.2",
    "@babel/runtime": "^7.21.0",
    "@codemirror/commands": "^6.2.1",
    "@codemirror/language": "^6.6.0",
    "@codemirror/search": "^6.2.3",
    "@codemirror/state": "^6.2.0",
    "@codemirror/view": "^6.9.2",
    "autoprefixer": "^10.4.13",
    "babel-loader": "^9.1.2",
    "babel-plugin-dynamic-import-node": "^2.3.3",
    "babel-plugin-transform-builtin-extend": "1.1.2",
    "base64-loader": "^1.0.0",
<<<<<<< HEAD
    "chromedriver": "^112.0.0",
=======
    "chromedriver": "^114.0.2",
>>>>>>> 6ed9d455
    "cli-progress": "^3.12.0",
    "colors": "^1.4.0",
    "copy-webpack-plugin": "^11.0.0",
    "core-js": "^3.29.0",
    "css-loader": "6.7.3",
    "eslint": "^8.35.0",
    "grunt": "^1.6.1",
    "grunt-chmod": "~1.1.1",
    "grunt-concurrent": "^3.0.0",
    "grunt-contrib-clean": "~2.0.1",
    "grunt-contrib-connect": "^3.0.0",
    "grunt-contrib-copy": "~1.0.0",
    "grunt-contrib-watch": "^1.1.0",
    "grunt-eslint": "^24.0.1",
    "grunt-exec": "~3.0.0",
    "grunt-webpack": "^5.0.0",
    "grunt-zip": "^0.20.0",
    "html-webpack-plugin": "^5.5.0",
    "imports-loader": "^4.0.1",
    "mini-css-extract-plugin": "2.7.3",
    "modify-source-webpack-plugin": "^3.0.0",
    "nightwatch": "^2.6.16",
    "postcss": "^8.4.21",
    "postcss-css-variables": "^0.18.0",
    "postcss-import": "^15.1.0",
    "postcss-loader": "^7.0.2",
    "prompt": "^1.3.0",
    "sitemap": "^7.1.1",
    "terser": "^5.16.6",
    "webpack": "^5.76.0",
    "webpack-bundle-analyzer": "^4.8.0",
    "webpack-dev-server": "4.11.1",
    "webpack-node-externals": "^3.0.0",
    "worker-loader": "^3.0.8"
  },
  "dependencies": {
    "@astronautlabs/amf": "^0.0.6",
    "@babel/polyfill": "^7.12.1",
    "@blu3r4y/lzma": "^2.3.3",
    "@wavesenterprise/crypto-gost-js": "^2.1.0-RC1",
    "argon2-browser": "^1.18.0",
    "arrive": "^2.4.1",
    "avsc": "^5.7.7",
    "bcryptjs": "^2.4.3",
    "bignumber.js": "^9.1.1",
    "blakejs": "^1.2.1",
    "bootstrap": "4.6.2",
    "bootstrap-colorpicker": "^3.4.0",
    "bootstrap-material-design": "^4.1.3",
    "browserify-zlib": "^0.2.0",
    "bson": "^4.7.2",
    "buffer": "^6.0.3",
    "cbor": "8.1.0",
    "chi-squared": "^1.1.0",
    "codepage": "^1.15.0",
    "crypto-api": "^0.8.5",
    "crypto-browserify": "^3.12.0",
    "crypto-js": "^4.1.1",
    "ctph.js": "0.0.5",
    "d3": "7.8.2",
    "d3-hexbin": "^0.2.2",
    "diff": "^5.1.0",
    "es6-promisify": "^7.0.0",
    "escodegen": "^2.0.0",
    "esprima": "^4.0.1",
    "exif-parser": "^0.1.12",
    "file-saver": "^2.0.5",
    "flat": "^5.0.2",
    "geodesy": "1.1.3",
    "highlight.js": "^11.7.0",
    "jimp": "^0.16.13",
    "jquery": "3.6.4",
    "js-crc": "^0.2.0",
    "js-sha3": "^0.8.0",
    "jsesc": "^3.0.2",
    "json5": "^2.2.3",
    "jsonpath-plus": "^7.2.0",
    "jsonwebtoken": "8.5.1",
    "jsqr": "^1.4.0",
    "jsrsasign": "^10.6.1",
    "kbpgp": "2.1.15",
    "libbzip2-wasm": "0.0.4",
    "libyara-wasm": "^1.2.1",
    "lodash": "^4.17.21",
    "loglevel": "^1.8.1",
    "loglevel-message-prefix": "^3.0.0",
    "lz-string": "^1.5.0",
    "lz4js": "^0.2.0",
    "markdown-it": "^13.0.1",
    "moment": "^2.29.4",
    "moment-timezone": "^0.5.41",
    "ngeohash": "^0.6.3",
    "node-forge": "^1.3.1",
    "node-md6": "^0.1.0",
    "nodom": "^2.4.0",
    "notepack.io": "^3.0.1",
    "ntlm": "^0.1.3",
    "nwmatcher": "^1.4.4",
    "otp": "0.1.3",
    "path": "^0.12.7",
    "popper.js": "^1.16.1",
    "process": "^0.11.10",
    "protobufjs": "^7.2.2",
    "qr-image": "^3.2.0",
    "reflect-metadata": "^0.1.13",
    "scryptsy": "^2.1.0",
    "snackbarjs": "^1.1.0",
    "sortablejs": "^1.15.0",
    "split.js": "^1.6.5",
    "ssdeep.js": "0.0.3",
    "stream-browserify": "^3.0.0",
    "tesseract.js": "3.0.3",
    "toastr": "^2.1.4",
    "ua-parser-js": "^1.0.34",
    "unorm": "^1.6.0",
    "utf8": "^3.0.0",
    "vkbeautify": "^0.99.3",
    "xmldom": "^0.6.0",
    "xpath": "0.0.32",
    "xregexp": "^5.1.1",
    "zlibjs": "^0.3.1"
  },
  "scripts": {
    "start": "npx grunt dev",
    "build": "npx grunt prod",
    "node": "npx grunt node",
    "repl": "node --experimental-modules --experimental-json-modules --experimental-specifier-resolution=node --no-experimental-fetch --no-warnings src/node/repl.mjs",
    "test": "npx grunt configTests && node --experimental-modules --experimental-json-modules --no-warnings --no-deprecation --openssl-legacy-provider --no-experimental-fetch tests/node/index.mjs && node --experimental-modules --experimental-json-modules --no-warnings --no-deprecation --openssl-legacy-provider --no-experimental-fetch --trace-uncaught tests/operations/index.mjs",
    "testnodeconsumer": "npx grunt testnodeconsumer",
    "testui": "npx grunt testui",
    "testuidev": "npx nightwatch --env=dev",
    "lint": "npx grunt lint",
    "postinstall": "npx grunt exec:fixCryptoApiImports && npx grunt exec:fixSnackbarMarkup",
    "newop": "node --experimental-modules --experimental-json-modules src/core/config/scripts/newOperation.mjs",
    "minor": "node --experimental-modules --experimental-json-modules src/core/config/scripts/newMinorVersion.mjs",
    "getheapsize": "node -e 'console.log(`node heap limit = ${require(\"v8\").getHeapStatistics().heap_size_limit / (1024 * 1024)} Mb`)'",
    "setheapsize": "export NODE_OPTIONS=--max_old_space_size=2048"
  }
}<|MERGE_RESOLUTION|>--- conflicted
+++ resolved
@@ -1,19 +1,10 @@
 {
-<<<<<<< HEAD
   "name": "srktoolbox",
-  "version": "10.4.1",
+  "version": "10.5.2",
   "description": "SRK Toolbox - a web app (based on CyberChef) for encryption, encoding, compression and data analysis, translated to Chinese locale",
   "author": "Raka-loah <i@lotc.cc>",
   "homepage": "https://github.com/Raka-loah/SRK-Toolbox",
   "copyright": "Crown copyright 2016 / Zack Zhou copyright 2022",
-=======
-  "name": "cyberchef",
-  "version": "10.5.2",
-  "description": "The Cyber Swiss Army Knife for encryption, encoding, compression and data analysis.",
-  "author": "n1474335 <n1474335@gmail.com>",
-  "homepage": "https://gchq.github.io/CyberChef",
-  "copyright": "Crown copyright 2016",
->>>>>>> 6ed9d455
   "license": "Apache-2.0",
   "keywords": [
     "cipher",
@@ -64,11 +55,7 @@
     "babel-plugin-dynamic-import-node": "^2.3.3",
     "babel-plugin-transform-builtin-extend": "1.1.2",
     "base64-loader": "^1.0.0",
-<<<<<<< HEAD
-    "chromedriver": "^112.0.0",
-=======
     "chromedriver": "^114.0.2",
->>>>>>> 6ed9d455
     "cli-progress": "^3.12.0",
     "colors": "^1.4.0",
     "copy-webpack-plugin": "^11.0.0",
