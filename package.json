{
  "name": "cyberchef",
  "version": "9.37.0",
  "description": "The Cyber Swiss Army Knife for encryption, encoding, compression and data analysis.",
  "author": "n1474335 <n1474335@gmail.com>",
  "homepage": "https://gchq.github.io/CyberChef",
  "copyright": "Crown copyright 2016",
  "license": "Apache-2.0",
  "keywords": [
    "cipher",
    "cypher",
    "encode",
    "decode",
    "encrypt",
    "decrypt",
    "base64",
    "xor",
    "charset",
    "hex",
    "encoding",
    "format",
    "cybersecurity",
    "data manipulation",
    "data analysis"
  ],
  "repository": {
    "type": "git",
    "url": "https://github.com/gchq/CyberChef/"
  },
  "main": "src/node/wrapper.js",
  "exports": {
    "import": "./src/node/index.mjs",
    "require": "./src/node/wrapper.js"
  },
  "bugs": "https://github.com/gchq/CyberChef/issues",
  "browserslist": [
    "Chrome >= 50",
    "Firefox >= 38",
    "node >= 16"
  ],
  "devDependencies": {
    "@babel/core": "^7.17.8",
    "@babel/eslint-parser": "^7.17.0",
    "@babel/plugin-syntax-import-assertions": "^7.16.7",
    "@babel/plugin-transform-runtime": "^7.17.0",
    "@babel/preset-env": "^7.16.11",
    "@babel/runtime": "^7.17.8",
    "autoprefixer": "^10.4.4",
    "babel-loader": "^8.2.4",
    "babel-plugin-dynamic-import-node": "^2.3.3",
<<<<<<< HEAD
    "chromedriver": "^98.0.1",
    "cli-progress": "^3.9.0",
=======
    "chromedriver": "^99.0.0",
    "cli-progress": "^3.10.0",
>>>>>>> 7c66dacc
    "colors": "^1.4.0",
    "copy-webpack-plugin": "^10.2.4",
    "core-js": "^3.21.1",
    "css-loader": "6.7.1",
    "eslint": "^8.12.0",
    "grunt": "^1.4.1",
    "grunt-chmod": "~1.1.1",
    "grunt-concurrent": "^3.0.0",
    "grunt-contrib-clean": "~2.0.0",
    "grunt-contrib-connect": "^3.0.0",
    "grunt-contrib-copy": "~1.0.0",
    "grunt-contrib-watch": "^1.1.0",
    "grunt-eslint": "^24.0.0",
    "grunt-exec": "~3.0.0",
    "grunt-webpack": "^5.0.0",
    "grunt-zip": "^0.18.2",
    "html-webpack-plugin": "^5.5.0",
    "imports-loader": "^3.1.1",
    "mini-css-extract-plugin": "2.6.0",
    "nightwatch": "^2.0.10",
    "postcss": "^8.4.12",
    "postcss-css-variables": "^0.18.0",
    "postcss-import": "^14.1.0",
    "postcss-loader": "^6.2.1",
    "prompt": "^1.2.2",
    "sass-loader": "^12.6.0",
    "sitemap": "^7.1.1",
    "terser": "^5.12.1",
    "webpack": "^5.70.0",
    "webpack-bundle-analyzer": "^4.5.0",
    "webpack-dev-server": "4.7.4",
    "webpack-node-externals": "^3.0.0",
    "worker-loader": "^3.0.8"
  },
  "dependencies": {
    "@babel/polyfill": "^7.12.1",
    "arrive": "^2.4.1",
    "avsc": "^5.7.3",
    "babel-plugin-transform-builtin-extend": "1.1.2",
    "bcryptjs": "^2.4.3",
    "bignumber.js": "^9.0.2",
    "blakejs": "^1.2.1",
    "bootstrap": "4.6.1",
    "bootstrap-colorpicker": "^3.4.0",
    "bootstrap-material-design": "^4.1.3",
    "browserify-zlib": "^0.2.0",
    "bson": "^4.6.2",
    "buffer": "^6.0.3",
    "cbor": "8.1.0",
    "chi-squared": "^1.1.0",
    "codepage": "^1.15.0",
    "crypto-api": "^0.8.5",
    "crypto-browserify": "^3.12.0",
    "crypto-js": "^4.1.1",
    "ctph.js": "0.0.5",
    "d3": "7.3.0",
    "d3-hexbin": "^0.2.2",
    "diff": "^5.0.0",
    "es6-promisify": "^7.0.0",
    "escodegen": "^2.0.0",
    "esprima": "^4.0.1",
    "exif-parser": "^0.1.12",
    "file-saver": "^2.0.5",
    "flat": "^5.0.2",
    "geodesy": "1.1.3",
    "highlight.js": "^11.5.0",
    "jimp": "^0.16.1",
    "jquery": "3.6.0",
    "js-crc": "^0.2.0",
    "js-sha3": "^0.8.0",
    "jsesc": "^3.0.2",
    "jsonpath": "^1.1.1",
    "jsonwebtoken": "^8.5.1",
    "jsqr": "^1.4.0",
    "jsrsasign": "^10.5.14",
    "kbpgp": "2.1.15",
    "libbzip2-wasm": "0.0.4",
    "libyara-wasm": "^1.1.0",
    "lodash": "^4.17.21",
    "loglevel": "^1.8.0",
    "loglevel-message-prefix": "^3.0.0",
    "markdown-it": "^12.3.2",
    "moment": "^2.29.1",
    "moment-timezone": "^0.5.34",
    "ngeohash": "^0.6.3",
    "node-forge": "^1.3.0",
    "node-md6": "^0.1.0",
    "node-sass": "^7.0.1",
    "nodom": "^2.4.0",
    "notepack.io": "^2.3.0",
    "nwmatcher": "^1.4.4",
    "otp": "0.1.3",
    "path": "^0.12.7",
    "popper.js": "^1.16.1",
    "process": "^0.11.10",
    "protobufjs": "^6.11.2",
    "qr-image": "^3.2.0",
    "scryptsy": "^2.1.0",
    "snackbarjs": "^1.1.0",
    "sortablejs": "^1.15.0",
    "split.js": "^1.6.5",
    "ssdeep.js": "0.0.3",
    "stream-browserify": "^3.0.0",
    "tesseract.js": "2.1.5",
    "ua-parser-js": "^1.0.2",
    "unorm": "^1.6.0",
    "utf8": "^3.0.0",
    "vkbeautify": "^0.99.3",
    "xmldom": "^0.6.0",
    "xpath": "0.0.32",
    "xregexp": "^5.1.0",
    "zlibjs": "^0.3.1"
  },
  "scripts": {
    "start": "npx grunt dev",
    "build": "npx grunt prod",
    "repl": "node --experimental-modules --experimental-json-modules --experimental-specifier-resolution=node --no-warnings src/node/repl.mjs",
    "test": "npx grunt configTests && node --experimental-modules --experimental-json-modules --no-warnings --no-deprecation tests/node/index.mjs && node --experimental-modules --experimental-json-modules --no-warnings --no-deprecation tests/operations/index.mjs",
    "testnodeconsumer": "npx grunt testnodeconsumer",
    "testui": "npx grunt testui",
    "testuidev": "npx nightwatch --env=dev",
    "lint": "npx grunt lint",
    "postinstall": "npx grunt exec:fixCryptoApiImports",
    "newop": "node --experimental-modules --experimental-json-modules src/core/config/scripts/newOperation.mjs",
    "getheapsize": "node -e 'console.log(`node heap limit = ${require(\"v8\").getHeapStatistics().heap_size_limit / (1024 * 1024)} Mb`)'",
    "setheapsize": "export NODE_OPTIONS=--max_old_space_size=2048"
  }
}<|MERGE_RESOLUTION|>--- conflicted
+++ resolved
@@ -48,13 +48,8 @@
     "autoprefixer": "^10.4.4",
     "babel-loader": "^8.2.4",
     "babel-plugin-dynamic-import-node": "^2.3.3",
-<<<<<<< HEAD
-    "chromedriver": "^98.0.1",
-    "cli-progress": "^3.9.0",
-=======
     "chromedriver": "^99.0.0",
     "cli-progress": "^3.10.0",
->>>>>>> 7c66dacc
     "colors": "^1.4.0",
     "copy-webpack-plugin": "^10.2.4",
     "core-js": "^3.21.1",
