--- conflicted
+++ resolved
@@ -43,32 +43,10 @@
             recipe      = new Recipe(recipeConfig),
             containsFc  = recipe.containsFlowControl(),
             notUTF8     = options && options.hasOwnProperty("treatAsUtf8") && !options.treatAsUtf8;
-<<<<<<< HEAD
-        let error = false;
+        let error = false,
+            progress = 0;
 
         if (containsFc && isWorkerEnvironment()) self.setOption("attemptHighlight", false);
-
-        // Clean up progress
-        if (progress >= recipeConfig.length) {
-            progress = 0;
-        }
-
-        if (step) {
-            // Unset breakpoint on this step
-            recipe.setBreakpoint(progress, false);
-            // Set breakpoint on next step
-            recipe.setBreakpoint(progress + 1, true);
-        }
-
-        // If the previously run operation presented a different value to its
-        // normal output, we need to recalculate it.
-        if (recipe.lastOpPresented(progress)) {
-=======
-        let error = false,
->>>>>>> 80386f1c
-            progress = 0;
-
-        if (containsFc && ENVIRONMENT_IS_WORKER()) self.setOption("attemptHighlight", false);
 
         // Load data
         const type = input instanceof ArrayBuffer ? Dish.ARRAY_BUFFER : Dish.STRING;
