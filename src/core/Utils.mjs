--- conflicted
+++ resolved
@@ -518,21 +518,11 @@
         log.debug(`Converting string[${str?.length}] to UTF8 array buffer`);
         if (!str) return new ArrayBuffer;
 
-<<<<<<< HEAD
-        if (str.length !== utf8Str.length) {
-            if (isWorkerEnvironment()) {
-                try {
-                    self.setOption("attemptHighlight", false);
-                } catch (err) {
-                    // TODO: Have no idea why this is throwing errors
-                }
-=======
         const buffer = new TextEncoder("utf-8").encode(str);
 
         if (str.length !== buffer.length) {
             if (isWorkerEnvironment() && self && typeof self.setOption === "function") {
                 self.setOption("attemptHighlight", false);
->>>>>>> 1bc88728
             } else if (isWebEnvironment()) {
                 window.app.options.attemptHighlight = false;
             }
