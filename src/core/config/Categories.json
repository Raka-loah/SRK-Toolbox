--- conflicted
+++ resolved
@@ -236,11 +236,8 @@
             "Parse IPv6 address",
             "Parse IPv4 header",
             "Parse TCP",
-<<<<<<< HEAD
             "Strip TCP header",
-=======
             "Parse TLS record",
->>>>>>> 306e29da
             "Parse UDP",
             "Parse SSH Host Key",
             "Parse URI",
