--- conflicted
+++ resolved
@@ -99,11 +99,8 @@
             "Derive EVP key",
             "Bcrypt",
             "Scrypt",
-<<<<<<< HEAD
             "Generate RSA Key Pair",
             "RSA Sign",
-            "Pseudo-Random Number Generator"
-=======
             "JWT Sign",
             "JWT Verify",
             "JWT Decode",
@@ -114,7 +111,6 @@
             "Bombe",
             "Multiple Bombe",
             "Typex"
->>>>>>> db232f4f
         ]
     },
     {
