import FlowControl from "../FlowControl.js";
import Base from "../operations/Base.js";
import Base58 from "../operations/Base58.js";
import Base64 from "../operations/Base64.js";
import BitwiseOp from "../operations/BitwiseOp.js";
import ByteRepr from "../operations/ByteRepr.js";
import CharEnc from "../operations/CharEnc.js";
import Checksum from "../operations/Checksum.js";
import Cipher from "../operations/Cipher.js";
import Code from "../operations/Code.js";
import Compress from "../operations/Compress.js";
import Convert from "../operations/Convert.js";
import DateTime from "../operations/DateTime.js";
import Endian from "../operations/Endian.js";
import Entropy from "../operations/Entropy.js";
import Extract from "../operations/Extract.js";
import FileType from "../operations/FileType.js";
import Hash from "../operations/Hash.js";
import Hexdump from "../operations/Hexdump.js";
import HTML from "../operations/HTML.js";
import HTTP from "../operations/HTTP.js";
import IP from "../operations/IP.js";
import JS from "../operations/JS.js";
import MAC from "../operations/MAC.js";
import MorseCode from "../operations/MorseCode.js";
import NetBIOS from "../operations/NetBIOS.js";
import Numberwang from "../operations/Numberwang.js";
import OS from "../operations/OS.js";
import PublicKey from "../operations/PublicKey.js";
import Punycode from "../operations/Punycode.js";
import QuotedPrintable from "../operations/QuotedPrintable.js";
import Rotate from "../operations/Rotate.js";
import SeqUtils from "../operations/SeqUtils.js";
import StrUtils from "../operations/StrUtils.js";
import Tidy from "../operations/Tidy.js";
import Unicode from "../operations/Unicode.js";
import URL_ from "../operations/URL.js";
import UUID from "../operations/UUID.js";


/**
 * Type definition for an OpConf.
 *
 * @typedef {Object} OpConf
 * @property {html} description - A description of the operation with optional HTML tags
 * @property {Function} run - The function which can be called the run the operation
 * @property {string} inputType
 * @property {string} outputType
 * @property {Function|boolean} [highlight] - A function to calculate the highlight offset, or true
 *   if the offset does not change
 * @property {Function|boolean} [highlightReverse] - A function to calculate the highlight offset
 *   in reverse, or true if the offset does not change
 * @property {boolean} [flowControl] - True if the operation is for Flow Control
 * @property {ArgConf[]} [args] - A list of configuration objects for the arguments
 */


/**
 * Type definition for an ArgConf.
 *
 * @typedef {Object} ArgConf
 * @property {string} name - The display name of the argument
 * @property {string} type - The data type of the argument
 * @property {*} value
 * @property {number[]} [disableArgs] - A list of the indices of the operation's arguments which
 *   should be toggled on or off when this argument is changed
 * @property {boolean} [disabled] - Whether or not this argument starts off disabled
 */


/**
 * Operation configuration objects.
 *
 * @author n1474335 [n1474335@gmail.com]
 * @copyright Crown Copyright 2016
 * @license Apache-2.0
 *
 * @constant
 * @type {Object.<string, OpConf>}
 */
const OperationConfig = {
    "Fork": {
        description: "Split the input data up based on the specified delimiter and run all subsequent operations on each branch separately.<br><br>For example, to decode multiple Base64 strings, enter them all on separate lines then add the 'Fork' and 'From Base64' operations to the recipe. Each string will be decoded separately.",
        run: FlowControl.runFork,
        inputType: "string",
        outputType: "string",
        flowControl: true,
        args: [
            {
                name: "Split delimiter",
                type: "binaryShortString",
                value: FlowControl.FORK_DELIM
            },
            {
                name: "Merge delimiter",
                type: "binaryShortString",
                value: FlowControl.MERGE_DELIM
            },
            {
                name: "Ignore errors",
                type: "boolean",
                value: FlowControl.FORK_IGNORE_ERRORS
            }
        ]
    },
    "Merge": {
        description: "Consolidate all branches back into a single trunk. The opposite of Fork.",
        run: FlowControl.runMerge,
        inputType: "string",
        outputType: "string",
        flowControl: true,
        args: []
    },
    "Jump": {
        description: "Jump forwards or backwards over the specified number of operations.",
        run: FlowControl.runJump,
        inputType: "string",
        outputType: "string",
        flowControl: true,
        args: [
            {
                name: "Number of operations to jump over",
                type: "number",
                value: FlowControl.JUMP_NUM
            },
            {
                name: "Maximum jumps (if jumping backwards)",
                type: "number",
                value: FlowControl.MAX_JUMPS
            }
        ]
    },
    "Conditional Jump": {
        description: "Conditionally jump forwards or backwards over the specified number of operations based on whether the data matches the specified regular expression.",
        run: FlowControl.runCondJump,
        inputType: "string",
        outputType: "string",
        flowControl: true,
        args: [
            {
                name: "Match (regex)",
                type: "string",
                value: ""
            },
            {
                name: "Number of operations to jump over if match found",
                type: "number",
                value: FlowControl.JUMP_NUM
            },
            {
                name: "Maximum jumps (if jumping backwards)",
                type: "number",
                value: FlowControl.MAX_JUMPS
            }
        ]
    },
    "Return": {
        description: "End execution of operations at this point in the recipe.",
        run: FlowControl.runReturn,
        inputType: "string",
        outputType: "string",
        flowControl: true,
        args: []
    },
    "Comment": {
        description: "Provides a place to write comments within the flow of the recipe. This operation has no computational effect.",
        run: FlowControl.runComment,
        inputType: "string",
        outputType: "string",
        flowControl: true,
        args: [
            {
                name: "",
                type: "text",
                value: ""
            }
        ]
    },
    "From Base64": {
        description: "Base64 is a notation for encoding arbitrary byte data using a restricted set of symbols that can be conveniently used by humans and processed by computers.<br><br>This operation decodes data from an ASCII Base64 string back into its raw format.<br><br>e.g. <code>aGVsbG8=</code> becomes <code>hello</code>",
        run: Base64.runFrom,
        highlight: Base64.highlightFrom,
        highlightReverse: Base64.highlightTo,
        inputType: "string",
        outputType: "byteArray",
        args: [
            {
                name: "Alphabet",
                type: "editableOption",
                value: Base64.ALPHABET_OPTIONS
            },
            {
                name: "Remove non&#8209;alphabet chars",
                type: "boolean",
                value: Base64.REMOVE_NON_ALPH_CHARS
            }
        ]
    },
    "To Base64": {
        description: "Base64 is a notation for encoding arbitrary byte data using a restricted set of symbols that can be conveniently used by humans and processed by computers.<br><br>This operation encodes data in an ASCII Base64 string.<br><br>e.g. <code>hello</code> becomes <code>aGVsbG8=</code>",
        run: Base64.runTo,
        highlight: Base64.highlightTo,
        highlightReverse: Base64.highlightFrom,
        inputType: "byteArray",
        outputType: "string",
        args: [
            {
                name: "Alphabet",
                type: "editableOption",
                value: Base64.ALPHABET_OPTIONS
            },
        ]
    },
    "From Base58": {
        description: "Base58 (similar to Base64) is a notation for encoding arbitrary byte data. It differs from Base64 by removing easily misread characters (i.e. l, I, 0 and O) to improve human readability.<br><br>This operation decodes data from an ASCII string (with an alphabet of your choosing, presets included) back into its raw form.<br><br>e.g. <code>StV1DL6CwTryKyV</code> becomes <code>hello world</code><br><br>Base58 is commonly used in cryptocurrencies (Bitcoin, Ripple, etc).",
        run: Base58.runFrom,
        inputType: "string",
        outputType: "byteArray",
        args: [
            {
                name: "Alphabet",
                type: "editableOption",
                value: Base58.ALPHABET_OPTIONS
            },
            {
                name: "Remove non&#8209;alphabet chars",
                type: "boolean",
                value: Base58.REMOVE_NON_ALPH_CHARS
            }
        ]
    },
    "To Base58": {
        description: "Base58 (similar to Base64) is a notation for encoding arbitrary byte data. It differs from Base64 by removing easily misread characters (i.e. l, I, 0 and O) to improve human readability.<br><br>This operation encodes data in an ASCII string (with an alphabet of your choosing, presets included).<br><br>e.g. <code>hello world</code> becomes <code>StV1DL6CwTryKyV</code><br><br>Base58 is commonly used in cryptocurrencies (Bitcoin, Ripple, etc).",
        run: Base58.runTo,
        inputType: "byteArray",
        outputType: "string",
        args: [
            {
                name: "Alphabet",
                type: "editableOption",
                value: Base58.ALPHABET_OPTIONS
            },
        ]
    },
    "From Base32": {
        description: "Base32 is a notation for encoding arbitrary byte data using a restricted set of symbols that can be conveniently used by humans and processed by computers. It uses a smaller set of characters than Base64, usually the uppercase alphabet and the numbers 2 to 7.",
        run: Base64.runFrom32,
        inputType: "string",
        outputType: "byteArray",
        args: [
            {
                name: "Alphabet",
                type: "binaryString",
                value: Base64.BASE32_ALPHABET
            },
            {
                name: "Remove non&#8209;alphabet chars",
                type: "boolean",
                value: Base64.REMOVE_NON_ALPH_CHARS
            }
        ]
    },
    "To Base32": {
        description: "Base32 is a notation for encoding arbitrary byte data using a restricted set of symbols that can be conveniently used by humans and processed by computers. It uses a smaller set of characters than Base64, usually the uppercase alphabet and the numbers 2 to 7.",
        run: Base64.runTo32,
        inputType: "byteArray",
        outputType: "string",
        args: [
            {
                name: "Alphabet",
                type: "binaryString",
                value: Base64.BASE32_ALPHABET
            }
        ]
    },
    "Show Base64 offsets": {
        description: "When a string is within a block of data and the whole block is Base64'd, the string itself could be represented in Base64 in three distinct ways depending on its offset within the block.<br><br>This operation shows all possible offsets for a given string so that each possible encoding can be considered.",
        run: Base64.runOffsets,
        inputType: "byteArray",
        outputType: "html",
        args: [
            {
                name: "Alphabet",
                type: "binaryString",
                value: Base64.ALPHABET
            },
            {
                name: "Show variable chars and padding",
                type: "boolean",
                value: Base64.OFFSETS_SHOW_VARIABLE
            }
        ]
    },
    "XOR": {
        description: "XOR the input with the given key.<br>e.g. <code>fe023da5</code><br><br><strong>Options</strong><br><u>Null preserving:</u> If the current byte is 0x00 or the same as the key, skip it.<br><br><u>Scheme:</u><ul><li>Standard - key is unchanged after each round</li><li>Input differential - key is set to the value of the previous unprocessed byte</li><li>Output differential - key is set to the value of the previous processed byte</li></ul>",
        run: BitwiseOp.runXor,
        highlight: true,
        highlightReverse: true,
        inputType: "byteArray",
        outputType: "byteArray",
        args: [
            {
                name: "Key",
                type: "toggleString",
                value: "",
                toggleValues: BitwiseOp.KEY_FORMAT
            },
            {
                name: "Scheme",
                type: "option",
                value: BitwiseOp.XOR_SCHEME
            },
            {
                name: "Null preserving",
                type: "boolean",
                value: BitwiseOp.XOR_PRESERVE_NULLS
            }
        ]
    },
    "XOR Brute Force": {
        description: "Enumerate all possible XOR solutions. Current maximum key length is 2 due to browser performance.<br><br>Optionally enter a regex string that you expect to find in the plaintext to filter results (crib).",
        run: BitwiseOp.runXorBrute,
        inputType: "byteArray",
        outputType: "string",
        args: [
            {
                name: "Key length",
                type: "option",
                value: BitwiseOp.XOR_BRUTE_KEY_LENGTH
            },
            {
                name: "Length of sample",
                type: "number",
                value: BitwiseOp.XOR_BRUTE_SAMPLE_LENGTH
            },
            {
                name: "Offset of sample",
                type: "number",
                value: BitwiseOp.XOR_BRUTE_SAMPLE_OFFSET
            },
            {
                name: "Null preserving",
                type: "boolean",
                value: BitwiseOp.XOR_PRESERVE_NULLS
            },
            {
                name: "Differential",
                type: "boolean",
                value: BitwiseOp.XOR_DIFFERENTIAL
            },
            {
                name: "Crib (known plaintext string)",
                type: "binaryString",
                value: ""
            },
            {
                name: "Print key",
                type: "boolean",
                value: BitwiseOp.XOR_BRUTE_PRINT_KEY
            },
            {
                name: "Output as hex",
                type: "boolean",
                value: BitwiseOp.XOR_BRUTE_OUTPUT_HEX
            }
        ]
    },
    "NOT": {
        description: "Returns the inverse of each byte.",
        run: BitwiseOp.runNot,
        highlight: true,
        highlightReverse: true,
        inputType: "byteArray",
        outputType: "byteArray",
        args: []
    },
    "AND": {
        description: "AND the input with the given key.<br>e.g. <code>fe023da5</code>",
        run: BitwiseOp.runAnd,
        highlight: true,
        highlightReverse: true,
        inputType: "byteArray",
        outputType: "byteArray",
        args: [
            {
                name: "Key",
                type: "toggleString",
                value: "",
                toggleValues: BitwiseOp.KEY_FORMAT
            }
        ]
    },
    "OR": {
        description: "OR the input with the given key.<br>e.g. <code>fe023da5</code>",
        run: BitwiseOp.runOr,
        highlight: true,
        highlightReverse: true,
        inputType: "byteArray",
        outputType: "byteArray",
        args: [
            {
                name: "Key",
                type: "toggleString",
                value: "",
                toggleValues: BitwiseOp.KEY_FORMAT
            }
        ]
    },
    "ADD": {
        description: "ADD the input with the given key (e.g. <code>fe023da5</code>), MOD 255",
        run: BitwiseOp.runAdd,
        highlight: true,
        highlightReverse: true,
        inputType: "byteArray",
        outputType: "byteArray",
        args: [
            {
                name: "Key",
                type: "toggleString",
                value: "",
                toggleValues: BitwiseOp.KEY_FORMAT
            }
        ]
    },
    "SUB": {
        description: "SUB the input with the given key (e.g. <code>fe023da5</code>), MOD 255",
        run: BitwiseOp.runSub,
        highlight: true,
        highlightReverse: true,
        inputType: "byteArray",
        outputType: "byteArray",
        args: [
            {
                name: "Key",
                type: "toggleString",
                value: "",
                toggleValues: BitwiseOp.KEY_FORMAT
            }
        ]
    },
    "From Hex": {
        description: "Converts a hexadecimal byte string back into its raw value.<br><br>e.g. <code>ce 93 ce b5 ce b9 ce ac 20 cf 83 ce bf cf 85 0a</code> becomes the UTF-8 encoded string <code>Γειά σου</code>",
        run: ByteRepr.runFromHex,
        highlight: ByteRepr.highlightFrom,
        highlightReverse: ByteRepr.highlightTo,
        inputType: "string",
        outputType: "byteArray",
        args: [
            {
                name: "Delimiter",
                type: "option",
                value: ByteRepr.HEX_DELIM_OPTIONS
            }
        ]
    },
    "To Hex": {
        description: "Converts the input string to hexadecimal bytes separated by the specified delimiter.<br><br>e.g. The UTF-8 encoded string <code>Γειά σου</code> becomes <code>ce 93 ce b5 ce b9 ce ac 20 cf 83 ce bf cf 85 0a</code>",
        run: ByteRepr.runToHex,
        highlight: ByteRepr.highlightTo,
        highlightReverse: ByteRepr.highlightFrom,
        inputType: "byteArray",
        outputType: "string",
        args: [
            {
                name: "Delimiter",
                type: "option",
                value: ByteRepr.HEX_DELIM_OPTIONS
            }
        ]
    },
    "From Octal": {
        description: "Converts an octal byte string back into its raw value.<br><br>e.g. <code>316 223 316 265 316 271 316 254 40 317 203 316 277 317 205</code> becomes the UTF-8 encoded string <code>Γειά σου</code>",
        run: ByteRepr.runFromOct,
        highlight: false,
        highlightReverse: false,
        inputType: "string",
        outputType: "byteArray",
        args: [
            {
                name: "Delimiter",
                type: "option",
                value: ByteRepr.DELIM_OPTIONS
            }
        ]
    },
    "To Octal": {
        description: "Converts the input string to octal bytes separated by the specified delimiter.<br><br>e.g. The UTF-8 encoded string <code>Γειά σου</code> becomes <code>316 223 316 265 316 271 316 254 40 317 203 316 277 317 205</code>",
        run: ByteRepr.runToOct,
        highlight: false,
        highlightReverse: false,
        inputType: "byteArray",
        outputType: "string",
        args: [
            {
                name: "Delimiter",
                type: "option",
                value: ByteRepr.DELIM_OPTIONS
            }
        ]
    },
    "From Charcode": {
        description: "Converts unicode character codes back into text.<br><br>e.g. <code>0393 03b5 03b9 03ac 20 03c3 03bf 03c5</code> becomes <code>Γειά σου</code>",
        run: ByteRepr.runFromCharcode,
        highlight: ByteRepr.highlightFrom,
        highlightReverse: ByteRepr.highlightTo,
        inputType: "string",
        outputType: "byteArray",
        args: [
            {
                name: "Delimiter",
                type: "option",
                value: ByteRepr.DELIM_OPTIONS
            },
            {
                name: "Base",
                type: "number",
                value: ByteRepr.CHARCODE_BASE
            }
        ]
    },
    "To Charcode": {
        description: "Converts text to its unicode character code equivalent.<br><br>e.g. <code>Γειά σου</code> becomes <code>0393 03b5 03b9 03ac 20 03c3 03bf 03c5</code>",
        run: ByteRepr.runToCharcode,
        highlight: ByteRepr.highlightTo,
        highlightReverse: ByteRepr.highlightFrom,
        inputType: "string",
        outputType: "string",
        args: [
            {
                name: "Delimiter",
                type: "option",
                value: ByteRepr.DELIM_OPTIONS
            },
            {
                name: "Base",
                type: "number",
                value: ByteRepr.CHARCODE_BASE
            }
        ]
    },
    "From Binary": {
        description: "Converts a binary string back into its raw form.<br><br>e.g. <code>01001000 01101001</code> becomes <code>Hi</code>",
        run: ByteRepr.runFromBinary,
        highlight: ByteRepr.highlightFromBinary,
        highlightReverse: ByteRepr.highlightToBinary,
        inputType: "string",
        outputType: "byteArray",
        args: [
            {
                name: "Delimiter",
                type: "option",
                value: ByteRepr.BIN_DELIM_OPTIONS
            }
        ]
    },
    "To Binary": {
        description: "Displays the input data as a binary string.<br><br>e.g. <code>Hi</code> becomes <code>01001000 01101001</code>",
        run: ByteRepr.runToBinary,
        highlight: ByteRepr.highlightToBinary,
        highlightReverse: ByteRepr.highlightFromBinary,
        inputType: "byteArray",
        outputType: "string",
        args: [
            {
                name: "Delimiter",
                type: "option",
                value: ByteRepr.BIN_DELIM_OPTIONS
            }
        ]
    },
    "From Decimal": {
        description: "Converts the data from an ordinal integer array back into its raw form.<br><br>e.g. <code>72 101 108 108 111</code> becomes <code>Hello</code>",
        run: ByteRepr.runFromDecimal,
        inputType: "string",
        outputType: "byteArray",
        args: [
            {
                name: "Delimiter",
                type: "option",
                value: ByteRepr.DELIM_OPTIONS
            }
        ]
    },
    "To Decimal": {
        description: "Converts the input data to an ordinal integer array.<br><br>e.g. <code>Hello</code> becomes <code>72 101 108 108 111</code>",
        run: ByteRepr.runToDecimal,
        inputType: "byteArray",
        outputType: "string",
        args: [
            {
                name: "Delimiter",
                type: "option",
                value: ByteRepr.DELIM_OPTIONS
            }
        ]
    },
    "From Hexdump": {
        description: "Attempts to convert a hexdump back into raw data. This operation supports many different hexdump variations, but probably not all. Make sure you verify that the data it gives you is correct before continuing analysis.",
        run: Hexdump.runFrom,
        highlight: Hexdump.highlightFrom,
        highlightReverse: Hexdump.highlightTo,
        inputType: "string",
        outputType: "byteArray",
        args: []
    },
    "To Hexdump": {
        description: "Creates a hexdump of the input data, displaying both the hexademinal values of each byte and an ASCII representation alongside.",
        run: Hexdump.runTo,
        highlight: Hexdump.highlightTo,
        highlightReverse: Hexdump.highlightFrom,
        inputType: "byteArray",
        outputType: "string",
        args: [
            {
                name: "Width",
                type: "number",
                value: Hexdump.WIDTH
            },
            {
                name: "Upper case hex",
                type: "boolean",
                value: Hexdump.UPPER_CASE
            },
            {
                name: "Include final length",
                type: "boolean",
                value: Hexdump.INCLUDE_FINAL_LENGTH
            }
        ]
    },
    "From Base": {
        description: "Converts a number to decimal from a given numerical base.",
        run: Base.runFrom,
        inputType: "string",
        outputType: "number",
        args: [
            {
                name: "Radix",
                type: "number",
                value: Base.DEFAULT_RADIX
            }
        ]
    },
    "To Base": {
        description: "Converts a decimal number to a given numerical base.",
        run: Base.runTo,
        inputType: "number",
        outputType: "string",
        args: [
            {
                name: "Radix",
                type: "number",
                value: Base.DEFAULT_RADIX
            }
        ]
    },
    "From HTML Entity": {
        description: "Converts HTML entities back to characters<br><br>e.g. <code>&amp;<span>amp;</span></code> becomes <code>&amp;</code>", // <span> tags required to stop the browser just printing &
        run: HTML.runFromEntity,
        inputType: "string",
        outputType: "string",
        args: []
    },
    "To HTML Entity": {
        description: "Converts characters to HTML entities<br><br>e.g. <code>&amp;</code> becomes <code>&amp;<span>amp;</span></code>", // <span> tags required to stop the browser just printing &
        run: HTML.runToEntity,
        inputType: "string",
        outputType: "string",
        args: [
            {
                name: "Convert all characters",
                type: "boolean",
                value: HTML.CONVERT_ALL
            },
            {
                name: "Convert to",
                type: "option",
                value: HTML.CONVERT_OPTIONS
            }
        ]
    },
    "Strip HTML tags": {
        description: "Removes all HTML tags from the input.",
        run: HTML.runStripTags,
        inputType: "string",
        outputType: "string",
        args: [
            {
                name: "Remove indentation",
                type: "boolean",
                value: HTML.REMOVE_INDENTATION
            },
            {
                name: "Remove excess line breaks",
                type: "boolean",
                value: HTML.REMOVE_LINE_BREAKS
            }
        ]
    },
    "URL Decode": {
        description: "Converts URI/URL percent-encoded characters back to their raw values.<br><br>e.g. <code>%3d</code> becomes <code>=</code>",
        run: URL_.runFrom,
        inputType: "string",
        outputType: "string",
        args: []
    },
    "URL Encode": {
        description: "Encodes problematic characters into percent-encoding, a format supported by URIs/URLs.<br><br>e.g. <code>=</code> becomes <code>%3d</code>",
        run: URL_.runTo,
        inputType: "string",
        outputType: "string",
        args: [
            {
                name: "Encode all special chars",
                type: "boolean",
                value: URL_.ENCODE_ALL
            }
        ]
    },
    "Parse URI": {
        description: "Pretty prints complicated Uniform Resource Identifier (URI) strings for ease of reading. Particularly useful for Uniform Resource Locators (URLs) with a lot of arguments.",
        run: URL_.runParse,
        inputType: "string",
        outputType: "string",
        args: []
    },
    "Unescape Unicode Characters": {
        description: "Converts unicode-escaped character notation back into raw characters.<br><br>Supports the prefixes:<ul><li><code>\\u</code></li><li><code>%u</code></li><li><code>U+</code></li></ul>e.g. <code>\\u03c3\\u03bf\\u03c5</code> becomes <code>σου</code>",
        run: Unicode.runUnescape,
        inputType: "string",
        outputType: "string",
        args: [
            {
                name: "Prefix",
                type: "option",
                value: Unicode.PREFIXES
            }
        ]
    },
    "From Quoted Printable": {
        description: "Converts QP-encoded text back to standard text.",
        run: QuotedPrintable.runFrom,
        inputType: "string",
        outputType: "byteArray",
        args: []
    },
    "To Quoted Printable": {
        description: "Quoted-Printable, or QP encoding, is an encoding using printable ASCII characters (alphanumeric and the equals sign '=') to transmit 8-bit data over a 7-bit data path or, generally, over a medium which is not 8-bit clean. It is defined as a MIME content transfer encoding for use in e-mail.<br><br>QP works by using the equals sign '=' as an escape character. It also limits line length to 76, as some software has limits on line length.",
        run: QuotedPrintable.runTo,
        inputType: "byteArray",
        outputType: "string",
        args: []
    },
    "From Punycode": {
        description: "Punycode is a way to represent Unicode with the limited character subset of ASCII supported by the Domain Name System.<br><br>e.g. <code>mnchen-3ya</code> decodes to <code>münchen</code>",
        run: Punycode.runToUnicode,
        inputType: "string",
        outputType: "string",
        args: [
            {
                name: "Internationalised domain name",
                type: "boolean",
                value: Punycode.IDN
            }
        ]
    },
    "To Punycode": {
        description: "Punycode is a way to represent Unicode with the limited character subset of ASCII supported by the Domain Name System.<br><br>e.g. <code>münchen</code> encodes to <code>mnchen-3ya</code>",
        run: Punycode.runToAscii,
        inputType: "string",
        outputType: "string",
        args: [
            {
                name: "Internationalised domain name",
                type: "boolean",
                value: Punycode.IDN
            }
        ]
    },
    "From Hex Content": {
        description: "Translates hexadecimal bytes in text back to raw bytes.<br><br>e.g. <code>foo|3d|bar</code> becomes <code>foo=bar</code>.",
        run: ByteRepr.runFromHexContent,
        inputType: "string",
        outputType: "byteArray",
        args: []
    },
    "To Hex Content": {
        description: "Converts special characters in a string to hexadecimal.<br><br>e.g. <code>foo=bar</code> becomes <code>foo|3d|bar</code>.",
        run: ByteRepr.runToHexContent,
        inputType: "byteArray",
        outputType: "string",
        args: [
            {
                name: "Convert",
                type: "option",
                value: ByteRepr.HEX_CONTENT_CONVERT_WHICH
            },
            {
                name: "Print spaces between bytes",
                type: "boolean",
                value: ByteRepr.HEX_CONTENT_SPACES_BETWEEN_BYTES
            },
        ]
    },
    "Change IP format": {
        description: "Convert an IP address from one format to another, e.g. <code>172.20.23.54</code> to <code>ac141736</code>",
        run: IP.runChangeIpFormat,
        inputType: "string",
        outputType: "string",
        args: [
            {
                name: "Input format",
                type: "option",
                value: IP.IP_FORMAT_LIST
            },
            {
                name: "Output format",
                type: "option",
                value: IP.IP_FORMAT_LIST
            }
        ]
    },
    "Parse IP range": {
        description: "Given a CIDR range (e.g. <code>10.0.0.0/24</code>) or a hyphenated range (e.g. <code>10.0.0.0 - 10.0.1.0</code>), this operation provides network information and enumerates all IP addresses in the range.<br><br>IPv6 is supported but will not be enumerated.",
        run: IP.runParseIpRange,
        inputType: "string",
        outputType: "string",
        args: [
            {
                name: "Include network info",
                type: "boolean",
                value: IP.INCLUDE_NETWORK_INFO
            },
            {
                name: "Enumerate IP addresses",
                type: "boolean",
                value: IP.ENUMERATE_ADDRESSES
            },
            {
                name: "Allow large queries",
                type: "boolean",
                value: IP.ALLOW_LARGE_LIST
            }
        ]
    },
    "Group IP addresses": {
        description: "Groups a list of IP addresses into subnets. Supports both IPv4 and IPv6 addresses.",
        run: IP.runGroupIps,
        inputType: "string",
        outputType: "string",
        args: [
            {
                name: "Delimiter",
                type: "option",
                value: IP.DELIM_OPTIONS
            },
            {
                name: "Subnet (CIDR)",
                type: "number",
                value: IP.GROUP_CIDR
            },
            {
                name: "Only show the subnets",
                type: "boolean",
                value: IP.GROUP_ONLY_SUBNET
            }
        ]
    },
    "Parse IPv6 address": {
        description: "Displays the longhand and shorthand versions of a valid IPv6 address.<br><br>Recognises all reserved ranges and parses encapsulated or tunnelled addresses including Teredo and 6to4.",
        run: IP.runParseIPv6,
        inputType: "string",
        outputType: "string",
        args: []
    },
    "Parse IPv4 header": {
        description: "Given an IPv4 header, this operations parses and displays each field in an easily readable format.",
        run: IP.runParseIPv4Header,
        inputType: "string",
        outputType: "html",
        args: [
            {
                name: "Input format",
                type: "option",
                value: IP.IP_HEADER_FORMAT
            }
        ]
    },
    "Text encoding": {
        description: "Translates the data between different character encodings.<br><br>Supported charsets are:<ul><li>UTF8</li><li>UTF16</li><li>UTF16LE (little-endian)</li><li>UTF16BE (big-endian)</li><li>Hex</li><li>Base64</li><li>Latin1 (ISO-8859-1)</li><li>Windows-1251</li></ul>",
        run: CharEnc.run,
        inputType: "string",
        outputType: "string",
        args: [
            {
                name: "Input type",
                type: "option",
                value: CharEnc.IO_FORMAT
            },
            {
                name: "Output type",
                type: "option",
                value: CharEnc.IO_FORMAT
            },
        ]
    },
    "AES Decrypt": {
        description: "To successfully decrypt AES, you need either:<ul><li>The passphrase</li><li>Or the key and IV</li></ul>The IV should be the first 16 bytes of encrypted material.",
        run: Cipher.runAesDec,
        inputType: "string",
        outputType: "string",
        args: [
            {
                name: "Passphrase/Key",
                type: "toggleString",
                value: "",
                toggleValues: Cipher.IO_FORMAT2
            },
            {
                name: "IV",
                type: "toggleString",
                value: "",
                toggleValues: Cipher.IO_FORMAT1

            },
            {
                name: "Salt",
                type: "toggleString",
                value: "",
                toggleValues: Cipher.IO_FORMAT1
            },
            {
                name: "Mode",
                type: "option",
                value: Cipher.MODES
            },
            {
                name: "Padding",
                type: "option",
                value: Cipher.PADDING
            },
            {
                name: "Input format",
                type: "option",
                value: Cipher.IO_FORMAT1
            },
            {
                name: "Output format",
                type: "option",
                value: Cipher.IO_FORMAT2
            },
        ]
    },
    "AES Encrypt": {
        description: "Input: Either enter a passphrase (which will be used to derive a key using the OpenSSL KDF) or both the key and IV.<br><br>Advanced Encryption Standard (AES) is a U.S. Federal Information Processing Standard (FIPS). It was selected after a 5-year process where 15 competing designs were evaluated.<br><br>AES-128, AES-192, and AES-256 are supported.  The variant will be chosen based on the size of the key passed in.  If a passphrase is used, a 256-bit key will be generated.",
        run: Cipher.runAesEnc,
        inputType: "string",
        outputType: "string",
        args: [
            {
                name: "Passphrase/Key",
                type: "toggleString",
                value: "",
                toggleValues: Cipher.IO_FORMAT2
            },
            {
                name: "IV",
                type: "toggleString",
                value: "",
                toggleValues: Cipher.IO_FORMAT1

            },
            {
                name: "Salt",
                type: "toggleString",
                value: "",
                toggleValues: Cipher.IO_FORMAT1
            },
            {
                name: "Mode",
                type: "option",
                value: Cipher.MODES
            },
            {
                name: "Padding",
                type: "option",
                value: Cipher.PADDING
            },
            {
                name: "Output result",
                type: "option",
                value: Cipher.RESULT_TYPE
            },
            {
                name: "Output format",
                type: "option",
                value: Cipher.IO_FORMAT1
            },
        ]
    },
    "DES Decrypt": {
        description: "To successfully decrypt DES, you need either:<ul><li>The passphrase</li><li>Or the key and IV</li></ul>The IV should be the first 8 bytes of encrypted material.",
        run: Cipher.runDesDec,
        inputType: "string",
        outputType: "string",
        args: [
            {
                name: "Passphrase/Key",
                type: "toggleString",
                value: "",
                toggleValues: Cipher.IO_FORMAT2
            },
            {
                name: "IV",
                type: "toggleString",
                value: "",
                toggleValues: Cipher.IO_FORMAT1

            },
            {
                name: "Salt",
                type: "toggleString",
                value: "",
                toggleValues: Cipher.IO_FORMAT1
            },
            {
                name: "Mode",
                type: "option",
                value: Cipher.MODES
            },
            {
                name: "Padding",
                type: "option",
                value: Cipher.PADDING
            },
            {
                name: "Input format",
                type: "option",
                value: Cipher.IO_FORMAT1
            },
            {
                name: "Output format",
                type: "option",
                value: Cipher.IO_FORMAT2
            },
        ]
    },
    "DES Encrypt": {
        description: "Input: Either enter a passphrase (which will be used to derive a key using the OpenSSL KDF) or both the key and IV.<br><br>DES is a previously dominant algorithm for encryption, and was published as an official U.S. Federal Information Processing Standard (FIPS). It is now considered to be insecure due to its small key size.",
        run: Cipher.runDesEnc,
        inputType: "string",
        outputType: "string",
        args: [
            {
                name: "Passphrase/Key",
                type: "toggleString",
                value: "",
                toggleValues: Cipher.IO_FORMAT2
            },
            {
                name: "IV",
                type: "toggleString",
                value: "",
                toggleValues: Cipher.IO_FORMAT1

            },
            {
                name: "Salt",
                type: "toggleString",
                value: "",
                toggleValues: Cipher.IO_FORMAT1
            },
            {
                name: "Mode",
                type: "option",
                value: Cipher.MODES
            },
            {
                name: "Padding",
                type: "option",
                value: Cipher.PADDING
            },
            {
                name: "Output result",
                type: "option",
                value: Cipher.RESULT_TYPE
            },
            {
                name: "Output format",
                type: "option",
                value: Cipher.IO_FORMAT1
            },
        ]
    },
    "Triple DES Decrypt": {
        description: "To successfully decrypt Triple DES, you need either:<ul><li>The passphrase</li><li>Or the key and IV</li></ul>The IV should be the first 8 bytes of encrypted material.",
        run: Cipher.runTripleDesDec,
        inputType: "string",
        outputType: "string",
        args: [
            {
                name: "Passphrase/Key",
                type: "toggleString",
                value: "",
                toggleValues: Cipher.IO_FORMAT2
            },
            {
                name: "IV",
                type: "toggleString",
                value: "",
                toggleValues: Cipher.IO_FORMAT1

            },
            {
                name: "Salt",
                type: "toggleString",
                value: "",
                toggleValues: Cipher.IO_FORMAT1
            },
            {
                name: "Mode",
                type: "option",
                value: Cipher.MODES
            },
            {
                name: "Padding",
                type: "option",
                value: Cipher.PADDING
            },
            {
                name: "Input format",
                type: "option",
                value: Cipher.IO_FORMAT1
            },
            {
                name: "Output format",
                type: "option",
                value: Cipher.IO_FORMAT2
            },
        ]
    },
    "Triple DES Encrypt": {
        description: "Input: Either enter a passphrase (which will be used to derive a key using the OpenSSL KDF) or both the key and IV.<br><br>Triple DES applies DES three times to each block to increase key size.",
        run: Cipher.runTripleDesEnc,
        inputType: "string",
        outputType: "string",
        args: [
            {
                name: "Passphrase/Key",
                type: "toggleString",
                value: "",
                toggleValues: Cipher.IO_FORMAT2
            },
            {
                name: "IV",
                type: "toggleString",
                value: "",
                toggleValues: Cipher.IO_FORMAT1

            },
            {
                name: "Salt",
                type: "toggleString",
                value: "",
                toggleValues: Cipher.IO_FORMAT1
            },
            {
                name: "Mode",
                type: "option",
                value: Cipher.MODES
            },
            {
                name: "Padding",
                type: "option",
                value: Cipher.PADDING
            },
            {
                name: "Output result",
                type: "option",
                value: Cipher.RESULT_TYPE
            },
            {
                name: "Output format",
                type: "option",
                value: Cipher.IO_FORMAT1
            },
        ]
    },
    "Blowfish Decrypt": {
        description: "Blowfish is a symmetric-key block cipher designed in 1993 by Bruce Schneier and included in a large number of cipher suites and encryption products. AES now receives more attention.",
        run: Cipher.runBlowfishDec,
        inputType: "string",
        outputType: "string",
        args: [
            {
                name: "Key",
                type: "toggleString",
                value: "",
                toggleValues: Cipher.IO_FORMAT2
            },
            {
                name: "Mode",
                type: "option",
                value: Cipher.BLOWFISH_MODES
            },
            {
                name: "Input format",
                type: "option",
                value: Cipher.IO_FORMAT3
            },
        ]
    },
    "Blowfish Encrypt": {
        description: "Blowfish is a symmetric-key block cipher designed in 1993 by Bruce Schneier and included in a large number of cipher suites and encryption products. AES now receives more attention.",
        run: Cipher.runBlowfishEnc,
        inputType: "string",
        outputType: "string",
        args: [
            {
                name: "Key",
                type: "toggleString",
                value: "",
                toggleValues: Cipher.IO_FORMAT2
            },
            {
                name: "Mode",
                type: "option",
                value: Cipher.BLOWFISH_MODES
            },
            {
                name: "Output format",
                type: "option",
                value: Cipher.IO_FORMAT3
            },
        ]
    },
    "Rabbit Decrypt": {
        description: "To successfully decrypt Rabbit, you need either:<ul><li>The passphrase</li><li>Or the key and IV (This is currently broken. You need the key and salt at the moment.)</li></ul>The IV should be the first 8 bytes of encrypted material.",
        run: Cipher.runRabbitDec,
        inputType: "string",
        outputType: "string",
        args: [
            {
                name: "Passphrase/Key",
                type: "toggleString",
                value: "",
                toggleValues: Cipher.IO_FORMAT2
            },
            {
                name: "IV",
                type: "toggleString",
                value: "",
                toggleValues: Cipher.IO_FORMAT1

            },
            {
                name: "Salt",
                type: "toggleString",
                value: "",
                toggleValues: Cipher.IO_FORMAT1
            },
            {
                name: "Mode",
                type: "option",
                value: Cipher.MODES
            },
            {
                name: "Padding",
                type: "option",
                value: Cipher.PADDING
            },
            {
                name: "Input format",
                type: "option",
                value: Cipher.IO_FORMAT1
            },
            {
                name: "Output format",
                type: "option",
                value: Cipher.IO_FORMAT2
            },
        ]
    },
    "Rabbit Encrypt": {
        description: "Input: Either enter a passphrase (which will be used to derive a key using the OpenSSL KDF) or both the key and IV.<br><br>Rabbit is a high-performance stream cipher and a finalist in the eSTREAM Portfolio.  It is one of the four designs selected after a 3 1/2 year process where 22 designs were evaluated.",
        run: Cipher.runRabbitEnc,
        inputType: "string",
        outputType: "string",
        args: [
            {
                name: "Passphrase/Key",
                type: "toggleString",
                value: "",
                toggleValues: Cipher.IO_FORMAT2
            },
            {
                name: "IV",
                type: "toggleString",
                value: "",
                toggleValues: Cipher.IO_FORMAT1

            },
            {
                name: "Salt",
                type: "toggleString",
                value: "",
                toggleValues: Cipher.IO_FORMAT1
            },
            {
                name: "Mode",
                type: "option",
                value: Cipher.MODES
            },
            {
                name: "Padding",
                type: "option",
                value: Cipher.PADDING
            },
            {
                name: "Output result",
                type: "option",
                value: Cipher.RESULT_TYPE
            },
            {
                name: "Output format",
                type: "option",
                value: Cipher.IO_FORMAT1
            },
        ]
    },
    "RC4": {
        description: "RC4 is a widely-used stream cipher. It is used in popular protocols such as SSL and WEP. Although remarkable for its simplicity and speed, the algorithm's history doesn't inspire confidence in its security.",
        run: Cipher.runRc4,
        highlight: true,
        highlightReverse: true,
        inputType: "string",
        outputType: "string",
        args: [
            {
                name: "Passphrase",
                type: "toggleString",
                value: "",
                toggleValues: Cipher.IO_FORMAT2
            },
            {
                name: "Input format",
                type: "option",
                value: Cipher.IO_FORMAT4
            },
            {
                name: "Output format",
                type: "option",
                value: Cipher.IO_FORMAT4
            },
        ]
    },
    "RC4 Drop": {
        description: "It was discovered that the first few bytes of the RC4 keystream are strongly non-random and leak information about the key. We can defend against this attack by discarding the initial portion of the keystream. This modified algorithm is traditionally called RC4-drop.",
        run: Cipher.runRc4drop,
        highlight: true,
        highlightReverse: true,
        inputType: "string",
        outputType: "string",
        args: [
            {
                name: "Passphrase",
                type: "toggleString",
                value: "",
                toggleValues: Cipher.IO_FORMAT2
            },
            {
                name: "Input format",
                type: "option",
                value: Cipher.IO_FORMAT4
            },
            {
                name: "Output format",
                type: "option",
                value: Cipher.IO_FORMAT4
            },
            {
                name: "Number of bytes to drop",
                type: "number",
                value: Cipher.RC4DROP_BYTES
            },
        ]
    },
    "Derive PBKDF2 key": {
        description: "PBKDF2 is a password-based key derivation function. In many applications of cryptography, user security is ultimately dependent on a password, and because a password usually can't be used directly as a cryptographic key, some processing is required.<br><br>A salt provides a large set of keys for any given password, and an iteration count increases the cost of producing keys from a password, thereby also increasing the difficulty of attack.<br><br>Enter your passphrase as the input and then set the relevant options to generate a key.",
        run: Cipher.runPbkdf2,
        inputType: "string",
        outputType: "string",
        args: [
            {
                name: "Key size",
                type: "number",
                value: Cipher.KDF_KEY_SIZE
            },
            {
                name: "Iterations",
                type: "number",
                value: Cipher.KDF_ITERATIONS
            },
            {
                name: "Hashing function",
                type: "option",
                value: Cipher.HASHERS
            },
            {
                name: "Salt (hex)",
                type: "string",
                value: ""
            },
            {
                name: "Input format",
                type: "option",
                value: Cipher.IO_FORMAT2
            },
            {
                name: "Output format",
                type: "option",
                value: Cipher.IO_FORMAT3
            },
        ]
    },
    "Derive EVP key": {
        description: "EVP is a password-based key derivation function used extensively in OpenSSL. In many applications of cryptography, user security is ultimately dependent on a password, and because a password usually can't be used directly as a cryptographic key, some processing is required.<br><br>A salt provides a large set of keys for any given password, and an iteration count increases the cost of producing keys from a password, thereby also increasing the difficulty of attack.<br><br>Enter your passphrase as the input and then set the relevant options to generate a key.",
        run: Cipher.runEvpkdf,
        inputType: "string",
        outputType: "string",
        args: [
            {
                name: "Key size",
                type: "number",
                value: Cipher.KDF_KEY_SIZE
            },
            {
                name: "Iterations",
                type: "number",
                value: Cipher.KDF_ITERATIONS
            },
            {
                name: "Hashing function",
                type: "option",
                value: Cipher.HASHERS
            },
            {
                name: "Salt (hex)",
                type: "string",
                value: ""
            },
            {
                name: "Input format",
                type: "option",
                value: Cipher.IO_FORMAT2
            },
            {
                name: "Output format",
                type: "option",
                value: Cipher.IO_FORMAT3
            },
        ]
    },
    "Vigenère Encode": {
        description: "The Vigenere cipher is a method of encrypting alphabetic text by using a series of different Caesar ciphers based on the letters of a keyword. It is a simple form of polyalphabetic substitution.",
        run: Cipher.runVigenereEnc,
        highlight: true,
        highlightReverse: true,
        inputType: "string",
        outputType: "string",
        args: [
            {
                name: "Key",
                type: "string",
                value: ""
            }
        ]
    },
    "Vigenère Decode": {
        description: "The Vigenere cipher is a method of encrypting alphabetic text by using a series of different Caesar ciphers based on the letters of a keyword. It is a simple form of polyalphabetic substitution.",
        run: Cipher.runVigenereDec,
        highlight: true,
        highlightReverse: true,
        inputType: "string",
        outputType: "string",
        args: [
            {
                name: "Key",
                type: "string",
                value: ""
            }
        ]
    },
    "Affine Cipher Encode": {
        description: "The Affine cipher is a type of monoalphabetic substitution cipher, wherein each letter in an alphabet is mapped to its numeric equivalent, encrypted using simple mathematical function, <code>(ax + b) % 26</code>, and converted back to a letter.",
        run: Cipher.runAffineEnc,
        highlight: true,
        highlightReverse: true,
        inputType: "string",
        outputType: "string",
        args: [
            {
                name: "a",
                type: "number",
                value: Cipher.AFFINE_A
            },
            {
                name: "b",
                type: "number",
                value: Cipher.AFFINE_B
            }
        ]
    },
    "Affine Cipher Decode": {
        description: "The Affine cipher is a type of monoalphabetic substitution cipher. To decrypt, each letter in an alphabet is mapped to its numeric equivalent, decrypted by a mathematical function, and converted back to a letter.",
        run: Cipher.runAffineDec,
        highlight: true,
        highlightReverse: true,
        inputType: "string",
        outputType: "string",
        args: [
            {
                name: "a",
                type: "number",
                value: Cipher.AFFINE_A
            },
            {
                name: "b",
                type: "number",
                value: Cipher.AFFINE_B
            }
        ]
    },
    "Atbash Cipher": {
        description: "Atbash is a mono-alphabetic substitution cipher originally used to encode the Hebrew alphabet. It has been modified here for use with the Latin alphabet.",
        run: Cipher.runAtbash,
        highlight: true,
        highlightReverse: true,
        inputType: "string",
        outputType: "string",
        args: []
    },
    "Rotate right": {
        description: "Rotates each byte to the right by the number of bits specified. Currently only supports 8-bit values.",
        run: Rotate.runRotr,
        highlight: true,
        highlightReverse: true,
        inputType: "byteArray",
        outputType: "byteArray",
        args: [
            {
                name: "Number of bits",
                type: "number",
                value: Rotate.ROTATE_AMOUNT
            },
            {
                name: "Rotate as a whole",
                type: "boolean",
                value: Rotate.ROTATE_WHOLE
            }
        ]
    },
    "Rotate left": {
        description: "Rotates each byte to the left by the number of bits specified. Currently only supports 8-bit values.",
        run: Rotate.runRotl,
        highlight: true,
        highlightReverse: true,
        inputType: "byteArray",
        outputType: "byteArray",
        args: [
            {
                name: "Number of bits",
                type: "number",
                value: Rotate.ROTATE_AMOUNT
            },
            {
                name: "Rotate as a whole",
                type: "boolean",
                value: Rotate.ROTATE_WHOLE
            }
        ]
    },
    "ROT13": {
        description: "A simple caesar substitution cipher which rotates alphabet characters by the specified amount (default 13).",
        run: Rotate.runRot13,
        highlight: true,
        highlightReverse: true,
        inputType: "byteArray",
        outputType: "byteArray",
        args: [
            {
                name: "Rotate lower case chars",
                type: "boolean",
                value: Rotate.ROT13_LOWERCASE
            },
            {
                name: "Rotate upper case chars",
                type: "boolean",
                value: Rotate.ROT13_UPPERCASE
            },
            {
                name: "Amount",
                type: "number",
                value: Rotate.ROT13_AMOUNT
            },
        ]
    },
    "ROT47": {
        description: "A slightly more complex variation of a caesar cipher, which includes ASCII characters from 33 '!' to 126 '~'. Default rotation: 47.",
        run: Rotate.runRot47,
        highlight: true,
        highlightReverse: true,
        inputType: "byteArray",
        outputType: "byteArray",
        args: [
            {
                name: "Amount",
                type: "number",
                value: Rotate.ROT47_AMOUNT
            },
        ]
    },
    "Strip HTTP headers": {
        description: "Removes HTTP headers from a request or response by looking for the first instance of a double newline.",
        run: HTTP.runStripHeaders,
        inputType: "string",
        outputType: "string",
        args: []
    },
    "Parse User Agent": {
        description: "Attempts to identify and categorise information contained in a user-agent string.",
        run: HTTP.runParseUserAgent,
        inputType: "string",
        outputType: "string",
        args: []
    },
    "Format MAC addresses": {
        description: "Displays given MAC addresses in multiple different formats.<br><br>Expects addresses in a list separated by newlines, spaces or commas.<br><br>WARNING: There are no validity checks.",
        run: MAC.runFormat,
        inputType: "string",
        outputType: "string",
        args: [
            {
                name: "Output case",
                type: "option",
                value: MAC.OUTPUT_CASE
            },
            {
                name: "No delimiter",
                type: "boolean",
                value: MAC.NO_DELIM
            },
            {
                name: "Dash delimiter",
                type: "boolean",
                value: MAC.DASH_DELIM
            },
            {
                name: "Colon delimiter",
                type: "boolean",
                value: MAC.COLON_DELIM
            },
            {
                name: "Cisco style",
                type: "boolean",
                value: MAC.CISCO_STYLE
            }
        ]
    },
    "Encode NetBIOS Name": {
        description: "NetBIOS names as seen across the client interface to NetBIOS are exactly 16 bytes long. Within the NetBIOS-over-TCP protocols, a longer representation is used.<br><br>There are two levels of encoding. The first level maps a NetBIOS name into a domain system name.  The second level maps the domain system name into the 'compressed' representation required for interaction with the domain name system.<br><br>This operation carries out the first level of encoding. See RFC 1001 for full details.",
        run: NetBIOS.runEncodeName,
        inputType: "byteArray",
        outputType: "byteArray",
        args: [
            {
                name: "Offset",
                type: "number",
                value: NetBIOS.OFFSET
            }
        ]
    },
    "Decode NetBIOS Name": {
        description: "NetBIOS names as seen across the client interface to NetBIOS are exactly 16 bytes long. Within the NetBIOS-over-TCP protocols, a longer representation is used.<br><br>There are two levels of encoding. The first level maps a NetBIOS name into a domain system name.  The second level maps the domain system name into the 'compressed' representation required for interaction with the domain name system.<br><br>This operation decodes the first level of encoding. See RFC 1001 for full details.",
        run: NetBIOS.runDecodeName,
        inputType: "byteArray",
        outputType: "byteArray",
        args: [
            {
                name: "Offset",
                type: "number",
                value: NetBIOS.OFFSET
            }
        ]
    },
    "Offset checker": {
        description: "Compares multiple inputs (separated by the specified delimiter) and highlights matching characters which appear at the same position in all samples.",
        run: StrUtils.runOffsetChecker,
        inputType: "string",
        outputType: "html",
        args: [
            {
                name: "Sample delimiter",
                type: "binaryString",
                value: StrUtils.OFF_CHK_SAMPLE_DELIMITER
            }
        ]
    },
    "Remove whitespace": {
        description: "Optionally removes all spaces, carriage returns, line feeds, tabs and form feeds from the input data.<br><br>This operation also supports the removal of full stops which are sometimes used to represent non-printable bytes in ASCII output.",
        run: Tidy.runRemoveWhitespace,
        inputType: "string",
        outputType: "string",
        args: [
            {
                name: "Spaces",
                type: "boolean",
                value: Tidy.REMOVE_SPACES
            },
            {
                name: "Carriage returns (\\r)",
                type: "boolean",
                value: Tidy.REMOVE_CARIAGE_RETURNS
            },
            {
                name: "Line feeds (\\n)",
                type: "boolean",
                value: Tidy.REMOVE_LINE_FEEDS
            },
            {
                name: "Tabs",
                type: "boolean",
                value: Tidy.REMOVE_TABS
            },
            {
                name: "Form feeds (\\f)",
                type: "boolean",
                value: Tidy.REMOVE_FORM_FEEDS
            },
            {
                name: "Full stops",
                type: "boolean",
                value: Tidy.REMOVE_FULL_STOPS
            }
        ]
    },
    "Remove null bytes": {
        description: "Removes all null bytes (<code>0x00</code>) from the input.",
        run: Tidy.runRemoveNulls,
        inputType: "byteArray",
        outputType: "byteArray",
        args: []
    },
    "Drop bytes": {
        description: "Cuts the specified number of bytes out of the data.",
        run: Tidy.runDropBytes,
        inputType: "byteArray",
        outputType: "byteArray",
        args: [
            {
                name: "Start",
                type: "number",
                value: Tidy.DROP_START
            },
            {
                name: "Length",
                type: "number",
                value: Tidy.DROP_LENGTH
            },
            {
                name: "Apply to each line",
                type: "boolean",
                value: Tidy.APPLY_TO_EACH_LINE
            }
        ]
    },
    "Take bytes": {
        description: "Takes a slice of the specified number of bytes from the data.",
        run: Tidy.runTakeBytes,
        inputType: "byteArray",
        outputType: "byteArray",
        args: [
            {
                name: "Start",
                type: "number",
                value: Tidy.TAKE_START
            },
            {
                name: "Length",
                type: "number",
                value: Tidy.TAKE_LENGTH
            },
            {
                name: "Apply to each line",
                type: "boolean",
                value: Tidy.APPLY_TO_EACH_LINE
            }
        ]
    },
    "Pad lines": {
        description: "Add the specified number of the specified character to the beginning or end of each line",
        run: Tidy.runPad,
        inputType: "string",
        outputType: "string",
        args: [
            {
                name: "Position",
                type: "option",
                value: Tidy.PAD_POSITION
            },
            {
                name: "Length",
                type: "number",
                value: Tidy.PAD_LENGTH
            },
            {
                name: "Character",
                type: "binaryShortString",
                value: Tidy.PAD_CHAR
            }
        ]
    },
    "Reverse": {
        description: "Reverses the input string.",
        run: SeqUtils.runReverse,
        inputType: "byteArray",
        outputType: "byteArray",
        args: [
            {
                name: "By",
                type: "option",
                value: SeqUtils.REVERSE_BY
            }
        ]
    },
    "Sort": {
        description: "Alphabetically sorts strings separated by the specified delimiter.<br><br>The IP address option supports IPv4 only.",
        run: SeqUtils.runSort,
        inputType: "string",
        outputType: "string",
        args: [
            {
                name: "Delimiter",
                type: "option",
                value: SeqUtils.DELIMITER_OPTIONS
            },
            {
                name: "Reverse",
                type: "boolean",
                value: SeqUtils.SORT_REVERSE
            },
            {
                name: "Order",
                type: "option",
                value: SeqUtils.SORT_ORDER
            }
        ]
    },
    "Unique": {
        description: "Removes duplicate strings from the input.",
        run: SeqUtils.runUnique,
        inputType: "string",
        outputType: "string",
        args: [
            {
                name: "Delimiter",
                type: "option",
                value: SeqUtils.DELIMITER_OPTIONS
            }
        ]
    },
    "Count occurrences": {
        description: "Counts the number of times the provided string occurs in the input.",
        run: SeqUtils.runCount,
        inputType: "string",
        outputType: "number",
        args: [
            {
                name: "Search string",
                type: "toggleString",
                value: "",
                toggleValues: SeqUtils.SEARCH_TYPE
            }
        ]
    },
    "Add line numbers": {
        description: "Adds line numbers to the output.",
        run: SeqUtils.runAddLineNumbers,
        inputType: "string",
        outputType: "string",
        args: []
    },
    "Remove line numbers": {
        description: "Removes line numbers from the output if they can be trivially detected.",
        run: SeqUtils.runRemoveLineNumbers,
        inputType: "string",
        outputType: "string",
        args: []
    },
    "Find / Replace": {
        description: "Replaces all occurrences of the first string with the second.<br><br>The three match options are only relevant to regex search strings.",
        run: StrUtils.runFindReplace,
        manualBake: true,
        inputType: "string",
        outputType: "string",
        args: [
            {
                name: "Find",
                type: "toggleString",
                value: "",
                toggleValues: StrUtils.SEARCH_TYPE
            },
            {
                name: "Replace",
                type: "binaryString",
                value: ""
            },
            {
                name: "Global match",
                type: "boolean",
                value: StrUtils.FIND_REPLACE_GLOBAL,
            },
            {
                name: "Case insensitive",
                type: "boolean",
                value: StrUtils.FIND_REPLACE_CASE,
            },
            {
                name: "Multiline matching",
                type: "boolean",
                value: StrUtils.FIND_REPLACE_MULTILINE,
            },

        ]
    },
    "To Upper case": {
        description: "Converts the input string to upper case, optionally limiting scope to only the first character in each word, sentence or paragraph.",
        run: StrUtils.runUpper,
        highlight: true,
        highlightReverse: true,
        inputType: "string",
        outputType: "string",
        args: [
            {
                name: "Scope",
                type: "option",
                value: StrUtils.CASE_SCOPE
            }
        ]
    },
    "To Lower case": {
        description: "Converts every character in the input to lower case.",
        run: StrUtils.runLower,
        highlight: true,
        highlightReverse: true,
        inputType: "string",
        outputType: "string",
        args: []
    },
    "Split": {
        description: "Splits a string into sections around a given delimiter.",
        run: StrUtils.runSplit,
        inputType: "string",
        outputType: "string",
        args: [
            {
                name: "Split delimiter",
                type: "binaryShortString",
                value: StrUtils.SPLIT_DELIM
            },
            {
                name: "Join delimiter",
                type: "option",
                value: StrUtils.DELIMITER_OPTIONS
            }
        ]
    },
    "Filter": {
        description: "Splits up the input using the specified delimiter and then filters each branch based on a regular expression.",
        run: StrUtils.runFilter,
        manualBake: true,
        inputType: "string",
        outputType: "string",
        args: [
            {
                name: "Delimiter",
                type: "option",
                value: StrUtils.DELIMITER_OPTIONS
            },
            {
                name: "Regex",
                type: "string",
                value: ""
            },
            {
                name: "Invert condition",
                type: "boolean",
                value: SeqUtils.SORT_REVERSE
            },
        ]
    },
    "Strings": {
        description: "Extracts all strings from the input.",
        run: Extract.runStrings,
        inputType: "string",
        outputType: "string",
        args: [
            {
                name: "Minimum length",
                type: "number",
                value: Extract.MIN_STRING_LEN
            },
            {
                name: "Display total",
                type: "boolean",
                value: Extract.DISPLAY_TOTAL
            }
        ]
    },
    "Extract IP addresses": {
        description: "Extracts all IPv4 and IPv6 addresses.<br><br>Warning: Given a string <code>710.65.0.456</code>, this will match <code>10.65.0.45</code> so always check the original input!",
        run: Extract.runIp,
        inputType: "string",
        outputType: "string",
        args: [
            {
                name: "IPv4",
                type: "boolean",
                value: Extract.INCLUDE_IPV4
            },
            {
                name: "IPv6",
                type: "boolean",
                value: Extract.INCLUDE_IPV6
            },
            {
                name: "Remove local IPv4 addresses",
                type: "boolean",
                value: Extract.REMOVE_LOCAL
            },
            {
                name: "Display total",
                type: "boolean",
                value: Extract.DISPLAY_TOTAL
            }
        ]
    },
    "Extract email addresses": {
        description: "Extracts all email addresses from the input.",
        run: Extract.runEmail,
        inputType: "string",
        outputType: "string",
        args: [
            {
                name: "Display total",
                type: "boolean",
                value: Extract.DISPLAY_TOTAL
            }
        ]
    },
    "Extract MAC addresses": {
        description: "Extracts all Media Access Control (MAC) addresses from the input.",
        run: Extract.runMac,
        inputType: "string",
        outputType: "string",
        args: [
            {
                name: "Display total",
                type: "boolean",
                value: Extract.DISPLAY_TOTAL
            }
        ]
    },
    "Extract URLs": {
        description: "Extracts Uniform Resource Locators (URLs) from the input. The protocol (http, ftp etc.) is required otherwise there will be far too many false positives.",
        run: Extract.runUrls,
        inputType: "string",
        outputType: "string",
        args: [
            {
                name: "Display total",
                type: "boolean",
                value: Extract.DISPLAY_TOTAL
            }
        ]
    },
    "Extract domains": {
        description: "Extracts domain names with common Top-Level Domains (TLDs).<br>Note that this will not include paths. Use <strong>Extract URLs</strong> to find entire URLs.",
        run: Extract.runDomains,
        inputType: "string",
        outputType: "string",
        args: [
            {
                name: "Display total",
                type: "boolean",
                value: Extract.DISPLAY_TOTAL
            }
        ]
    },
    "Extract file paths": {
        description: "Extracts anything that looks like a Windows or UNIX file path.<br><br>Note that if UNIX is selected, there will likely be a lot of false positives.",
        run: Extract.runFilePaths,
        inputType: "string",
        outputType: "string",
        args: [
            {
                name: "Windows",
                type: "boolean",
                value: Extract.INCLUDE_WIN_PATH
            },
            {
                name: "UNIX",
                type: "boolean",
                value: Extract.INCLUDE_UNIX_PATH
            },
            {
                name: "Display total",
                type: "boolean",
                value: Extract.DISPLAY_TOTAL
            }
        ]
    },
    "Extract dates": {
        description: "Extracts dates in the following formats<ul><li><code>yyyy-mm-dd</code></li><li><code>dd/mm/yyyy</code></li><li><code>mm/dd/yyyy</code></li></ul>Dividers can be any of /, -, . or space",
        run: Extract.runDates,
        inputType: "string",
        outputType: "string",
        args: [
            {
                name: "Display total",
                type: "boolean",
                value: Extract.DISPLAY_TOTAL
            }
        ]
    },
    "Regular expression": {
        description: "Define your own regular expression (regex) to search the input data with, optionally choosing from a list of pre-defined patterns.",
        run: StrUtils.runRegex,
        manualBake: true,
        inputType: "string",
        outputType: "html",
        args: [
            {
                name: "Built in regexes",
                type: "populateOption",
                value: StrUtils.REGEX_PRE_POPULATE,
                target: 1,
            },
            {
                name: "Regex",
                type: "text",
                value: ""
            },
            {
                name: "Case insensitive",
                type: "boolean",
                value: StrUtils.REGEX_CASE_INSENSITIVE
            },
            {
                name: "Multiline matching",
                type: "boolean",
                value: StrUtils.REGEX_MULTILINE_MATCHING
            },
            {
                name: "Display total",
                type: "boolean",
                value: StrUtils.DISPLAY_TOTAL
            },
            {
                name: "Output format",
                type: "option",
                value: StrUtils.OUTPUT_FORMAT
            },
        ]
    },
    "XPath expression": {
        description: "Extract information from an XML document with an XPath query",
        run: Code.runXpath,
        inputType: "string",
        outputType: "string",
        args: [
            {
                name: "XPath",
                type: "string",
                value: Code.XPATH_INITIAL
            },
            {
                name: "Result delimiter",
                type: "binaryShortString",
                value: Code.XPATH_DELIMITER
            }
        ]
    },
    "CSS selector": {
        description: "Extract information from an HTML document with a CSS selector",
        run: Code.runCSSQuery,
        inputType: "string",
        outputType: "string",
        args: [
            {
                name: "CSS selector",
                type: "string",
                value: Code.CSS_SELECTOR_INITIAL
            },
            {
                name: "Delimiter",
                type: "binaryShortString",
                value: Code.CSS_QUERY_DELIMITER
            },
        ]
    },
    "From UNIX Timestamp": {
        description: "Converts a UNIX timestamp to a datetime string.<br><br>e.g. <code>978346800</code> becomes <code>Mon 1 January 2001 11:00:00 UTC</code>",
        run: DateTime.runFromUnixTimestamp,
        inputType: "number",
        outputType: "string",
        args: [
            {
                name: "Units",
                type: "option",
                value: DateTime.UNITS
            }
        ]
    },
    "To UNIX Timestamp": {
        description: "Parses a datetime string and returns the corresponding UNIX timestamp.<br><br>e.g. <code>Mon 1 January 2001 11:00:00 UTC</code> becomes <code>978346800</code>",
        run: DateTime.runToUnixTimestamp,
        inputType: "string",
        outputType: "number",
        args: [
            {
                name: "Units",
                type: "option",
                value: DateTime.UNITS
            }
        ]
    },
    "Translate DateTime Format": {
        description: "Parses a datetime string in one format and re-writes it in another.<br><br>Run with no input to see the relevant format string examples.",
        run: DateTime.runTranslateFormat,
        inputType: "string",
        outputType: "html",
        args: [
            {
                name: "Built in formats",
                type: "populateOption",
                value: DateTime.DATETIME_FORMATS,
                target: 1
            },
            {
                name: "Input format string",
                type: "binaryString",
                value: DateTime.INPUT_FORMAT_STRING
            },
            {
                name: "Input timezone",
                type: "option",
                value: DateTime.TIMEZONES
            },
            {
                name: "Output format string",
                type: "binaryString",
                value: DateTime.OUTPUT_FORMAT_STRING
            },
            {
                name: "Output timezone",
                type: "option",
                value: DateTime.TIMEZONES
            }
        ]
    },
    "Parse DateTime": {
        description: "Parses a DateTime string in your specified format and displays it in whichever timezone you choose with the following information:<ul><li>Date</li><li>Time</li><li>Period (AM/PM)</li><li>Timezone</li><li>UTC offset</li><li>Daylight Saving Time</li><li>Leap year</li><li>Days in this month</li><li>Day of year</li><li>Week number</li><li>Quarter</li></ul>Run with no input to see format string examples if required.",
        run: DateTime.runParse,
        inputType: "string",
        outputType: "html",
        args: [
            {
                name: "Built in formats",
                type: "populateOption",
                value: DateTime.DATETIME_FORMATS,
                target: 1
            },
            {
                name: "Input format string",
                type: "binaryString",
                value: DateTime.INPUT_FORMAT_STRING
            },
            {
                name: "Input timezone",
                type: "option",
                value: DateTime.TIMEZONES
            },
        ]
    },
    "Convert distance": {
        description: "Converts a unit of distance to another format.",
        run: Convert.runDistance,
        inputType: "number",
        outputType: "number",
        args: [
            {
                name: "Input units",
                type: "option",
                value: Convert.DISTANCE_UNITS
            },
            {
                name: "Output units",
                type: "option",
                value: Convert.DISTANCE_UNITS
            }
        ]
    },
    "Convert area": {
        description: "Converts a unit of area to another format.",
        run: Convert.runArea,
        inputType: "number",
        outputType: "number",
        args: [
            {
                name: "Input units",
                type: "option",
                value: Convert.AREA_UNITS
            },
            {
                name: "Output units",
                type: "option",
                value: Convert.AREA_UNITS
            }
        ]
    },
    "Convert mass": {
        description: "Converts a unit of mass to another format.",
        run: Convert.runMass,
        inputType: "number",
        outputType: "number",
        args: [
            {
                name: "Input units",
                type: "option",
                value: Convert.MASS_UNITS
            },
            {
                name: "Output units",
                type: "option",
                value: Convert.MASS_UNITS
            }
        ]
    },
    "Convert speed": {
        description: "Converts a unit of speed to another format.",
        run: Convert.runSpeed,
        inputType: "number",
        outputType: "number",
        args: [
            {
                name: "Input units",
                type: "option",
                value: Convert.SPEED_UNITS
            },
            {
                name: "Output units",
                type: "option",
                value: Convert.SPEED_UNITS
            }
        ]
    },
    "Convert data units": {
        description: "Converts a unit of data to another format.",
        run: Convert.runDataSize,
        inputType: "number",
        outputType: "number",
        args: [
            {
                name: "Input units",
                type: "option",
                value: Convert.DATA_UNITS
            },
            {
                name: "Output units",
                type: "option",
                value: Convert.DATA_UNITS
            }
        ]
    },
    "Raw Deflate": {
        description: "Compresses data using the deflate algorithm with no headers.",
        run: Compress.runRawDeflate,
        inputType: "byteArray",
        outputType: "byteArray",
        args: [
            {
                name: "Compression type",
                type: "option",
                value: Compress.COMPRESSION_TYPE
            }
        ]
    },
    "Raw Inflate": {
        description: "Decompresses data which has been compressed using the deflate algorithm with no headers.",
        run: Compress.runRawInflate,
        inputType: "byteArray",
        outputType: "byteArray",
        args: [
            {
                name: "Start index",
                type: "number",
                value: Compress.INFLATE_INDEX
            },
            {
                name: "Initial output buffer size",
                type: "number",
                value: Compress.INFLATE_BUFFER_SIZE
            },
            {
                name: "Buffer expansion type",
                type: "option",
                value: Compress.INFLATE_BUFFER_TYPE
            },
            {
                name: "Resize buffer after decompression",
                type: "boolean",
                value: Compress.INFLATE_RESIZE
            },
            {
                name: "Verify result",
                type: "boolean",
                value: Compress.INFLATE_VERIFY
            }
        ]
    },
    "Zlib Deflate": {
        description: "Compresses data using the deflate algorithm adding zlib headers.",
        run: Compress.runZlibDeflate,
        inputType: "byteArray",
        outputType: "byteArray",
        args: [
            {
                name: "Compression type",
                type: "option",
                value: Compress.COMPRESSION_TYPE
            }
        ]
    },
    "Zlib Inflate": {
        description: "Decompresses data which has been compressed using the deflate algorithm with zlib headers.",
        run: Compress.runZlibInflate,
        inputType: "byteArray",
        outputType: "byteArray",
        args: [
            {
                name: "Start index",
                type: "number",
                value: Compress.INFLATE_INDEX
            },
            {
                name: "Initial output buffer size",
                type: "number",
                value: Compress.INFLATE_BUFFER_SIZE
            },
            {
                name: "Buffer expansion type",
                type: "option",
                value: Compress.INFLATE_BUFFER_TYPE
            },
            {
                name: "Resize buffer after decompression",
                type: "boolean",
                value: Compress.INFLATE_RESIZE
            },
            {
                name: "Verify result",
                type: "boolean",
                value: Compress.INFLATE_VERIFY
            }
        ]
    },
    "Gzip": {
        description: "Compresses data using the deflate algorithm with gzip headers.",
        run: Compress.runGzip,
        inputType: "byteArray",
        outputType: "byteArray",
        args: [
            {
                name: "Compression type",
                type: "option",
                value: Compress.COMPRESSION_TYPE
            },
            {
                name: "Filename (optional)",
                type: "string",
                value: ""
            },
            {
                name: "Comment (optional)",
                type: "string",
                value: ""
            },
            {
                name: "Include file checksum",
                type: "boolean",
                value: Compress.GZIP_CHECKSUM
            }
        ]
    },
    "Gunzip": {
        description: "Decompresses data which has been compressed using the deflate algorithm with gzip headers.",
        run: Compress.runGunzip,
        inputType: "byteArray",
        outputType: "byteArray",
        args: []
    },
    "Zip": {
        description: "Compresses data using the PKZIP algorithm with the given filename.<br><br>No support for multiple files at this time.",
        run: Compress.runPkzip,
        inputType: "byteArray",
        outputType: "byteArray",
        args: [
            {
                name: "Filename",
                type: "string",
                value: Compress.PKZIP_FILENAME
            },
            {
                name: "Comment",
                type: "string",
                value: ""
            },
            {
                name: "Password",
                type: "binaryString",
                value: ""
            },
            {
                name: "Compression method",
                type: "option",
                value: Compress.COMPRESSION_METHOD
            },
            {
                name: "Operating system",
                type: "option",
                value: Compress.OS
            },
            {
                name: "Compression type",
                type: "option",
                value: Compress.COMPRESSION_TYPE
            }
        ]
    },
    "Unzip": {
        description: "Decompresses data using the PKZIP algorithm and displays it per file, with support for passwords.",
        run: Compress.runPkunzip,
        inputType: "byteArray",
        outputType: "html",
        args: [
            {
                name: "Password",
                type: "binaryString",
                value: ""
            },
            {
                name: "Verify result",
                type: "boolean",
                value: Compress.PKUNZIP_VERIFY
            }
        ]
    },
    "Bzip2 Decompress": {
        description: "Decompresses data using the Bzip2 algorithm.",
        run: Compress.runBzip2Decompress,
        inputType: "byteArray",
        outputType: "string",
        args: []
    },
    "Generic Code Beautify": {
        description: "Attempts to pretty print C-style languages such as C, C++, C#, Java, PHP, JavaScript etc.<br><br>This will not do a perfect job, and the resulting code may not work any more. This operation is designed purely to make obfuscated or minified code more easy to read and understand.<br><br>Things which will not work properly:<ul><li>For loop formatting</li><li>Do-While loop formatting</li><li>Switch/Case indentation</li><li>Certain bit shift operators</li></ul>",
        run: Code.runGenericBeautify,
        inputType: "string",
        outputType: "string",
        args: []
    },
    "JavaScript Parser": {
        description: "Returns an Abstract Syntax Tree for valid JavaScript code.",
        run: JS.runParse,
        inputType: "string",
        outputType: "string",
        args: [
            {
                name: "Location info",
                type: "boolean",
                value: JS.PARSE_LOC
            },
            {
                name: "Range info",
                type: "boolean",
                value: JS.PARSE_RANGE
            },
            {
                name: "Include tokens array",
                type: "boolean",
                value: JS.PARSE_TOKENS
            },
            {
                name: "Include comments array",
                type: "boolean",
                value: JS.PARSE_COMMENT
            },
            {
                name: "Report errors and try to continue",
                type: "boolean",
                value: JS.PARSE_TOLERANT
            },
        ]
    },
    "JavaScript Beautify": {
        description: "Parses and pretty prints valid JavaScript code. Also works with JavaScript Object Notation (JSON).",
        run: JS.runBeautify,
        inputType: "string",
        outputType: "string",
        args: [
            {
                name: "Indent string",
                type: "binaryShortString",
                value: JS.BEAUTIFY_INDENT
            },
            {
                name: "Quotes",
                type: "option",
                value: JS.BEAUTIFY_QUOTES
            },
            {
                name: "Semicolons before closing braces",
                type: "boolean",
                value: JS.BEAUTIFY_SEMICOLONS
            },
            {
                name: "Include comments",
                type: "boolean",
                value: JS.BEAUTIFY_COMMENT
            },
        ]
    },
    "JavaScript Minify": {
        description: "Compresses JavaScript code.",
        run: JS.runMinify,
        inputType: "string",
        outputType: "string",
        args: []
    },
    "XML Beautify": {
        description: "Indents and prettifies eXtensible Markup Language (XML) code.",
        run: Code.runXmlBeautify,
        inputType: "string",
        outputType: "string",
        args: [
            {
                name: "Indent string",
                type: "binaryShortString",
                value: Code.BEAUTIFY_INDENT
            }
        ]
    },
    "JSON Beautify": {
        description: "Indents and prettifies JavaScript Object Notation (JSON) code.",
        run: Code.runJsonBeautify,
        inputType: "string",
        outputType: "string",
        args: [
            {
                name: "Indent string",
                type: "binaryShortString",
                value: Code.BEAUTIFY_INDENT
            }
        ]
    },
    "CSS Beautify": {
        description: "Indents and prettifies Cascading Style Sheets (CSS) code.",
        run: Code.runCssBeautify,
        inputType: "string",
        outputType: "string",
        args: [
            {
                name: "Indent string",
                type: "binaryShortString",
                value: Code.BEAUTIFY_INDENT
            }
        ]
    },
    "SQL Beautify": {
        description: "Indents and prettifies Structured Query Language (SQL) code.",
        run: Code.runSqlBeautify,
        inputType: "string",
        outputType: "string",
        args: [
            {
                name: "Indent string",
                type: "binaryShortString",
                value: Code.BEAUTIFY_INDENT
            }
        ]
    },
    "XML Minify": {
        description: "Compresses eXtensible Markup Language (XML) code.",
        run: Code.runXmlMinify,
        inputType: "string",
        outputType: "string",
        args: [
            {
                name: "Preserve comments",
                type: "boolean",
                value: Code.PRESERVE_COMMENTS
            }
        ]
    },
    "JSON Minify": {
        description: "Compresses JavaScript Object Notation (JSON) code.",
        run: Code.runJsonMinify,
        inputType: "string",
        outputType: "string",
        args: []
    },
    "CSS Minify": {
        description: "Compresses Cascading Style Sheets (CSS) code.",
        run: Code.runCssMinify,
        inputType: "string",
        outputType: "string",
        args: [
            {
                name: "Preserve comments",
                type: "boolean",
                value: Code.PRESERVE_COMMENTS
            }
        ]
    },
    "SQL Minify": {
        description: "Compresses Structured Query Language (SQL) code.",
        run: Code.runSqlMinify,
        inputType: "string",
        outputType: "string",
        args: []
    },
    "Analyse hash": {
        description: "Tries to determine information about a given hash and suggests which algorithm may have been used to generate it based on its length.",
        run: Hash.runAnalyse,
        inputType: "string",
        outputType: "string",
        args: []
    },
    "MD2": {
        description: "The MD2 (Message-Digest 2) algorithm is a cryptographic hash function developed by Ronald Rivest in 1989. The algorithm is optimized for 8-bit computers.<br><br>Although MD2 is no longer considered secure, even as of 2014, it remains in use in public key infrastructures as part of certificates generated with MD2 and RSA.",
        run: Hash.runMD2,
        inputType: "string",
        outputType: "string",
        args: []
    },
    "MD4": {
        description: "The MD4 (Message-Digest 4) algorithm is a cryptographic hash function developed by Ronald Rivest in 1990. The digest length is 128 bits. The algorithm has influenced later designs, such as the MD5, SHA-1 and RIPEMD algorithms.<br><br>The security of MD4 has been severely compromised.",
        run: Hash.runMD4,
        inputType: "string",
        outputType: "string",
        args: []
    },
    "MD5": {
        description: "MD5 (Message-Digest 5) is a widely used hash function. It has been used in a variety of security applications and is also commonly used to check the integrity of files.<br><br>However, MD5 is not collision resistant and it isn't suitable for applications like SSL/TLS certificates or digital signatures that rely on this property.",
        run: Hash.runMD5,
        inputType: "string",
        outputType: "string",
        args: []
    },
    "SHA0": {
        description: "SHA-0 is a retronym applied to the original version of the 160-bit hash function published in 1993 under the name 'SHA'. It was withdrawn shortly after publication due to an undisclosed 'significant flaw' and replaced by the slightly revised version SHA-1.",
        run: Hash.runSHA0,
        inputType: "string",
        outputType: "string",
        args: []
    },
    "SHA1": {
        description: "The SHA (Secure Hash Algorithm) hash functions were designed by the NSA. SHA-1 is the most established of the existing SHA hash functions and it is used in a variety of security applications and protocols.<br><br>However, SHA-1's collision resistance has been weakening as new attacks are discovered or improved.",
        run: Hash.runSHA1,
        inputType: "string",
        outputType: "string",
        args: []
    },
    "SHA224": {
        description: "SHA-224 is largely identical to SHA-256 but is truncated to 224 bytes.",
        run: Hash.runSHA224,
        inputType: "string",
        outputType: "string",
        args: []
    },
    "SHA256": {
        description: "SHA-256 is one of the four variants in the SHA-2 set. It isn't as widely used as SHA-1, though it provides much better security.",
        run: Hash.runSHA256,
        inputType: "string",
        outputType: "string",
        args: []
    },
    "SHA384": {
        description: "SHA-384 is largely identical to SHA-512 but is truncated to 384 bytes.",
        run: Hash.runSHA384,
        inputType: "string",
        outputType: "string",
        args: []
    },
    "SHA512": {
        description: "SHA-512 is largely identical to SHA-256 but operates on 64-bit words rather than 32.",
        run: Hash.runSHA512,
        inputType: "string",
        outputType: "string",
        args: []
    },
    "SHA3": {
        description: "This is an implementation of Keccak[c=2d]. SHA3 functions based on different implementations of Keccak will give different results.",
        run: Hash.runSHA3,
        inputType: "string",
        outputType: "string",
        args: [
            {
                name: "Output length",
                type: "option",
                value: Hash.SHA3_LENGTH
            }
        ]
    },
    "RIPEMD-160": {
        description: "RIPEMD (RACE Integrity Primitives Evaluation Message Digest) is a family of cryptographic hash functions developed in Leuven, Belgium, by Hans Dobbertin, Antoon Bosselaers and Bart Preneel at the COSIC research group at the Katholieke Universiteit Leuven, and first published in 1996.<br><br>RIPEMD was based upon the design principles used in MD4, and is similar in performance to the more popular SHA-1.<br><br>RIPEMD-160 is an improved, 160-bit version of the original RIPEMD, and the most common version in the family.",
        run: Hash.runRIPEMD160,
        inputType: "string",
        outputType: "string",
        args: []
    },
    "HMAC": {
        description: "Keyed-Hash Message Authentication Codes (HMAC) are a mechanism for message authentication using cryptographic hash functions.",
        run: Hash.runHMAC,
        inputType: "string",
        outputType: "string",
        args: [
            {
                name: "Password",
                type: "binaryString",
                value: ""
            },
            {
                name: "Hashing function",
                type: "option",
                value: Hash.HMAC_FUNCTIONS
            },
        ]
    },
    "Fletcher-8 Checksum": {
        description: "The Fletcher checksum is an algorithm for computing a position-dependent checksum devised by John Gould Fletcher at Lawrence Livermore Labs in the late 1970s.<br><br>The objective of the Fletcher checksum was to provide error-detection properties approaching those of a cyclic redundancy check but with the lower computational effort associated with summation techniques.",
        run: Checksum.runFletcher8,
        inputType: "byteArray",
        outputType: "string",
        args: []
    },
    "Fletcher-16 Checksum": {
        description: "The Fletcher checksum is an algorithm for computing a position-dependent checksum devised by John Gould Fletcher at Lawrence Livermore Labs in the late 1970s.<br><br>The objective of the Fletcher checksum was to provide error-detection properties approaching those of a cyclic redundancy check but with the lower computational effort associated with summation techniques.",
        run: Checksum.runFletcher16,
        inputType: "byteArray",
        outputType: "string",
        args: []
    },
    "Fletcher-32 Checksum": {
        description: "The Fletcher checksum is an algorithm for computing a position-dependent checksum devised by John Gould Fletcher at Lawrence Livermore Labs in the late 1970s.<br><br>The objective of the Fletcher checksum was to provide error-detection properties approaching those of a cyclic redundancy check but with the lower computational effort associated with summation techniques.",
        run: Checksum.runFletcher32,
        inputType: "byteArray",
        outputType: "string",
        args: []
    },
    "Fletcher-64 Checksum": {
        description: "The Fletcher checksum is an algorithm for computing a position-dependent checksum devised by John Gould Fletcher at Lawrence Livermore Labs in the late 1970s.<br><br>The objective of the Fletcher checksum was to provide error-detection properties approaching those of a cyclic redundancy check but with the lower computational effort associated with summation techniques.",
        run: Checksum.runFletcher64,
        inputType: "byteArray",
        outputType: "string",
        args: []
    },
    "Adler-32 Checksum": {
        description: "Adler-32 is a checksum algorithm which was invented by Mark Adler in 1995, and is a modification of the Fletcher checksum. Compared to a cyclic redundancy check of the same length, it trades reliability for speed (preferring the latter).<br><br>Adler-32 is more reliable than Fletcher-16, and slightly less reliable than Fletcher-32.",
        run: Checksum.runAdler32,
        inputType: "byteArray",
        outputType: "string",
        args: []
    },
    "CRC-32 Checksum": {
        description: "A cyclic redundancy check (CRC) is an error-detecting code commonly used in digital networks and storage devices to detect accidental changes to raw data.<br><br>The CRC was invented by W. Wesley Peterson in 1961; the 32-bit CRC function of Ethernet and many other standards is the work of several researchers and was published in 1975.",
        run: Checksum.runCRC32,
        inputType: "byteArray",
        outputType: "string",
        args: []
    },
    "Generate all hashes": {
        description: "Generates all available hashes and checksums for the input.",
        run: Hash.runAll,
        inputType: "string",
        outputType: "string",
        args: []
    },
    "Entropy": {
        description: "Calculates the Shannon entropy of the input data which gives an idea of its randomness. 8 is the maximum.",
        run: Entropy.runEntropy,
        inputType: "byteArray",
        outputType: "html",
        args: [
            {
                name: "Chunk size",
                type: "number",
                value: Entropy.CHUNK_SIZE
            }
        ]
    },
    "Frequency distribution": {
        description: "Displays the distribution of bytes in the data as a graph.",
        run: Entropy.runFreqDistrib,
        inputType: "byteArray",
        outputType: "html",
        args: [
            {
                name: "Show 0%'s",
                type: "boolean",
                value: Entropy.FREQ_ZEROS
            }
        ]
    },
    "Numberwang": {
        description: "Based on the popular gameshow by Mitchell and Webb.",
        run: Numberwang.run,
        inputType: "string",
        outputType: "string",
        args: []
    },
    "Parse X.509 certificate": {
        description: "X.509 is an ITU-T standard for a public key infrastructure (PKI) and Privilege Management Infrastructure (PMI). It is commonly involved with SSL/TLS security.<br><br>This operation displays the contents of a certificate in a human readable format, similar to the openssl command line tool.",
        run: PublicKey.runParseX509,
        inputType: "string",
        outputType: "string",
        args: [
            {
                name: "Input format",
                type: "option",
                value: PublicKey.X509_INPUT_FORMAT
            }
        ]
    },
    "PEM to Hex": {
        description: "Converts PEM (Privacy Enhanced Mail) format to a hexadecimal DER (Distinguished Encoding Rules) string.",
        run: PublicKey.runPemToHex,
        inputType: "string",
        outputType: "string",
        args: []
    },
    "Hex to PEM": {
        description: "Converts a hexadecimal DER (Distinguished Encoding Rules) string into PEM (Privacy Enhanced Mail) format.",
        run: PublicKey.runHexToPem,
        inputType: "string",
        outputType: "string",
        args: [
            {
                name: "Header string",
                type: "string",
                value: PublicKey.PEM_HEADER_STRING
            }
        ]
    },
    "Hex to Object Identifier": {
        description: "Converts a hexadecimal string into an object identifier (OID).",
        run: PublicKey.runHexToObjectIdentifier,
        inputType: "string",
        outputType: "string",
        args: []
    },
    "Object Identifier to Hex": {
        description: "Converts an object identifier (OID) into a hexadecimal string.",
        run: PublicKey.runObjectIdentifierToHex,
        inputType: "string",
        outputType: "string",
        args: []
    },
    "Parse ASN.1 hex string": {
        description: "Abstract Syntax Notation One (ASN.1) is a standard and notation that describes rules and structures for representing, encoding, transmitting, and decoding data in telecommunications and computer networking.<br><br>This operation parses arbitrary ASN.1 data and presents the resulting tree.",
        run: PublicKey.runParseAsn1HexString,
        inputType: "string",
        outputType: "string",
        args: [
            {
                name: "Starting index",
                type: "number",
                value: 0
            },
            {
                name: "Truncate octet strings longer than",
                type: "number",
                value: PublicKey.ASN1_TRUNCATE_LENGTH
            }
        ]
    },
    "Detect File Type": {
        description: "Attempts to guess the MIME (Multipurpose Internet Mail Extensions) type of the data based on 'magic bytes'.<br><br>Currently supports the following file types: 7z, amr, avi, bmp, bz2, class, cr2, crx, dex, dmg, doc, elf, eot, epub, exe, flac, flv, gif, gz, ico, iso, jpg, jxr, m4a, m4v, mid, mkv, mov, mp3, mp4, mpg, ogg, otf, pdf, png, ppt, ps, psd, rar, rtf, sqlite, swf, tar, tar.z, tif, ttf, utf8, vmdk, wav, webm, webp, wmv, woff, woff2, xls, xz, zip.",
        run: FileType.runDetect,
        inputType: "byteArray",
        outputType: "string",
        args: []
    },
    "Scan for Embedded Files": {
        description: "Scans the data for potential embedded files by looking for magic bytes at all offsets. This operation is prone to false positives.<br><br>WARNING: Files over about 100KB in size will take a VERY long time to process.",
        run: FileType.runScanForEmbeddedFiles,
        inputType: "byteArray",
        outputType: "string",
        args: [
            {
                name: "Ignore common byte sequences",
                type: "boolean",
                value: FileType.IGNORE_COMMON_BYTE_SEQUENCES
            }
        ]
    },
    "Expand alphabet range": {
        description: "Expand an alphabet range string into a list of the characters in that range.<br><br>e.g. <code>a-z</code> becomes <code>abcdefghijklmnopqrstuvwxyz</code>.",
        run: SeqUtils.runExpandAlphRange,
        inputType: "string",
        outputType: "string",
        args: [
            {
                name: "Delimiter",
                type: "binaryString",
                value: ""
            }
        ]
    },
    "Diff": {
        description: "Compares two inputs (separated by the specified delimiter) and highlights the differences between them.",
        run: StrUtils.runDiff,
        inputType: "string",
        outputType: "html",
        args: [
            {
                name: "Sample delimiter",
                type: "binaryString",
                value: StrUtils.DIFF_SAMPLE_DELIMITER
            },
            {
                name: "Diff by",
                type: "option",
                value: StrUtils.DIFF_BY
            },
            {
                name: "Show added",
                type: "boolean",
                value: true
            },
            {
                name: "Show removed",
                type: "boolean",
                value: true
            },
            {
                name: "Ignore whitespace (relevant for word and line)",
                type: "boolean",
                value: false
            }
        ]
    },
    "Parse UNIX file permissions": {
        description: "Given a UNIX/Linux file permission string in octal or textual format, this operation explains which permissions are granted to which user groups.<br><br>Input should be in either octal (e.g. <code>755</code>) or textual (e.g. <code>drwxr-xr-x</code>) format.",
        run: OS.runParseUnixPerms,
        inputType: "string",
        outputType: "string",
        args: []
    },
    "Swap endianness": {
        description: "Switches the data from big-endian to little-endian or vice-versa. Data can be read in as hexadecimal or raw bytes. It will be returned in the same format as it is entered.",
        run: Endian.runSwapEndianness,
        highlight: true,
        highlightReverse: true,
        inputType: "string",
        outputType: "string",
        args: [
            {
                name: "Data format",
                type: "option",
                value: Endian.DATA_FORMAT
            },
            {
                name: "Word length (bytes)",
                type: "number",
                value: Endian.WORD_LENGTH
            },
            {
                name: "Pad incomplete words",
                type: "boolean",
                value: Endian.PAD_INCOMPLETE_WORDS
            }
        ]
    },
    "Syntax highlighter": {
        description: "Adds syntax highlighting to a range of source code languages. Note that this will not indent the code. Use one of the 'Beautify' operations for that.",
        run: Code.runSyntaxHighlight,
        highlight: true,
        highlightReverse: true,
        inputType: "string",
        outputType: "html",
        args: [
            {
                name: "Language/File extension",
                type: "option",
                value: Code.LANGUAGES
            },
            {
                name: "Display line numbers",
                type: "boolean",
                value: Code.LINE_NUMS
            }
        ]
    },
    "Parse escaped string": {
        description: "Replaces escaped characters with the bytes they represent.<br><br>e.g.<code>Hello\\nWorld</code> becomes <code>Hello<br>World</code>",
        run: StrUtils.runParseEscapedString,
        inputType: "string",
        outputType: "string",
        args: []
    },
    "TCP/IP Checksum": {
        description: "Calculates the checksum for a TCP (Transport Control Protocol) or IP (Internet Protocol) header from an input of raw bytes.",
        run: Checksum.runTCPIP,
        inputType: "byteArray",
        outputType: "string",
        args: []
    },
    "Parse colour code": {
        description: "Converts a colour code in a standard format to other standard formats and displays the colour itself.<br><br><strong>Example inputs</strong><ul><li><code>#d9edf7</code></li><li><code>rgba(217,237,247,1)</code></li><li><code>hsla(200,65%,91%,1)</code></li><li><code>cmyk(0.12, 0.04, 0.00, 0.03)</code></li></ul>",
        run: HTML.runParseColourCode,
        inputType: "string",
        outputType: "html",
        args: []
    },
    "Generate UUID": {
        description: "Generates an RFC 4122 version 4 compliant Universally Unique Identifier (UUID), also known as a Globally Unique Identifier (GUID).<br><br>A version 4 UUID relies on random numbers, in this case generated using <code>window.crypto</code> if available and falling back to <code>Math.random</code> if not.",
        run: UUID.runGenerateV4,
        inputType: "string",
        outputType: "string",
        args: []
    },
    "Substitute": {
        description: "A substitution cipher allowing you to specify bytes to replace with other byte values. This can be used to create Caesar ciphers but is more powerful as any byte value can be substituted, not just letters, and the substitution values need not be in order.<br><br>Enter the bytes you want to replace in the Plaintext field and the bytes to replace them with in the Ciphertext field.<br><br>Non-printable bytes can be specified using string escape notation. For example, a line feed character can be written as either <code>\\n</code> or <code>\\x0a</code>.<br><br>Byte ranges can be specified using a hyphen. For example, the sequence <code>0123456789</code> can be written as <code>0-9</code>.",
        run: Cipher.runSubstitute,
        inputType: "byteArray",
        outputType: "byteArray",
        args: [
            {
                name: "Plaintext",
                type: "binaryString",
                value: Cipher.SUBS_PLAINTEXT
            },
            {
                name: "Ciphertext",
                type: "binaryString",
                value: Cipher.SUBS_CIPHERTEXT
            }
        ]
    },
    "To Morse Code": {
        description: "Translates alphanumeric characters into International Morse Code.<br><br>Ignores non-Morse characters.<br><br>e.g. <code>SOS</code> becomes <code>... --- ...</code>",
        run: MorseCode.runTo,
        inputType: "string",
        outputType: "string",
        args: [
            {
                name: "Format options",
                type: "option",
                value: MorseCode.FORMAT_OPTIONS
            },
            {
                name: "Letter delimiter",
                type: "option",
                value: MorseCode.LETTER_DELIM_OPTIONS
            },
            {
                name: "Word delimiter",
                type: "option",
                value: MorseCode.WORD_DELIM_OPTIONS
            }
        ]
    },
    "From Morse Code": {
        description: "Translates Morse Code into (upper case) alphanumeric characters.",
        run: MorseCode.runFrom,
        inputType: "string",
        outputType: "string",
        args: [
            {
                name: "Letter delimiter",
                type: "option",
                value: MorseCode.LETTER_DELIM_OPTIONS
            },
            {
                name: "Word delimiter",
                type: "option",
                value: MorseCode.WORD_DELIM_OPTIONS
            }
        ]
    },
    "Tar": {
        description: "Packs the input into a tarball.<br><br>No support for multiple files at this time.",
        run: Compress.runTar,
        inputType: "byteArray",
        outputType: "byteArray",
        args: [
            {
                name: "Filename",
                type: "string",
                value: Compress.TAR_FILENAME
            }
        ]
    },
    "Untar": {
        description: "Unpacks a tarball and displays it per file.",
        run: Compress.runUntar,
        inputType: "byteArray",
        outputType: "html",
        args: [
        ]
    },
    "Head": {
        description: [
            "Like the UNIX head utility.",
            "<br>",
            "Gets the first n lines.",
            "<br>",
            "You can select all but the last n lines by entering a negative value for n.",
            "<br>",
            "The delimiter can be changed so that instead of lines, fields (i.e. commas) are selected instead.",
        ].join("\n"),
        run: StrUtils.runHead,
        inputType: "string",
        outputType: "string",
        args: [
            {
                name: "Delimiter",
                type: "option",
                value: StrUtils.DELIMITER_OPTIONS
            },
            {
                name: "Number",
                type: "number",
                value: 10,
            },
        ]
    },
    "Tail": {
        description: [
            "Like the UNIX tail utility.",
            "<br>",
            "Gets the last n lines.",
            "<br>",
            "Optionally you can select all lines after line n by entering a negative value for n.",
            "<br>",
            "The delimiter can be changed so that instead of lines, fields (i.e. commas) are selected instead.",
        ].join("\n"),
        run: StrUtils.runTail,
        inputType: "string",
        outputType: "string",
        args: [
            {
                name: "Delimiter",
                type: "option",
                value: StrUtils.DELIMITER_OPTIONS
            },
            {
                name: "Number",
                type: "number",
                value: 10,
            },
        ]
    },
<<<<<<< HEAD
    "To EBCDIC": {
        description: [
            "This operation converts ASCII text to EBCDIC.",
            "<br>",
            "You can choose between a few versions of EBCDIC.",
            "<br>",
            "EBCDIC is a proprietary encoding pre-dating ASCII that originated at IBM.",
        ].join("\n"),
        run: CharEnc.runToEBCDIC,
        inputType: "string",
        outputType: "byteArray",
        args: [
            {
                name: "EBCDIC version",
                type: "option",
                value: Object.keys(CharEnc.EBCDIC_CODEPAGES_MAPPING),
            },
        ]
    },
    "From EBCDIC": {
        description: [
            "This operation converts ASCII text from EBCDIC.",
            "<br>",
            "You can choose between a few versions of EBCDIC.",
            "<br>",
            "EBCDIC is a proprietary encoding pre-dating ASCII that originated at IBM.",
        ].join("\n"),
        run: CharEnc.runFromEBCDIC,
        inputType: "byteArray",
        outputType: "string",
        args: [
            {
                name: "EBCDIC version",
                type: "option",
                value: Object.keys(CharEnc.EBCDIC_CODEPAGES_MAPPING),
=======
    "To Snake case": {
        description: [
            "Converts the input string to snake case.",
            "<br><br>",
            "Snake case is all lower case with underscores as word boundaries.",
            "<br><br>",
            "e.g. this_is_snake_case",
            "<br><br>",
            "'Attempt to be context aware' will make the operation attempt to nicely transform variable and function names.",
        ].join("\n"),
        run: Code.runToSnakeCase,
        inputType: "string",
        outputType: "string",
        args: [
            {
                name: "Attempt to be context aware",
                type: "boolean",
                value: false,
            },
        ]
    },
    "To Camel case": {
        description: [
            "Converts the input string to camel case.",
            "<br><br>",
            "Camel case is all lower case except letters after word boundaries which are uppercase.",
            "<br><br>",
            "e.g. thisIsCamelCase",
            "<br><br>",
            "'Attempt to be context aware' will make the operation attempt to nicely transform variable and function names.",
        ].join("\n"),
        run: Code.runToCamelCase,
        inputType: "string",
        outputType: "string",
        args: [
            {
                name: "Attempt to be context aware",
                type: "boolean",
                value: false,
            },
        ]
    },
    "To Kebab case": {
        description: [
            "Converts the input string to kebab case.",
            "<br><br>",
            "Kebab case is all lower case with dashes as word boundaries.",
            "<br><br>",
            "e.g. this-is-kebab-case",
            "<br><br>",
            "'Attempt to be context aware' will make the operation attempt to nicely transform variable and function names.",
        ].join("\n"),
        run: Code.runToKebabCase,
        inputType: "string",
        outputType: "string",
        args: [
            {
                name: "Attempt to be context aware",
                type: "boolean",
                value: false,
>>>>>>> c43b67ea
            },
        ]
    },
};

export default OperationConfig;<|MERGE_RESOLUTION|>--- conflicted
+++ resolved
@@ -3273,7 +3273,6 @@
             },
         ]
     },
-<<<<<<< HEAD
     "To EBCDIC": {
         description: [
             "This operation converts ASCII text to EBCDIC.",
@@ -3309,7 +3308,9 @@
                 name: "EBCDIC version",
                 type: "option",
                 value: Object.keys(CharEnc.EBCDIC_CODEPAGES_MAPPING),
-=======
+            },
+        ],
+    },
     "To Snake case": {
         description: [
             "Converts the input string to snake case.",
@@ -3370,7 +3371,6 @@
                 name: "Attempt to be context aware",
                 type: "boolean",
                 value: false,
->>>>>>> c43b67ea
             },
         ]
     },
