--- conflicted
+++ resolved
@@ -106,17 +106,11 @@
     if (byteLen < 1 || Math.round(byteLen) !== byteLen)
         throw new OperationError("字节长度必须为正整数");
 
-<<<<<<< HEAD
     if (delim !== "无") {
-        const delimRegex = delim === "自动" ? /[^a-f\d]|(0x)/gi : Utils.regexRep(delim);
-        data = data.replace(delimRegex, "");
-=======
-    if (delim !== "None") {
-        const delimRegex = delim === "Auto" ? /[^a-f\d]|0x/gi : Utils.regexRep(delim);
+        const delimRegex = delim === "自动" ? /[^a-f\d]|0x/gi : Utils.regexRep(delim);
         data = data.split(delimRegex);
     } else {
         data = [data];
->>>>>>> ba12ad8e
     }
 
     const output = [];
