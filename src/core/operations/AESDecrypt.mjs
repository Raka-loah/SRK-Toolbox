/**
 * @author n1474335 [n1474335@gmail.com]
 * @copyright Crown Copyright 2016
 * @license Apache-2.0
 *
 * Modified by Raka-loah@github for zh-CN i18n
 */

import Operation from "../Operation.mjs";
import Utils from "../Utils.mjs";
import forge from "node-forge";
import OperationError from "../errors/OperationError.mjs";

/**
 * AES Decrypt operation
 */
class AESDecrypt extends Operation {

    /**
     * AESDecrypt constructor
     */
    constructor() {
        super();

        this.name = "AES解密";
        this.module = "Ciphers";
<<<<<<< HEAD
        this.description = "高级加密标准(AES)是美国联邦政府采用的一种区块加密标准(FIPS)。十五种不同算法，经过五年的甄选流程，Rijndael加密法脱颖而出，成为有效标准。<br><br><b>Key：</b>根据Key的长度，会应用以下不同算法：<ul><li>16字节 = AES-128</li><li>24字节 = AES-192</li><li>32字节 = AES-256</li></ul>你可以通过密钥派生操作来生成基于密码的key。<br><br><b>IV：</b> 初始化向量的长度是16字节。<br><br><b>填充：</b>CBC和ECB模式下会使用PKCS#7填充。<br><br><b>GCM Tag:</b>非GCM模式中忽略。";
=======
        this.description = "Advanced Encryption Standard (AES) is a U.S. Federal Information Processing Standard (FIPS). It was selected after a 5-year process where 15 competing designs were evaluated.<br><br><b>Key:</b> The following algorithms will be used based on the size of the key:<ul><li>16 bytes = AES-128</li><li>24 bytes = AES-192</li><li>32 bytes = AES-256</li></ul><br><br><b>IV:</b> The Initialization Vector should be 16 bytes long. If not entered, it will default to 16 null bytes.<br><br><b>Padding:</b> In CBC and ECB mode, PKCS#7 padding will be used as a default.<br><br><b>GCM Tag:</b> This field is ignored unless 'GCM' mode is used.";
>>>>>>> 1b0ced9f
        this.infoURL = "https://wikipedia.org/wiki/Advanced_Encryption_Standard";
        this.inputType = "string";
        this.outputType = "string";
        this.args = [
            {
                "name": "Key",
                "type": "toggleString",
                "value": "",
                "toggleValues": ["十六进制", "UTF8", "Latin1", "Base64"]
            },
            {
                "name": "IV",
                "type": "toggleString",
                "value": "",
                "toggleValues": ["十六进制", "UTF8", "Latin1", "Base64"]
            },
            {
                "name": "Mode",
                "type": "argSelector",
                "value": [
                    {
                        name: "CBC",
                        off: [5, 6]
                    },
                    {
                        name: "CFB",
                        off: [5, 6]
                    },
                    {
                        name: "OFB",
                        off: [5, 6]
                    },
                    {
                        name: "CTR",
                        off: [5, 6]
                    },
                    {
                        name: "GCM",
                        on: [5, 6]
                    },
                    {
                        name: "ECB",
                        off: [5, 6]
                    },
                    {
                        name: "CBC/NoPadding",
                        off: [5, 6]
                    },
                    {
                        name: "ECB/NoPadding",
                        off: [5, 6]
                    }
                ]
            },
            {
                "name": "输入格式",
                "type": "option",
                "value": ["十六进制", "原始数据"]
            },
            {
                "name": "输出格式",
                "type": "option",
                "value": ["原始数据", "十六进制"]
            },
            {
                "name": "GCM Tag",
                "type": "toggleString",
                "value": "",
                "toggleValues": ["十六进制", "UTF8", "Latin1", "Base64"]
            },
            {
                "name": "额外鉴权数据",
                "type": "toggleString",
                "value": "",
                "toggleValues": ["十六进制", "UTF8", "Latin1", "Base64"]
            }
        ];
    }

    /**
     * @param {string} input
     * @param {Object[]} args
     * @returns {string}
     *
     * @throws {OperationError} if cannot decrypt input or invalid key length
     */
    run(input, args) {
        const key = Utils.convertToByteString(args[0].string, args[0].option),
            iv = Utils.convertToByteString(args[1].string, args[1].option),
            mode = args[2].substring(0, 3),
            noPadding = args[2].endsWith("NoPadding"),
            inputType = args[3],
            outputType = args[4],
            gcmTag = Utils.convertToByteString(args[5].string, args[5].option),
            aad = Utils.convertToByteString(args[6].string, args[6].option);

        if ([16, 24, 32].indexOf(key.length) < 0) {
            throw new OperationError(`无效的Key长度： ${key.length} 字节

根据Key的长度，会应用以下不同算法：
    16字节 = AES-128
    24字节 = AES-192
    32字节 = AES-256`);
        }

        input = Utils.convertToByteString(input, inputType);

        const decipher = forge.cipher.createDecipher("AES-" + mode, key);

        /* Allow for a "no padding" mode */
        if (noPadding) {
            decipher.mode.unpad = function(output, options) {
                return true;
            };
        }

        decipher.start({
            iv: iv.length === 0 ? "" : iv,
            tag: mode === "GCM" ? gcmTag : undefined,
            additionalData: mode === "GCM" ? aad : undefined
        });
        decipher.update(forge.util.createBuffer(input));
        const result = decipher.finish();

        if (result) {
            return outputType === "十六进制" ? decipher.output.toHex() : decipher.output.getBytes();
        } else {
            throw new OperationError("无法解密，参数错误");
        }
    }

}

export default AESDecrypt;<|MERGE_RESOLUTION|>--- conflicted
+++ resolved
@@ -24,11 +24,7 @@
 
         this.name = "AES解密";
         this.module = "Ciphers";
-<<<<<<< HEAD
         this.description = "高级加密标准(AES)是美国联邦政府采用的一种区块加密标准(FIPS)。十五种不同算法，经过五年的甄选流程，Rijndael加密法脱颖而出，成为有效标准。<br><br><b>Key：</b>根据Key的长度，会应用以下不同算法：<ul><li>16字节 = AES-128</li><li>24字节 = AES-192</li><li>32字节 = AES-256</li></ul>你可以通过密钥派生操作来生成基于密码的key。<br><br><b>IV：</b> 初始化向量的长度是16字节。<br><br><b>填充：</b>CBC和ECB模式下会使用PKCS#7填充。<br><br><b>GCM Tag:</b>非GCM模式中忽略。";
-=======
-        this.description = "Advanced Encryption Standard (AES) is a U.S. Federal Information Processing Standard (FIPS). It was selected after a 5-year process where 15 competing designs were evaluated.<br><br><b>Key:</b> The following algorithms will be used based on the size of the key:<ul><li>16 bytes = AES-128</li><li>24 bytes = AES-192</li><li>32 bytes = AES-256</li></ul><br><br><b>IV:</b> The Initialization Vector should be 16 bytes long. If not entered, it will default to 16 null bytes.<br><br><b>Padding:</b> In CBC and ECB mode, PKCS#7 padding will be used as a default.<br><br><b>GCM Tag:</b> This field is ignored unless 'GCM' mode is used.";
->>>>>>> 1b0ced9f
         this.infoURL = "https://wikipedia.org/wiki/Advanced_Encryption_Standard";
         this.inputType = "string";
         this.outputType = "string";
