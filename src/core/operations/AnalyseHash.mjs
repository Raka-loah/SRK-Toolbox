/**
 * @author n1474335 [n1474335@gmail.com]
 * @copyright Crown Copyright 2016
 * @license Apache-2.0
 *
 * Modified by Raka-loah@github for zh-CN i18n
 */

import Operation from "../Operation.mjs";
import OperationError from "../errors/OperationError.mjs";

/**
 * Analyse hash operation
 */
class AnalyseHash extends Operation {

    /**
     * AnalyseHash constructor
     */
    constructor() {
        super();

        this.name = "哈希分析";
        this.module = "Crypto";
        this.description = "根据给定哈希值的长度猜测可能的哈希算法。";
        this.infoURL = "https://wikipedia.org/wiki/Comparison_of_cryptographic_hash_functions";
        this.inputType = "string";
        this.outputType = "string";
        this.args = [];
    }

    /**
     * @param {string} input
     * @param {Object[]} args
     * @returns {string}
     */
    run(input, args) {
        input = input.replace(/\s/g, "");

<<<<<<< HEAD
        // analyze hash if it is bcrypt
        if (/^\$2[abxy]?\$[0-9]+\$[a-zA-Z0-9/.]{53}$/.test(input)) {
            input = input.split("$");
            return "哈希算法标识符： $" + input[1] + "$\n" +
                "轮数： " + input[2] + "\n" +
                "Base64编码输入盐（22字节）： " + input[3].slice(0, 22) + "\n" +
                "Base64编码哈希（31字节）： " + input[3].slice(22) + "\n\n" +
                "根据长度，此哈希值可能由以下哈希算法生成：\n" +
                "bcrypt";
        }

=======
>>>>>>> c13997bd
        let output = "",
            possibleHashFunctions = [];
        const byteLength = input.length / 2,
            bitLength = byteLength * 8;

        if (!/^[a-f0-9]+$/i.test(input)) {
            throw new OperationError("无效的哈希值");
        }

        output += "哈希长度： " + input.length + "\n" +
            "字节数：   " + byteLength + "\n" +
            "位长度：   " + bitLength + "\n\n" +
            "根据长度，此哈希值可能由以下哈希算法生成：\n";

        switch (bitLength) {
            case 4:
                possibleHashFunctions = [
                    "Fletcher-4",
                    "Luhn algorithm",
                    "Verhoeff algorithm",
                ];
                break;
            case 8:
                possibleHashFunctions = [
                    "Fletcher-8",
                ];
                break;
            case 16:
                possibleHashFunctions = [
                    "BSD checksum",
                    "CRC-16",
                    "SYSV checksum",
                    "Fletcher-16"
                ];
                break;
            case 32:
                possibleHashFunctions = [
                    "CRC-32",
                    "Fletcher-32",
                    "Adler-32",
                ];
                break;
            case 64:
                possibleHashFunctions = [
                    "CRC-64",
                    "RIPEMD-64",
                    "SipHash",
                ];
                break;
            case 128:
                possibleHashFunctions = [
                    "MD5",
                    "MD4",
                    "MD2",
                    "HAVAL-128",
                    "RIPEMD-128",
                    "Snefru",
                    "Tiger-128",
                ];
                break;
            case 160:
                possibleHashFunctions = [
                    "SHA-1",
                    "SHA-0",
                    "FSB-160",
                    "HAS-160",
                    "HAVAL-160",
                    "RIPEMD-160",
                    "Tiger-160",
                ];
                break;
            case 192:
                possibleHashFunctions = [
                    "Tiger",
                    "HAVAL-192",
                ];
                break;
            case 224:
                possibleHashFunctions = [
                    "SHA-224",
                    "SHA3-224",
                    "ECOH-224",
                    "FSB-224",
                    "HAVAL-224",
                ];
                break;
            case 256:
                possibleHashFunctions = [
                    "SHA-256",
                    "SHA3-256",
                    "BLAKE-256",
                    "ECOH-256",
                    "FSB-256",
                    "GOST",
                    "Grøstl-256",
                    "HAVAL-256",
                    "PANAMA",
                    "RIPEMD-256",
                    "Snefru",
                ];
                break;
            case 320:
                possibleHashFunctions = [
                    "RIPEMD-320",
                ];
                break;
            case 384:
                possibleHashFunctions = [
                    "SHA-384",
                    "SHA3-384",
                    "ECOH-384",
                    "FSB-384",
                ];
                break;
            case 512:
                possibleHashFunctions = [
                    "SHA-512",
                    "SHA3-512",
                    "BLAKE-512",
                    "ECOH-512",
                    "FSB-512",
                    "Grøstl-512",
                    "JH",
                    "MD6",
                    "Spectral Hash",
                    "SWIFFT",
                    "Whirlpool",
                ];
                break;
            case 1024:
                possibleHashFunctions = [
                    "Fowler-Noll-Vo",
                ];
                break;
            default:
                possibleHashFunctions = [
                    "未知"
                ];
                break;
        }

        return output + possibleHashFunctions.join("\n");
    }

}

export default AnalyseHash;<|MERGE_RESOLUTION|>--- conflicted
+++ resolved
@@ -37,20 +37,6 @@
     run(input, args) {
         input = input.replace(/\s/g, "");
 
-<<<<<<< HEAD
-        // analyze hash if it is bcrypt
-        if (/^\$2[abxy]?\$[0-9]+\$[a-zA-Z0-9/.]{53}$/.test(input)) {
-            input = input.split("$");
-            return "哈希算法标识符： $" + input[1] + "$\n" +
-                "轮数： " + input[2] + "\n" +
-                "Base64编码输入盐（22字节）： " + input[3].slice(0, 22) + "\n" +
-                "Base64编码哈希（31字节）： " + input[3].slice(22) + "\n\n" +
-                "根据长度，此哈希值可能由以下哈希算法生成：\n" +
-                "bcrypt";
-        }
-
-=======
->>>>>>> c13997bd
         let output = "",
             possibleHashFunctions = [];
         const byteLength = input.length / 2,
