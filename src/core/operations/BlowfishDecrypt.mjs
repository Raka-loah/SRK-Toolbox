--- conflicted
+++ resolved
@@ -72,21 +72,14 @@
             inputType = args[3],
             outputType = args[4];
 
-<<<<<<< HEAD
-        if (key.length !== 8) {
+        if (key.length < 4 || key.length > 56) {
             throw new OperationError(`无效的key长度： ${key.length}字节
-
-Blowfish的key长度为8字节（64位）。`);
-=======
-        if (key.length < 4 || key.length > 56) {
-            throw new OperationError(`Invalid key length: ${key.length} bytes
 
 Blowfish's key length needs to be between 4 and 56 bytes (32-448 bits).`);
         }
 
         if (iv.length !== 8) {
             throw new OperationError(`Invalid IV length: ${iv.length} bytes. Expected 8 bytes`);
->>>>>>> 866c9a94
         }
 
         input = Utils.convertToByteString(input, inputType);
