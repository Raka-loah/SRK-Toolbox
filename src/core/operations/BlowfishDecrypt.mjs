/**
 * @author n1474335 [n1474335@gmail.com]
 * @copyright Crown Copyright 2016
 * @license Apache-2.0
 *
 * Modified by Raka-loah@github for zh-CN i18n
 */

import Operation from "../Operation.mjs";
import Utils from "../Utils.mjs";
import forge from "node-forge";
import OperationError from "../errors/OperationError.mjs";
import { Blowfish } from "../lib/Blowfish.mjs";

/**
 * Blowfish Decrypt operation
 */
class BlowfishDecrypt extends Operation {

    /**
     * BlowfishDecrypt constructor
     */
    constructor() {
        super();

        this.name = "Blowfish解密";
        this.module = "Ciphers";
        this.description = "Blowfish是一个对称密钥加密分组密码算法，由布鲁斯·施奈尔于1993年设计，现已应用在多种加密产品。Blowfish算法由于分组长度太小已被认为不安全，施奈尔更建议在现代应用中使用Twofish密码。<br><br><b>IV：</b> 初始化向量必须是8字节长度。";
        this.infoURL = "https://wikipedia.org/wiki/Blowfish_(cipher)";
        this.inputType = "string";
        this.outputType = "string";
        this.args = [
            {
                "name": "Key",
                "type": "toggleString",
                "value": "",
                "toggleValues": ["十六进制", "UTF8", "Latin1", "Base64"]
            },
            {
                "name": "IV",
                "type": "toggleString",
                "value": "",
                "toggleValues": ["十六进制", "UTF8", "Latin1", "Base64"]
            },
            {
                "name": "模式",
                "type": "option",
                "value": ["CBC", "CFB", "OFB", "CTR", "ECB"]
            },
            {
                "name": "输入格式",
                "type": "option",
                "value": ["十六进制", "原始内容"]
            },
            {
                "name": "输出格式",
                "type": "option",
                "value": ["原始内容", "十六进制"]
            }
        ];
    }

    /**
     * @param {string} input
     * @param {Object[]} args
     * @returns {string}
     */
    run(input, args) {
        const key = Utils.convertToByteString(args[0].string, args[0].option),
            iv = Utils.convertToByteString(args[1].string, args[1].option),
            mode = args[2],
            inputType = args[3],
            outputType = args[4];

        if (key.length < 4 || key.length > 56) {
            throw new OperationError(`无效的key长度： ${key.length}字节

Blowfish的key长度需要在4到56字节之间（32-448位）`);
        }

<<<<<<< HEAD
        if (iv.length !== 8) {
            throw new OperationError(`无效的IV长度： ${iv.length}字节。必须为8字节。`);
=======
        if (mode !== "ECB" && iv.length !== 8) {
            throw new OperationError(`Invalid IV length: ${iv.length} bytes. Expected 8 bytes.`);
>>>>>>> d3357d2a
        }

        input = Utils.convertToByteString(input, inputType);

        const decipher = Blowfish.createDecipher(key, mode);
        decipher.start({iv: iv});
        decipher.update(forge.util.createBuffer(input));
        const result = decipher.finish();

        if (result) {
            return outputType === "十六进制" ? decipher.output.toHex() : decipher.output.getBytes();
        } else {
            throw new OperationError("无法解密，参数错误。");
        }
    }

}

export default BlowfishDecrypt;<|MERGE_RESOLUTION|>--- conflicted
+++ resolved
@@ -78,13 +78,8 @@
 Blowfish的key长度需要在4到56字节之间（32-448位）`);
         }
 
-<<<<<<< HEAD
-        if (iv.length !== 8) {
-            throw new OperationError(`无效的IV长度： ${iv.length}字节。必须为8字节。`);
-=======
         if (mode !== "ECB" && iv.length !== 8) {
-            throw new OperationError(`Invalid IV length: ${iv.length} bytes. Expected 8 bytes.`);
->>>>>>> d3357d2a
+            throw new OperationError(`无效的IV长度： ${iv.length}字节。必须为8字节。.`);
         }
 
         input = Utils.convertToByteString(input, inputType);
