--- conflicted
+++ resolved
@@ -102,13 +102,8 @@
         super();
 
         this.name = "ChaCha";
-<<<<<<< HEAD
-        this.module = "Default";
+        this.module = "Ciphers";
         this.description = "ChaCha是由Daniel J. Bernstein设计的流密码算法。它是Salsa流密码算法的一个变种。存在多个参数化种类；“ChaCha”可以指原版算法，或在RFC-8439中定义的算法。ChaCha通常和Poly1305配合使用，称作ChaCha20-Poly1305 AEAD算法。<br><br><b>Key：</b>ChaCha使用16或32字节的key（128或256位）。<br><br><b>Nonce：</b>ChaCha使用8或12字节长度的nonce（64或96位）。<br><br><b>Counter：</b>ChaCha使用4或8字节的counter（32或64位）；Nonce和counter必须合计16字节。计数（Counter）从0开始，每64字节的密文流后自增。";
-=======
-        this.module = "Ciphers";
-        this.description = "ChaCha is a stream cipher designed by Daniel J. Bernstein. It is a variant of the Salsa stream cipher. Several parameterizations exist; 'ChaCha' may refer to the original construction, or to the variant as described in RFC-8439. ChaCha is often used with Poly1305, in the ChaCha20-Poly1305 AEAD construction.<br><br><b>Key:</b> ChaCha uses a key of 16 or 32 bytes (128 or 256 bits).<br><br><b>Nonce:</b> ChaCha uses a nonce of 8 or 12 bytes (64 or 96 bits).<br><br><b>Counter:</b> ChaCha uses a counter of 4 or 8 bytes (32 or 64 bits); together, the nonce and counter must add up to 16 bytes. The counter starts at zero at the start of the keystream, and is incremented at every 64 bytes.";
->>>>>>> 8c283c7b
         this.infoURL = "https://wikipedia.org/wiki/Salsa20#ChaCha_variant";
         this.inputType = "string";
         this.outputType = "string";
