--- conflicted
+++ resolved
@@ -25,13 +25,8 @@
 
         this.name = "比较SSDEEP哈希值";
         this.module = "Crypto";
-<<<<<<< HEAD
         this.description = "比较两个SSDEEP模糊哈希值，并按相似度从0到100打分。";
-        this.infoURL = "https://forensicswiki.xyz/wiki/index.php?title=Ssdeep";
-=======
-        this.description = "Compares two SSDEEP fuzzy hashes to determine the similarity between them on a scale of 0 to 100.";
         this.infoURL = "https://forensics.wiki/ssdeep/";
->>>>>>> 56a8e02b
         this.inputType = "string";
         this.outputType = "Number";
         this.args = [
