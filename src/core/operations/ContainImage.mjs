--- conflicted
+++ resolved
@@ -93,37 +93,20 @@
         const [width, height, hAlign, vAlign, alg, opaqueBg] = args;
 
         const resizeMap = {
-<<<<<<< HEAD
-            "临近": jimp.RESIZE_NEAREST_NEIGHBOR,
-            "双线性": jimp.RESIZE_BILINEAR,
-            "双三次": jimp.RESIZE_BICUBIC,
-            "Hermite": jimp.RESIZE_HERMITE,
-            "Bezier": jimp.RESIZE_BEZIER
-        };
-
-        const alignMap = {
-            "左对齐": jimp.HORIZONTAL_ALIGN_LEFT,
-            "居中": jimp.HORIZONTAL_ALIGN_CENTER,
-            "右对齐": jimp.HORIZONTAL_ALIGN_RIGHT,
-            "顶端": jimp.VERTICAL_ALIGN_TOP,
-            "中间": jimp.VERTICAL_ALIGN_MIDDLE,
-            "底端": jimp.VERTICAL_ALIGN_BOTTOM
-=======
-            "Nearest Neighbour": Jimp.RESIZE_NEAREST_NEIGHBOR,
-            "Bilinear": Jimp.RESIZE_BILINEAR,
-            "Bicubic": Jimp.RESIZE_BICUBIC,
+            "临近": Jimp.RESIZE_NEAREST_NEIGHBOR,
+            "双线性": Jimp.RESIZE_BILINEAR,
+            "双三次": Jimp.RESIZE_BICUBIC,
             "Hermite": Jimp.RESIZE_HERMITE,
             "Bezier": Jimp.RESIZE_BEZIER
         };
 
         const alignMap = {
-            "Left": Jimp.HORIZONTAL_ALIGN_LEFT,
-            "Center": Jimp.HORIZONTAL_ALIGN_CENTER,
-            "Right": Jimp.HORIZONTAL_ALIGN_RIGHT,
-            "Top": Jimp.VERTICAL_ALIGN_TOP,
-            "Middle": Jimp.VERTICAL_ALIGN_MIDDLE,
-            "Bottom": Jimp.VERTICAL_ALIGN_BOTTOM
->>>>>>> a477f47a
+            "左对齐": Jimp.HORIZONTAL_ALIGN_LEFT,
+            "居中": Jimp.HORIZONTAL_ALIGN_CENTER,
+            "右对齐": Jimp.HORIZONTAL_ALIGN_RIGHT,
+            "顶端": Jimp.VERTICAL_ALIGN_TOP,
+            "中间": Jimp.VERTICAL_ALIGN_MIDDLE,
+            "底端": Jimp.VERTICAL_ALIGN_BOTTOM
         };
 
         if (!isImage(input)) {
