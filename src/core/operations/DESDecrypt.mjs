--- conflicted
+++ resolved
@@ -24,11 +24,7 @@
 
         this.name = "DES解密";
         this.module = "Ciphers";
-<<<<<<< HEAD
-        this.description = "数据加密标准（英语：Data Encryption Standard，缩写为 DES）是一种对称密钥加密块密码算法，1976年被美国联邦政府的国家标准局确定为联邦资料处理标准（FIPS），随后在国际上广泛流传开来。DES现在已经不是一种安全的加密方法，主要因为它使用的56位密钥过短。<br><br><b>Key：</b>DES的key长度为8字节（64位）。<br>三重DES的key长度为24字节（192位）。<br><br>你可以通过密钥派生操作来生成基于密码的key。<br><br><b>IV：</b>初始化向量的长度是8字节。<br><br><b>填充：</b>CBC和ECB模式下会使用PKCS#7填充。";
-=======
         this.description = "DES is a previously dominant algorithm for encryption, and was published as an official U.S. Federal Information Processing Standard (FIPS). It is now considered to be insecure due to its small key size.<br><br><b>Key:</b> DES uses a key length of 8 bytes (64 bits).<br><br><b>IV:</b> The Initialization Vector should be 8 bytes long. If not entered, it will default to 8 null bytes.<br><br><b>Padding:</b> In CBC and ECB mode, PKCS#7 padding will be used as a default.";
->>>>>>> d3357d2a
         this.infoURL = "https://wikipedia.org/wiki/Data_Encryption_Standard";
         this.inputType = "string";
         this.outputType = "string";
@@ -78,12 +74,7 @@
         if (key.length !== 8) {
             throw new OperationError(`无效的key长度： ${key.length} 字节
 
-<<<<<<< HEAD
-DES的key长度为8字节（64位）。
-三重DES的key长度为24字节（192位）。`);
-=======
 DES uses a key length of 8 bytes (64 bits).`);
->>>>>>> d3357d2a
         }
         if (iv.length !== 8 && mode !== "ECB") {
             throw new OperationError(`无效的IV长度： ${iv.length} 字节
