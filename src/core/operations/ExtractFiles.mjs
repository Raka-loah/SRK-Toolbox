--- conflicted
+++ resolved
@@ -40,13 +40,8 @@
                 <li>
                 ${supportedExts.join("</li><li>")}
                 </li>
-<<<<<<< HEAD
             </ul>可以指定最小文件尺寸来防止误判。`;
-        this.infoURL = "https://forensicswiki.xyz/wiki/index.php?title=File_Carving";
-=======
-            </ul>Minimum File Size can be used to prune small false positives.`;
         this.infoURL = "https://forensics.wiki/file_carving";
->>>>>>> 56a8e02b
         this.inputType = "ArrayBuffer";
         this.outputType = "List<File>";
         this.presentType = "html";
