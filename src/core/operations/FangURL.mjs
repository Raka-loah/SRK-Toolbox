/**
 * @author arnydo [github@arnydo.com]
 * @copyright Crown Copyright 2019
 * @license Apache-2.0
 * 
 * Modified by Raka-loah@github for zh-CN i18n
 */

import Operation from "../Operation.mjs";

/**
 * FangURL operation
 */
class FangURL extends Operation {

    /**
     * FangURL constructor
     */
    constructor() {
        super();

        this.name = "URL无效化恢复";
        this.module = "Default";
<<<<<<< HEAD
        this.description = "将已经“无效化（Defanged）”的URL恢复成有效状态。";
=======
        this.description = "Takes a 'Defanged' Universal Resource Locator (URL) and 'Fangs' it. Meaning, it removes the alterations (defanged) that render it useless so that it can be used again.";
        this.infoURL = "https://isc.sans.edu/forums/diary/Defang+all+the+things/22744/";
>>>>>>> 8c283c7b
        this.inputType = "string";
        this.outputType = "string";
        this.args = [
            {
                name: "恢复[.]",
                type: "boolean",
                value: true
            },
            {
                name: "恢复hxxp",
                type: "boolean",
                value: true
            },
            {
                name: "恢复://",
                type: "boolean",
                value: true
            }
        ];
    }

    /**
     * @param {string} input
     * @param {Object[]} args
     * @returns {string}
     */
    run(input, args) {
        const [dots, http, slashes] = args;

        input = fangURL(input, dots, http, slashes);

        return input;
    }

}


/**
 * Defangs a given URL
 *
 * @param {string} url
 * @param {boolean} dots
 * @param {boolean} http
 * @param {boolean} slashes
 * @returns {string}
 */
function fangURL(url, dots, http, slashes) {
    if (dots) url = url.replace(/\[\.\]/g, ".");
    if (http) url = url.replace(/hxxp/g, "http");
    if (slashes) url = url.replace(/\[:\/\/\]/g, "://");

    return url;
}

export default FangURL;<|MERGE_RESOLUTION|>--- conflicted
+++ resolved
@@ -21,12 +21,8 @@
 
         this.name = "URL无效化恢复";
         this.module = "Default";
-<<<<<<< HEAD
         this.description = "将已经“无效化（Defanged）”的URL恢复成有效状态。";
-=======
-        this.description = "Takes a 'Defanged' Universal Resource Locator (URL) and 'Fangs' it. Meaning, it removes the alterations (defanged) that render it useless so that it can be used again.";
         this.infoURL = "https://isc.sans.edu/forums/diary/Defang+all+the+things/22744/";
->>>>>>> 8c283c7b
         this.inputType = "string";
         this.outputType = "string";
         this.args = [
