/**
 * @author sw5678
 * @copyright Crown Copyright 2023
 * @license Apache-2.0
 *
 * Modified by Raka-loah@github for zh-CN i18n
 */

import Operation from "../Operation.mjs";
import Utils from "../Utils.mjs";
import {INPUT_DELIM_OPTIONS} from "../lib/Delim.mjs";

/**
 * Unique operation
 */
class FileTree extends Operation {

    /**
     * Unique constructor
     */
    constructor() {
        super();

        this.name = "文件树";
        this.module = "Default";
<<<<<<< HEAD
        this.description = "从给定的文件路径列表生成文件树（和Linux的tree命令类似）。";
=======
        this.description = "Creates a file tree from a list of file paths (similar to the tree command in Linux)";
        this.infoURL = "https://wikipedia.org/wiki/Tree_(command)";
>>>>>>> 8c283c7b
        this.inputType = "string";
        this.outputType = "string";
        this.args = [
            {
                name: "文件路径分隔符",
                type: "binaryString",
                value: "/"
            },
            {
                name: "列表分隔符",
                type: "option",
                value: INPUT_DELIM_OPTIONS
            }
        ];
    }

    /**
     * @param {string} input
     * @param {Object[]} args
     * @returns {string}
     */
    run(input, args) {

        // Set up arrow and pipe for nice output display
        const ARROW = "|---";
        const PIPE = "|   ";

        // Get args from input
        const fileDelim = args[0];
        const entryDelim = Utils.charRep(args[1]);

        // Store path to print
        const completedList = [];
        const printList = [];

        // Loop through all entries
        const filePaths = input.split(entryDelim).unique().sort();
        for (let i = 0; i < filePaths.length; i++) {
            // Split by file delimiter
            let path = filePaths[i].split(fileDelim);

            if (path[0] === "") {
                path = path.slice(1, path.length);
            }

            for (let j = 0; j < path.length; j++) {
                let printLine;
                let key;
                if (j === 0) {
                    printLine = path[j];
                    key = path[j];
                } else {
                    printLine = PIPE.repeat(j-1) + ARROW + path[j];
                    key = path.slice(0, j+1).join("/");
                }

                // Check to see we have already added that path
                if (!completedList.includes(key)) {
                    completedList.push(key);
                    printList.push(printLine);
                }
            }
        }
        return printList.join("\n");
    }

}

export default FileTree;<|MERGE_RESOLUTION|>--- conflicted
+++ resolved
@@ -23,12 +23,8 @@
 
         this.name = "文件树";
         this.module = "Default";
-<<<<<<< HEAD
-        this.description = "从给定的文件路径列表生成文件树（和Linux的tree命令类似）。";
-=======
         this.description = "Creates a file tree from a list of file paths (similar to the tree command in Linux)";
         this.infoURL = "https://wikipedia.org/wiki/Tree_(command)";
->>>>>>> 8c283c7b
         this.inputType = "string";
         this.outputType = "string";
         this.args = [
