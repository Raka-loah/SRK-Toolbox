--- conflicted
+++ resolved
@@ -90,7 +90,7 @@
 
         if (alphabet.length !== 85 ||
             [].unique.call(alphabet).length !== 85) {
-            throw new OperationError("错误：可用字符必须是85个");
+            throw new OperationError("Alphabet must be of length 85");
         }
 
         if (allZeroGroupChar && alphabet.includes(allZeroGroupChar)) {
@@ -115,11 +115,7 @@
         let i = 0;
         let block, blockBytes;
         while (i < input.length) {
-<<<<<<< HEAD
-            if (encoding === "标准" && input[i] === "z") {
-=======
             if (input[i] === allZeroGroupChar) {
->>>>>>> ba12ad8e
                 result.push(0, 0, 0, 0);
                 i++;
             } else {
