/**
 * @author n1474335 [n1474335@gmail.com]
 * @copyright Crown Copyright 2019
 * @license Apache-2.0
 *
 * Modified by Raka-loah@github for zh-CN i18n
 */

import Operation from "../Operation.mjs";
import OperationError from "../errors/OperationError.mjs";
import GostDigest from "../vendor/gost/gostDigest.mjs";
import { toHexFast } from "../lib/Hex.mjs";

/**
 * GOST hash operation
 */
class GOSTHash extends Operation {

    /**
     * GOSTHash constructor
     */
    constructor() {
        super();

<<<<<<< HEAD
        this.name = "GOST哈希";
=======
        this.name = "GOST Hash";
>>>>>>> 6ed9d455
        this.module = "Hashing";
        this.description = "GOST哈希算法，由标准GOST R 34.11-94和GOST 34.311-95定义，是一种256位哈希算法。最初为俄罗斯国家标准GOST R 34.11-94 <i>Information Technology – Cryptographic Information Security – Hash Function</i>。由其它独联体国家使用的等效标准是GOST 34.311-95。<br><br>此算法不是新标准GOST R 34.11-2012当中定义的Streebog哈希算法。<br><br>GOST哈希算法基于GOST块加密算法。";
        this.infoURL = "https://wikipedia.org/wiki/GOST_(hash_function)";
        this.inputType = "ArrayBuffer";
        this.outputType = "string";
        this.args = [
            {
                name: "Algorithm",
                type: "argSelector",
                value: [
                    {
                        name: "GOST 28147 (1994)",
                        off: [1],
                        on: [2]
                    },
                    {
                        name: "GOST R 34.11 (Streebog, 2012)",
                        on: [1],
                        off: [2]
                    }
                ]
            },
            {
                name: "Digest length",
                type: "option",
                value: ["256", "512"]
            },
            {
                name: "sBox",
                type: "option",
                value: ["E-TEST", "E-A", "E-B", "E-C", "E-D", "E-SC", "E-Z", "D-TEST", "D-A", "D-SC"]
            }
        ];
    }

    /**
     * @param {ArrayBuffer} input
     * @param {Object[]} args
     * @returns {string}
     */
    run(input, args) {
        const [version, length, sBox] = args;

        const versionNum = version === "GOST 28147 (1994)" ? 1994 : 2012;
        const algorithm = {
            name: versionNum === 1994 ? "GOST 28147" : "GOST R 34.10",
            version: versionNum,
            mode: "HASH"
        };

        if (versionNum === 1994) {
            algorithm.sBox = sBox;
        } else {
            algorithm.length = parseInt(length, 10);
        }

        try {
            const gostDigest = new GostDigest(algorithm);

            return toHexFast(gostDigest.digest(input));
        } catch (err) {
            throw new OperationError(err);
        }
    }

}

export default GOSTHash;<|MERGE_RESOLUTION|>--- conflicted
+++ resolved
@@ -22,11 +22,7 @@
     constructor() {
         super();
 
-<<<<<<< HEAD
         this.name = "GOST哈希";
-=======
-        this.name = "GOST Hash";
->>>>>>> 6ed9d455
         this.module = "Hashing";
         this.description = "GOST哈希算法，由标准GOST R 34.11-94和GOST 34.311-95定义，是一种256位哈希算法。最初为俄罗斯国家标准GOST R 34.11-94 <i>Information Technology – Cryptographic Information Security – Hash Function</i>。由其它独联体国家使用的等效标准是GOST 34.311-95。<br><br>此算法不是新标准GOST R 34.11-2012当中定义的Streebog哈希算法。<br><br>GOST哈希算法基于GOST块加密算法。";
         this.infoURL = "https://wikipedia.org/wiki/GOST_(hash_function)";
