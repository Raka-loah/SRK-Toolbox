/**
 * @author n1474335 [n1474335@gmail.com]
 * @copyright Crown Copyright 2023
 * @license Apache-2.0
 *
 * Modified by Raka-loah@github for zh-CN i18n
 */

import Operation from "../Operation.mjs";
import OperationError from "../errors/OperationError.mjs";
import Utils from "../Utils.mjs";
import { toHexFast, fromHex } from "../lib/Hex.mjs";
import { CryptoGost, GostEngine } from "@wavesenterprise/crypto-gost-js/index.js";

/**
 * GOST Key Unwrap operation
 */
class GOSTKeyUnwrap extends Operation {

    /**
     * GOSTKeyUnwrap constructor
     */
    constructor() {
        super();

        this.name = "GOST密钥解包装";
        this.module = "Ciphers";
        this.description = "对使用GOST块加密包装的密钥解包装。";
        this.infoURL = "https://wikipedia.org/wiki/GOST_(block_cipher)";
        this.inputType = "string";
        this.outputType = "string";
        this.args = [
            {
                name: "Key",
                type: "toggleString",
                value: "",
                toggleValues: ["十六进制", "UTF8", "Latin1", "Base64"]
            },
            {
                name: "User Key Material",
                type: "toggleString",
                value: "",
                toggleValues: ["十六进制", "UTF8", "Latin1", "Base64"]
            },
            {
                name: "Input type",
                type: "option",
                value: ["十六进制", "原始字节"]
            },
            {
                name: "Output type",
                type: "option",
                value: ["原始字节", "十六进制"]
            },
            {
                name: "算法",
                type: "argSelector",
                value: [
                    {
                        name: "GOST 28147 (1989)",
                        on: [5]
                    },
                    {
                        name: "GOST R 34.12 (Magma, 2015)",
                        off: [5]
                    },
                    {
                        name: "GOST R 34.12 (Kuznyechik, 2015)",
                        off: [5]
                    }
                ]
            },
            {
<<<<<<< HEAD
                name: "块长度",
                type: "option",
                value: ["64", "128"]
            },
            {
=======
>>>>>>> a477f47a
                name: "sBox",
                type: "option",
                value: ["E-TEST", "E-A", "E-B", "E-C", "E-D", "E-SC", "E-Z", "D-TEST", "D-A", "D-SC"]
            },
            {
                name: "Key包装",
                type: "option",
                value: ["NO", "CP", "SC"]
            }
        ];
    }

    /**
     * @param {string} input
     * @param {Object[]} args
     * @returns {string}
     */
    async run(input, args) {
        const [keyObj, ukmObj, inputType, outputType, version, sBox, keyWrapping] = args;

        const key = toHexFast(Utils.convertToByteArray(keyObj.string, keyObj.option));
        const ukm = toHexFast(Utils.convertToByteArray(ukmObj.string, ukmObj.option));
        input = inputType === "十六进制" ? input : toHexFast(Utils.strToArrayBuffer(input));

        let blockLength, versionNum;
        switch (version) {
            case "GOST 28147 (1989)":
                versionNum = 1989;
                blockLength = 64;
                break;
            case "GOST R 34.12 (Magma, 2015)":
                versionNum = 2015;
                blockLength = 64;
                break;
            case "GOST R 34.12 (Kuznyechik, 2015)":
                versionNum = 2015;
                blockLength = 128;
                break;
            default:
                throw new OperationError(`Unknown algorithm version: ${version}`);
        }

        const sBoxVal = versionNum === 1989 ? sBox : null;

        const algorithm = {
            version: versionNum,
            length: blockLength,
            mode: "KW",
            sBox: sBoxVal,
            keyWrapping: keyWrapping
        };

        try {
            const Hex = CryptoGost.coding.Hex;
            algorithm.ukm = Hex.decode(ukm);

            const cipher = GostEngine.getGostCipher(algorithm);
            const out = Hex.encode(cipher.unwrapKey(Hex.decode(key), Hex.decode(input)));

            return outputType === "十六进制" ? out : Utils.byteArrayToChars(fromHex(out));
        } catch (err) {
            if (err.toString().includes("Invalid typed array length")) {
                throw new OperationError("无效的输入长度：必须为块大小的整数倍。");
            }
            throw new OperationError(err);
        }
    }

}

export default GOSTKeyUnwrap;<|MERGE_RESOLUTION|>--- conflicted
+++ resolved
@@ -71,14 +71,6 @@
                 ]
             },
             {
-<<<<<<< HEAD
-                name: "块长度",
-                type: "option",
-                value: ["64", "128"]
-            },
-            {
-=======
->>>>>>> a477f47a
                 name: "sBox",
                 type: "option",
                 value: ["E-TEST", "E-A", "E-B", "E-C", "E-D", "E-SC", "E-Z", "D-TEST", "D-A", "D-SC"]
