--- conflicted
+++ resolved
@@ -134,61 +134,6 @@
      * @returns {string}
      */
     run(input, args) {
-<<<<<<< HEAD
-        const arrayBuffer = input,
-            str = Utils.arrayBufferToStr(arrayBuffer, false),
-            byteArray = new Uint8Array(arrayBuffer),
-            output = "MD2:          " + (new MD2()).run(arrayBuffer, []) +
-                "\nMD4:          " + (new MD4()).run(arrayBuffer, []) +
-                "\nMD5:          " + (new MD5()).run(arrayBuffer, []) +
-                "\nMD6:          " + (new MD6()).run(str, []) +
-                "\nSHA0:         " + (new SHA0()).run(arrayBuffer, []) +
-                "\nSHA1:         " + (new SHA1()).run(arrayBuffer, []) +
-                "\nSHA2 224:     " + (new SHA2()).run(arrayBuffer, ["224"]) +
-                "\nSHA2 256:     " + (new SHA2()).run(arrayBuffer, ["256"]) +
-                "\nSHA2 384:     " + (new SHA2()).run(arrayBuffer, ["384"]) +
-                "\nSHA2 512:     " + (new SHA2()).run(arrayBuffer, ["512"]) +
-                "\nSHA3 224:     " + (new SHA3()).run(arrayBuffer, ["224"]) +
-                "\nSHA3 256:     " + (new SHA3()).run(arrayBuffer, ["256"]) +
-                "\nSHA3 384:     " + (new SHA3()).run(arrayBuffer, ["384"]) +
-                "\nSHA3 512:     " + (new SHA3()).run(arrayBuffer, ["512"]) +
-                "\nKeccak 224:   " + (new Keccak()).run(arrayBuffer, ["224"]) +
-                "\nKeccak 256:   " + (new Keccak()).run(arrayBuffer, ["256"]) +
-                "\nKeccak 384:   " + (new Keccak()).run(arrayBuffer, ["384"]) +
-                "\nKeccak 512:   " + (new Keccak()).run(arrayBuffer, ["512"]) +
-                "\nShake 128:    " + (new Shake()).run(arrayBuffer, ["128", 256]) +
-                "\nShake 256:    " + (new Shake()).run(arrayBuffer, ["256", 512]) +
-                "\nRIPEMD-128:   " + (new RIPEMD()).run(arrayBuffer, ["128"]) +
-                "\nRIPEMD-160:   " + (new RIPEMD()).run(arrayBuffer, ["160"]) +
-                "\nRIPEMD-256:   " + (new RIPEMD()).run(arrayBuffer, ["256"]) +
-                "\nRIPEMD-320:   " + (new RIPEMD()).run(arrayBuffer, ["320"]) +
-                "\nHAS-160:      " + (new HAS160()).run(arrayBuffer, []) +
-                "\nWhirlpool-0:  " + (new Whirlpool()).run(arrayBuffer, ["Whirlpool-0"]) +
-                "\nWhirlpool-T:  " + (new Whirlpool()).run(arrayBuffer, ["Whirlpool-T"]) +
-                "\nWhirlpool:    " + (new Whirlpool()).run(arrayBuffer, ["Whirlpool"]) +
-                "\nBLAKE2b-128:  " + (new BLAKE2b).run(arrayBuffer, ["128", "十六进制", {string: "", option: "UTF8"}]) +
-                "\nBLAKE2b-160:  " + (new BLAKE2b).run(arrayBuffer, ["160", "十六进制", {string: "", option: "UTF8"}]) +
-                "\nBLAKE2b-256:  " + (new BLAKE2b).run(arrayBuffer, ["256", "十六进制", {string: "", option: "UTF8"}]) +
-                "\nBLAKE2b-384:  " + (new BLAKE2b).run(arrayBuffer, ["384", "十六进制", {string: "", option: "UTF8"}]) +
-                "\nBLAKE2b-512:  " + (new BLAKE2b).run(arrayBuffer, ["512", "十六进制", {string: "", option: "UTF8"}]) +
-                "\nBLAKE2s-128:  " + (new BLAKE2s).run(arrayBuffer, ["128", "十六进制", {string: "", option: "UTF8"}]) +
-                "\nBLAKE2s-160:  " + (new BLAKE2s).run(arrayBuffer, ["160", "十六进制", {string: "", option: "UTF8"}]) +
-                "\nBLAKE2s-256:  " + (new BLAKE2s).run(arrayBuffer, ["256", "十六进制", {string: "", option: "UTF8"}]) +
-                "\nStreebog-256: " + (new Streebog).run(arrayBuffer, ["256"]) +
-                "\nStreebog-512: " + (new Streebog).run(arrayBuffer, ["512"]) +
-                "\nGOST:         " + (new GOSTHash).run(arrayBuffer, ["D-A"]) +
-                "\nSSDEEP:       " + (new SSDEEP()).run(str) +
-                "\nCTPH:         " + (new CTPH()).run(str) +
-                "\n\n校验和：" +
-                "\nFletcher-8:   " + (new Fletcher8Checksum).run(byteArray, []) +
-                "\nFletcher-16:  " + (new Fletcher16Checksum).run(byteArray, []) +
-                "\nFletcher-32:  " + (new Fletcher32Checksum).run(byteArray, []) +
-                "\nFletcher-64:  " + (new Fletcher64Checksum).run(byteArray, []) +
-                "\nAdler-32:     " + (new Adler32Checksum).run(byteArray, []) +
-                "\nCRC-8:        " + (new CRC8Checksum).run(arrayBuffer, ["CRC-8"]) +
-                "\nCRC-16:       " + (new CRC16Checksum).run(arrayBuffer, []) +
-                "\nCRC-32:       " + (new CRC32Checksum).run(arrayBuffer, []);
-=======
         const [length, includeNames] = args;
         this.inputArrayBuffer = input;
         this.inputStr = Utils.arrayBufferToStr(input, false);
@@ -208,7 +153,6 @@
                 output += this.formatDigest(digest, length, includeNames, checksum.name);
             });
         }
->>>>>>> ed8bd349
 
         return output;
     }
