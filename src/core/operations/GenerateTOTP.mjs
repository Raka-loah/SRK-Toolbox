/**
 * @author n1474335 [n1474335@gmail.com]
 * @copyright Crown Copyright 2017
 * @license Apache-2.0
 *
 * Modified by Raka-loah@github for zh-CN i18n
 */

import Operation from "../Operation.mjs";
import * as OTPAuth from "otpauth";

/**
 * Generate TOTP operation
 */
class GenerateTOTP extends Operation {
    /**
     *
     */
    constructor() {
        super();
<<<<<<< HEAD

        this.name = "生成TOTP";
=======
        this.name = "Generate TOTP";
>>>>>>> d3357d2a
        this.module = "Default";
        this.description = "基于时间的一次性密码算法（英语：Time-based One-Time Password，简称：TOTP）是一种根据预共享的密钥与当前时间计算一次性密码的算法。它已被互联网工程任务组接纳为RFC 6238标准，成为主动开放认证（英语：Initiative For Open Authentication）（OATH）的基石，并被用于众多多重要素验证系统当中。TOTP是散列消息认证码（HMAC）当中的一个例子。它结合一个私钥与当前时间戳，使用一个密码散列函数来生成一次性密码。<br><br>在输入框输入secret，或者留空来生成一个随机值。T0和T1的单位是秒。";
        this.infoURL = "https://wikipedia.org/wiki/Time-based_One-time_Password_algorithm";
        this.inputType = "ArrayBuffer";
        this.outputType = "string";
        this.args = [
            {
                "name": "名称",
                "type": "string",
                "value": ""
            },
            {
<<<<<<< HEAD
                "name": "Key长度",
                "type": "number",
                "value": 32
            },
            {
                "name": "动态码长度",
=======
                "name": "Code length",
>>>>>>> d3357d2a
                "type": "number",
                "value": 6
            },
            {
                "name": "纪元偏移（Epoch offset, T0）",
                "type": "number",
                "value": 0
            },
            {
                "name": "计算时间间隔（T1）",
                "type": "number",
                "value": 30
            }
        ];
    }

    /**
     *
     */
    run(input, args) {
        const secretStr = new TextDecoder("utf-8").decode(input).trim();
        const secret = secretStr ? secretStr.toUpperCase().replace(/\s+/g, "") : "";

        const totp = new OTPAuth.TOTP({
            issuer: "",
            label: args[0],
            algorithm: "SHA1",
            digits: args[1],
            period: args[3],
            epoch: args[2] * 1000, // Convert seconds to milliseconds
            secret: OTPAuth.Secret.fromBase32(secret)
        });
<<<<<<< HEAD
        return `URI： ${otpObj.totpURL}\n\n动态码： ${otpObj.totp()}`;
    }
=======
>>>>>>> d3357d2a

        const uri = totp.toString();
        const code = totp.generate();

        return `URI: ${uri}\n\nPassword: ${code}`;
    }
}

export default GenerateTOTP;<|MERGE_RESOLUTION|>--- conflicted
+++ resolved
@@ -18,12 +18,7 @@
      */
     constructor() {
         super();
-<<<<<<< HEAD
-
         this.name = "生成TOTP";
-=======
-        this.name = "Generate TOTP";
->>>>>>> d3357d2a
         this.module = "Default";
         this.description = "基于时间的一次性密码算法（英语：Time-based One-Time Password，简称：TOTP）是一种根据预共享的密钥与当前时间计算一次性密码的算法。它已被互联网工程任务组接纳为RFC 6238标准，成为主动开放认证（英语：Initiative For Open Authentication）（OATH）的基石，并被用于众多多重要素验证系统当中。TOTP是散列消息认证码（HMAC）当中的一个例子。它结合一个私钥与当前时间戳，使用一个密码散列函数来生成一次性密码。<br><br>在输入框输入secret，或者留空来生成一个随机值。T0和T1的单位是秒。";
         this.infoURL = "https://wikipedia.org/wiki/Time-based_One-time_Password_algorithm";
@@ -36,16 +31,7 @@
                 "value": ""
             },
             {
-<<<<<<< HEAD
-                "name": "Key长度",
-                "type": "number",
-                "value": 32
-            },
-            {
                 "name": "动态码长度",
-=======
-                "name": "Code length",
->>>>>>> d3357d2a
                 "type": "number",
                 "value": 6
             },
@@ -78,11 +64,6 @@
             epoch: args[2] * 1000, // Convert seconds to milliseconds
             secret: OTPAuth.Secret.fromBase32(secret)
         });
-<<<<<<< HEAD
-        return `URI： ${otpObj.totpURL}\n\n动态码： ${otpObj.totp()}`;
-    }
-=======
->>>>>>> d3357d2a
 
         const uri = totp.toString();
         const code = totp.generate();
