--- conflicted
+++ resolved
@@ -37,15 +37,6 @@
                 name: "查询结果分隔符",
                 type: "binaryShortString",
                 value: "\\n"
-<<<<<<< HEAD
-            },
-            {
-                name: "阻止Eval",
-                type: "boolean",
-                value: true,
-                description: "安全起见，默认阻止表达式的Eval"
-=======
->>>>>>> a477f47a
             }
         ];
     }
