/**
 * @author n1073645 [n1073645@gmail.com]
 * @author k3ach [k3ach@proton.me]
 * @copyright Crown Copyright 2020
 * @license Apache-2.0
 *
 * Modified by Raka-loah@github for zh-CN i18n
 */

import Operation from "../Operation.mjs";
import OperationError from "../errors/OperationError.mjs";

/**
 * Luhn Checksum operation
 */
class LuhnChecksum extends Operation {

    /**
     * LuhnChecksum constructor
     */
    constructor() {
        super();

        this.name = "Luhn校验和";
        this.module = "Default";
<<<<<<< HEAD
        this.description = "卢恩算法（英语：Luhn algorithm），也称为“模10”（Mod 10）算法，是一种简单的校验和算法，一般用于验证身份识别码，例如发卡行识别码、国际移动设备识别码，美国国家提供商标识号码，或是加拿大社会保险号码。该算法由IBM科学家汉斯·彼得·卢恩创造，专利于1954年1月6日申请，1960年8月23日颁证，美国专利号2950048。";
        this.infoURL = "https://wikipedia.org/wiki/Luhn_algorithm";
=======
        this.description = "The Luhn mod N algorithm using the english alphabet. The Luhn mod N algorithm is an extension to the Luhn algorithm (also known as mod 10 algorithm) that allows it to work with sequences of values in any even-numbered base. This can be useful when a check digit is required to validate an identification string composed of letters, a combination of letters and digits or any arbitrary set of N characters where N is divisible by 2.";
        this.infoURL = "https://en.wikipedia.org/wiki/Luhn_mod_N_algorithm";
>>>>>>> d3357d2a
        this.inputType = "string";
        this.outputType = "string";
        this.args = [
            {
                "name": "Radix",
                "type": "number",
                "value": 10
            }
        ];
    }

    /**
     * Generates the Luhn checksum from the input.
     *
     * @param {string} inputStr
     * @returns {number}
     */
    checksum(inputStr, radix = 10) {
        let even = false;
        return inputStr.split("").reverse().reduce((acc, elem) => {
            // Convert element to an integer based on the provided radix.
            let temp = parseInt(elem, radix);

<<<<<<< HEAD
            // If element is not an integer.
            if (isNaN(temp))
                throw new OperationError("字符： " + elem + " 不是数字。");
=======
            // If element is not a valid number in the given radix.
            if (isNaN(temp)) {
                throw new Error("Character: " + elem + " is not valid in radix " + radix + ".");
            }
>>>>>>> d3357d2a

            // If element is in an even position
            if (even) {
                // Double the element and sum the quotient and remainder.
                temp = 2 * temp;
                temp = Math.floor(temp / radix) + (temp % radix);
            }

            even = !even;
            return acc + temp;
        }, 0) % radix; // Use radix as the modulus base
    }

    /**
     * @param {string} input
     * @param {Object[]} args
     * @returns {string}
     */
    run(input, args) {
        if (!input) return "";

        const radix = args[0];

        if (radix < 2 || radix > 36) {
            throw new OperationError("Error: Radix argument must be between 2 and 36");
        }

        if (radix % 2 !== 0) {
            throw new OperationError("Error: Radix argument must be divisible by 2");
        }

        const checkSum = this.checksum(input, radix).toString(radix);
        let checkDigit = this.checksum(input + "0", radix);
        checkDigit = checkDigit === 0 ? 0 : (radix - checkDigit);
        checkDigit = checkDigit.toString(radix);

        return `校验和： ${checkSum}
检验位： ${checkDigit}
Luhn校验字符串： ${input + "" + checkDigit}`;
    }

}

export default LuhnChecksum;<|MERGE_RESOLUTION|>--- conflicted
+++ resolved
@@ -23,13 +23,8 @@
 
         this.name = "Luhn校验和";
         this.module = "Default";
-<<<<<<< HEAD
-        this.description = "卢恩算法（英语：Luhn algorithm），也称为“模10”（Mod 10）算法，是一种简单的校验和算法，一般用于验证身份识别码，例如发卡行识别码、国际移动设备识别码，美国国家提供商标识号码，或是加拿大社会保险号码。该算法由IBM科学家汉斯·彼得·卢恩创造，专利于1954年1月6日申请，1960年8月23日颁证，美国专利号2950048。";
-        this.infoURL = "https://wikipedia.org/wiki/Luhn_algorithm";
-=======
         this.description = "The Luhn mod N algorithm using the english alphabet. The Luhn mod N algorithm is an extension to the Luhn algorithm (also known as mod 10 algorithm) that allows it to work with sequences of values in any even-numbered base. This can be useful when a check digit is required to validate an identification string composed of letters, a combination of letters and digits or any arbitrary set of N characters where N is divisible by 2.";
         this.infoURL = "https://en.wikipedia.org/wiki/Luhn_mod_N_algorithm";
->>>>>>> d3357d2a
         this.inputType = "string";
         this.outputType = "string";
         this.args = [
@@ -53,16 +48,10 @@
             // Convert element to an integer based on the provided radix.
             let temp = parseInt(elem, radix);
 
-<<<<<<< HEAD
-            // If element is not an integer.
-            if (isNaN(temp))
-                throw new OperationError("字符： " + elem + " 不是数字。");
-=======
             // If element is not a valid number in the given radix.
             if (isNaN(temp)) {
                 throw new Error("Character: " + elem + " is not valid in radix " + radix + ".");
             }
->>>>>>> d3357d2a
 
             // If element is in an even position
             if (even) {
