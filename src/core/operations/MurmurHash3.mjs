--- conflicted
+++ resolved
@@ -24,13 +24,8 @@
         super();
 
         this.name = "MurmurHash3";
-<<<<<<< HEAD
-        this.module = "Default";
+        this.module = "Hashing";
         this.description = "对给定的输入字符串（可自选种子）生成对应的MurmurHash v3哈希。";
-=======
-        this.module = "Hashing";
-        this.description = "Generates a MurmurHash v3 for a string input and an optional seed input";
->>>>>>> 8c283c7b
         this.infoURL = "https://wikipedia.org/wiki/MurmurHash";
         this.inputType = "string";
         this.outputType = "number";
