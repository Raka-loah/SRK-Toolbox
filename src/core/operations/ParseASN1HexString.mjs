/**
 * @author n1474335 [n1474335@gmail.com]
 * @copyright Crown Copyright 2016
 * @license Apache-2.0
 *
 * Modified by Raka-loah@github for zh-CN i18n
 */

import r from "jsrsasign";
import Operation from "../Operation.mjs";

/**
 * Parse ASN.1 hex string operation
 */
class ParseASN1HexString extends Operation {

    /**
     * ParseASN1HexString constructor
     */
    constructor() {
        super();

        this.name = "解析ASN.1十六进制字符串";
        this.module = "PublicKey";
<<<<<<< HEAD
        this.description = "在电信和计算机网络领域，ASN.1（Abstract Syntax Notation One) 是一套标准，是描述数据的表示、编码、传输、解码的灵活的记法。<br><br>此操作用于解析十六进制ASN.1字符串。";
=======
        this.description = "Abstract Syntax Notation One (ASN.1) is a standard and notation that describes rules and structures for representing, encoding, transmitting, and decoding data in telecommunications and computer networking.<br><br>This operation parses arbitrary ASN.1 data (encoded as an hex string: use the 'To Hex' operation if necessary) and presents the resulting tree.";
>>>>>>> 56a8e02b
        this.infoURL = "https://wikipedia.org/wiki/Abstract_Syntax_Notation_One";
        this.inputType = "string";
        this.outputType = "string";
        this.args = [
            {
                "name": "起始位置索引",
                "type": "number",
                "value": 0
            },
            {
                "name": "截断超过以下长度的八字节字符串",
                "type": "number",
                "value": 32
            }
        ];
    }

    /**
     * @param {string} input
     * @param {Object[]} args
     * @returns {string}
     */
    run(input, args) {
        const [index, truncateLen] = args;
        return r.ASN1HEX.dump(input.replace(/\s/g, "").toLowerCase(), {
            "ommit_long_octet": truncateLen
        }, index);
    }

}

export default ParseASN1HexString;<|MERGE_RESOLUTION|>--- conflicted
+++ resolved
@@ -22,11 +22,7 @@
 
         this.name = "解析ASN.1十六进制字符串";
         this.module = "PublicKey";
-<<<<<<< HEAD
-        this.description = "在电信和计算机网络领域，ASN.1（Abstract Syntax Notation One) 是一套标准，是描述数据的表示、编码、传输、解码的灵活的记法。<br><br>此操作用于解析十六进制ASN.1字符串。";
-=======
         this.description = "Abstract Syntax Notation One (ASN.1) is a standard and notation that describes rules and structures for representing, encoding, transmitting, and decoding data in telecommunications and computer networking.<br><br>This operation parses arbitrary ASN.1 data (encoded as an hex string: use the 'To Hex' operation if necessary) and presents the resulting tree.";
->>>>>>> 56a8e02b
         this.infoURL = "https://wikipedia.org/wiki/Abstract_Syntax_Notation_One";
         this.inputType = "string";
         this.outputType = "string";
