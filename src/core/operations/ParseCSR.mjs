--- conflicted
+++ resolved
@@ -33,19 +33,6 @@
                 "name": "输入格式",
                 "type": "option",
                 "value": ["PEM"]
-<<<<<<< HEAD
-            },
-            {
-                "name": "密钥类型",
-                "type": "option",
-                "value": ["RSA"]
-            },
-            {
-                "name": "严格的ASN.1值长度",
-                "type": "boolean",
-                "value": true
-=======
->>>>>>> a477f47a
             }
         ];
         this.checks = [
@@ -67,23 +54,6 @@
             return "输入内容为空";
         }
 
-<<<<<<< HEAD
-        const csr = forge.pki.certificationRequestFromPem(input, args[1]);
-
-        // RSA algorithm is the only one supported for CSR in node-forge as of 1.3.1
-        return `版本：       ${1 + csr.version} (0x${Utils.hex(csr.version)})
-主体${formatSubject(csr.subject)}
-主体别名${formatSubjectAlternativeNames(csr)}
-公钥
-  算法：     RSA
-  长度：     ${csr.publicKey.n.bitLength()} 位
-  模数：     ${formatMultiLine(chop(csr.publicKey.n.toString(16).replace(/(..)/g, "$&:")))}
-  指数：     ${csr.publicKey.e} (0x${Utils.hex(csr.publicKey.e)})
-签名
-  算法：     ${forge.pki.oids[csr.signatureOid]}
-  签名：     ${formatMultiLine(Utils.strToByteArray(csr.signature).map(b => Utils.hex(b)).join(":"))}
-扩展${formatExtensions(csr)}`;
-=======
         // Parse the CSR into JSON parameters
         const csrParam = new r.KJUR.asn1.csr.CSRUtil.getParam(input);
 
@@ -91,7 +61,6 @@
 Public Key${formatSubjectPublicKey(csrParam.sbjpubkey)}
 Signature${formatSignature(csrParam.sigalg, csrParam.sighex)}
 Requested Extensions${formatRequestedExtensions(csrParam)}`;
->>>>>>> a477f47a
     }
 }
 
@@ -129,33 +98,6 @@
 function formatSubjectPublicKey(publicKeyPEM) {
     let out = "\n";
 
-<<<<<<< HEAD
-    for (const attribute of csr.attributes) {
-        for (const extension of attribute.extensions) {
-            if (extension.name === "subjectAltName") {
-                const names = [];
-                for (const altName of extension.altNames) {
-                    switch (altName.type) {
-                        case 1:
-                            names.push(`EMAIL：${altName.value}`);
-                            break;
-                        case 2:
-                            names.push(`DNS：${altName.value}`);
-                            break;
-                        case 6:
-                            names.push(`URI：${altName.value}`);
-                            break;
-                        case 7:
-                            names.push(`IP：${altName.ip}`);
-                            break;
-                        default:
-                            names.push(`（无法格式化的类型名称：${altName.type}）\n`);
-                    }
-                }
-                out += indent(2, names);
-            }
-        }
-=======
     const publicKey = r.KEYUTIL.getKey(publicKeyPEM);
     if (publicKey instanceof r.RSAKey) {
         out += `  Algorithm:      RSA
@@ -177,7 +119,6 @@
   G:              ${formatHexOntoMultiLine(absBigIntToHex(publicKey.g))}\n`;
     } else {
         out += `unsupported public key algorithm\n`;
->>>>>>> a477f47a
     }
 
     return chop(out);
@@ -212,12 +153,8 @@
                     formattedExtensions[3] = `  Subject Alternative Name:${formatExtensionCriticalTag(extension)}\n${indent(4, parts)}`;
                     break;
                 default :
-<<<<<<< HEAD
-                    parts = ["（无法格式化的扩展）"];
-=======
                     parts = ["(unsuported extension)"];
                     formattedExtensions.push(`  ${extension.extname}:${formatExtensionCriticalTag(extension)}\n${indent(4, parts)}`);
->>>>>>> a477f47a
             }
         }
     }
