/**
 * @author n1474335 [n1474335@gmail.com]
 * @copyright Crown Copyright 2016
 * @license Apache-2.0
 *
 * Modified by Raka-loah@github for zh-CN i18n
 */

import r from "jsrsasign";
import { fromBase64 } from "../lib/Base64.mjs";
import { toHex } from "../lib/Hex.mjs";
import { formatByteStr, formatDnObj } from "../lib/PublicKey.mjs";
import Operation from "../Operation.mjs";
import Utils from "../Utils.mjs";

/**
 * Parse X.509 certificate operation
 */
class ParseX509Certificate extends Operation {

    /**
     * ParseX509Certificate constructor
     */
    constructor() {
        super();

        this.name = "解析X.509证书";
        this.module = "PublicKey";
        this.description = "X.509是密码学里公钥证书的格式标准。X.509证书已应用在包括TLS/SSL在内的众多网络协议里，同时它也用在很多非在线应用场景里，比如电子签名服务。<br><br>此操作把证书内容显示为人类可读的形式，和openssl命令行的效果类似。<br><br>标签： X509, server hello, handshake";
        this.infoURL = "https://wikipedia.org/wiki/X.509";
        this.inputType = "string";
        this.outputType = "string";
        this.args = [
            {
                "name": "输入格式",
                "type": "option",
                "value": ["PEM", "DER十六进制", "Base64", "原始"]
            }
        ];
        this.checks = [
            {
                "pattern": "^-+BEGIN CERTIFICATE-+\\r?\\n[\\da-z+/\\n\\r]+-+END CERTIFICATE-+\\r?\\n?$",
                "flags": "i",
                "args": ["PEM"]
            }
        ];
    }

    /**
     * @param {string} input
     * @param {Object[]} args
     * @returns {string}
     */
    run(input, args) {
        if (!input.length) {
            return "输入为空";
        }

        const cert = new r.X509(),
            inputFormat = args[0];

        let undefinedInputFormat = false;
        try {
            switch (inputFormat) {
                case "DER十六进制":
                    input = input.replace(/\s/g, "").toLowerCase();
                    cert.readCertHex(input);
                    break;
                case "PEM":
                    cert.readCertPEM(input);
                    break;
                case "Base64":
                    cert.readCertHex(toHex(fromBase64(input, null, "byteArray"), ""));
                    break;
<<<<<<< HEAD
                case "原始":
                    cert.readCertHex(toHex(Utils.strToByteArray(input), ""));
=======
                case "Raw":
                    cert.readCertHex(toHex(Utils.strToArrayBuffer(input), ""));
>>>>>>> 1bc88728
                    break;
                default:
                    undefinedInputFormat = true;
            }
        } catch (e) {
            throw "证书读取错误（输入内容有误？）";
        }
        if (undefinedInputFormat) throw "无效输入格式";

        const sn = cert.getSerialNumberHex(),
            issuer = cert.getIssuer(),
            subject = cert.getSubject(),
            pk = cert.getPublicKey(),
            pkFields = [],
            sig = cert.getSignatureValueHex();

        let pkStr = "",
            sigStr = "",
            extensions = "";

        // Public Key fields
        pkFields.push({
            key: "Algorithm",
            value: pk.type
        });

        if (pk.type === "EC") { // ECDSA
            pkFields.push({
                key: "Curve Name",
                value: pk.curveName
            });
            pkFields.push({
                key: "Length",
                value: (((new r.BigInteger(pk.pubKeyHex, 16)).bitLength()-3) /2) + " bits"
            });
            pkFields.push({
                key: "pub",
                value: formatByteStr(pk.pubKeyHex, 16, 18)
            });
        } else if (pk.type === "DSA") { // DSA
            pkFields.push({
                key: "pub",
                value: formatByteStr(pk.y.toString(16), 16, 18)
            });
            pkFields.push({
                key: "P",
                value: formatByteStr(pk.p.toString(16), 16, 18)
            });
            pkFields.push({
                key: "Q",
                value: formatByteStr(pk.q.toString(16), 16, 18)
            });
            pkFields.push({
                key: "G",
                value: formatByteStr(pk.g.toString(16), 16, 18)
            });
        } else if (pk.e) { // RSA
            pkFields.push({
                key: "Length",
                value: pk.n.bitLength() + " bits"
            });
            pkFields.push({
                key: "Modulus",
                value: formatByteStr(pk.n.toString(16), 16, 18)
            });
            pkFields.push({
                key: "Exponent",
                value: pk.e + " (0x" + pk.e.toString(16) + ")"
            });
        } else {
            pkFields.push({
                key: "Error",
                value: "未知的公钥类型"
            });
        }

        // Format Public Key fields
        for (let i = 0; i < pkFields.length; i++) {
            pkStr += `  ${pkFields[i].key}:${(pkFields[i].value + "\n").padStart(
                18 - (pkFields[i].key.length + 3) + pkFields[i].value.length + 1,
                " "
            )}`;
        }

        // Signature fields
        let breakoutSig = false;
        try {
            breakoutSig = r.ASN1HEX.dump(sig).indexOf("SEQUENCE") === 0;
        } catch (err) {
            // Error processing signature, output without further breakout
        }

        if (breakoutSig) { // DSA or ECDSA
            sigStr = `  r:              ${formatByteStr(r.ASN1HEX.getV(sig, 4), 16, 18)}
  s:              ${formatByteStr(r.ASN1HEX.getV(sig, 48), 16, 18)}`;
        } else { // RSA or unknown
            sigStr = `  签名:      ${formatByteStr(sig, 16, 18)}`;
        }

        // Extensions
        try {
            extensions = cert.getInfo().split("X509v3 Extensions:\n")[1].split("signature")[0];
        } catch (err) {}

        const issuerStr = formatDnObj(issuer, 2),
            nbDate = formatDate(cert.getNotBefore()),
            naDate = formatDate(cert.getNotAfter()),
            subjectStr = formatDnObj(subject, 2);

        return `
版本:              ${cert.version} (0x${Utils.hex(cert.version - 1)})
序列号:            ${new r.BigInteger(sn, 16).toString()} (0x${sn})
算法ID:            ${cert.getSignatureAlgorithmField()}
有效期:
  从:              ${nbDate} (dd-mm-yyyy hh:mm:ss) (${cert.getNotBefore()})
  到:              ${naDate} (dd-mm-yyyy hh:mm:ss) (${cert.getNotAfter()})
颁发者:
${issuerStr}
使用者:
${subjectStr}
公钥:
${pkStr.slice(0, -1)}
证书签名:
  算法:            ${cert.getSignatureAlgorithmName()}
${sigStr}

扩展:
${extensions}`;
    }

}

/**
 * Formats dates.
 *
 * @param {string} dateStr
 * @returns {string}
 */
function formatDate (dateStr) {
    if (dateStr.length === 13) { // UTC Time
        dateStr = (dateStr[0] < "5" ? "20" : "19") + dateStr;
    }
    return dateStr[6] + dateStr[7] + "/" +
        dateStr[4] + dateStr[5] + "/" +
        dateStr[0] + dateStr[1] + dateStr[2] + dateStr[3] + " " +
        dateStr[8] + dateStr[9] + ":" +
        dateStr[10] + dateStr[11] + ":" +
        dateStr[12] + dateStr[13];
}

export default ParseX509Certificate;<|MERGE_RESOLUTION|>--- conflicted
+++ resolved
@@ -72,13 +72,8 @@
                 case "Base64":
                     cert.readCertHex(toHex(fromBase64(input, null, "byteArray"), ""));
                     break;
-<<<<<<< HEAD
                 case "原始":
-                    cert.readCertHex(toHex(Utils.strToByteArray(input), ""));
-=======
-                case "Raw":
                     cert.readCertHex(toHex(Utils.strToArrayBuffer(input), ""));
->>>>>>> 1bc88728
                     break;
                 default:
                     undefinedInputFormat = true;
