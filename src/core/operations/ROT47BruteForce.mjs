/**
 * @author MikeCAT
 * @license Apache-2.0
 *
 * Modified by Raka-loah@github for zh-CN i18n
 */

import Operation from "../Operation.mjs";
import Utils from "../Utils.mjs";

/**
 * ROT47 Brute Force operation.
 */
class ROT47BruteForce extends Operation {

    /**
     * ROT47BruteForce constructor
     */
    constructor() {
        super();

        this.name = "ROT47暴力破解";
        this.module = "Default";
        this.description = "尝试ROT47所有可能的偏移量。<br><br>你可以输入已知的明文部分（Crib）来筛选结果。";
        this.infoURL = "https://wikipedia.org/wiki/ROT13#Variants";
        this.inputType = "byteArray";
        this.outputType = "string";
        this.args = [
            {
                name: "取样长度",
                type: "number",
                value: 100
            },
            {
                name: "取样偏移",
                type: "number",
                value: 0
            },
            {
                name: "输出偏移量",
                type: "boolean",
                value: true
            },
            {
                name: "Crib (已知明文)",
                type: "string",
                value: ""
            }
        ];
    }

    /**
     * @param {byteArray} input
     * @param {Object[]} args
     * @returns {string}
     */
    run(input, args) {
        const [sampleLength, sampleOffset, printAmount, crib] = args;
        const sample = input.slice(sampleOffset, sampleOffset + sampleLength);
        const cribLower = crib.toLowerCase();
        const result = [];
        for (let amount = 1; amount < 94; amount++) {
            const rotated = sample.slice();
            for (let i = 0; i < rotated.length; i++) {
                if (33 <= rotated[i] && rotated[i] <= 126) {
                    rotated[i] = (rotated[i] - 33 + amount) % 94 + 33;
                }
            }
            const rotatedString = Utils.byteArrayToUtf8(rotated);
            if (rotatedString.toLowerCase().indexOf(cribLower) >= 0) {
                const rotatedStringEscaped = Utils.escapeWhitespace(rotatedString);
                if (printAmount) {
<<<<<<< HEAD
                    const amountStr = "偏移量 = " + (" " + amount).slice(-2) + ": ";
                    result.push(amountStr + rotatedStringPrintable);
=======
                    const amountStr = "Amount = " + (" " + amount).slice(-2) + ": ";
                    result.push(amountStr + rotatedStringEscaped);
>>>>>>> 1bc88728
                } else {
                    result.push(rotatedStringEscaped);
                }
            }
        }
        return result.join("\n");
    }
}

export default ROT47BruteForce;<|MERGE_RESOLUTION|>--- conflicted
+++ resolved
@@ -70,13 +70,8 @@
             if (rotatedString.toLowerCase().indexOf(cribLower) >= 0) {
                 const rotatedStringEscaped = Utils.escapeWhitespace(rotatedString);
                 if (printAmount) {
-<<<<<<< HEAD
                     const amountStr = "偏移量 = " + (" " + amount).slice(-2) + ": ";
-                    result.push(amountStr + rotatedStringPrintable);
-=======
-                    const amountStr = "Amount = " + (" " + amount).slice(-2) + ": ";
                     result.push(amountStr + rotatedStringEscaped);
->>>>>>> 1bc88728
                 } else {
                     result.push(rotatedStringEscaped);
                 }
