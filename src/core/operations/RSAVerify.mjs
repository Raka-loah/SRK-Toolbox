--- conflicted
+++ resolved
@@ -41,16 +41,12 @@
                 value: ""
             },
             {
-<<<<<<< HEAD
-                name: "消息摘要算法",
-=======
-                name: "Message format",
+                name: "消息格式",
                 type: "option",
-                value: ["Raw", "Hex", "Base64"]
+                value: ["原始字节", "十六进制", "Base64"]
             },
             {
-                name: "Message Digest Algorithm",
->>>>>>> 3822c6c5
+                name: "消息摘要算法",
                 type: "option",
                 value: Object.keys(MD_ALGORITHMS)
             }
