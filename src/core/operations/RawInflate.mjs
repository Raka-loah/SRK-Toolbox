--- conflicted
+++ resolved
@@ -84,28 +84,6 @@
             }),
             result = new Uint8Array(inflate.decompress());
 
-<<<<<<< HEAD
-        // Raw Inflate sometimes messes up and returns nonsense like this:
-        // ]....]....]....]....]....]....]....]....]....]....]....]....]....]...
-        // e.g. Input data of [8b, 1d, dc, 44]
-        // Look for the first two square brackets:
-        if (result.length > 158 && result[0] === 93 && result[5] === 93) {
-            // If the first two square brackets are there, check that the others
-            // are also there. If they are, throw an error. If not, continue.
-            let valid = false;
-            for (let i = 0; i < 155; i += 5) {
-                if (result[i] !== 93) {
-                    valid = true;
-                }
-            }
-
-            if (!valid) {
-                throw new OperationError("错误：无法解压数据");
-            }
-        }
-        // This seems to be the easiest way...
-=======
->>>>>>> ed8bd349
         return result.buffer;
     }
 
