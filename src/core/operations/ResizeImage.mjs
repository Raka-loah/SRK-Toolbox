/**
 * @author j433866 [j433866@gmail.com]
 * @copyright Crown Copyright 2019
 * @license Apache-2.0
 *
 * Modified by Raka-loah@github for zh-CN i18n
 */

import Operation from "../Operation.mjs";
import OperationError from "../errors/OperationError.mjs";
import { isImage } from "../lib/FileType.mjs";
import { toBase64 } from "../lib/Base64.mjs";
import { isWorkerEnvironment } from "../Utils.mjs";
import Jimp from "jimp/es/index.js";

/**
 * Resize Image operation
 */
class ResizeImage extends Operation {

    /**
     * ResizeImage constructor
     */
    constructor() {
        super();

        this.name = "图像尺寸修改";
        this.module = "Image";
        this.description = "将图像尺寸变更为给定的高和宽。";
        this.infoURL = "https://wikipedia.org/wiki/Image_scaling";
        this.inputType = "ArrayBuffer";
        this.outputType = "ArrayBuffer";
        this.presentType = "html";
        this.args = [
            {
                name: "宽度",
                type: "number",
                value: 100,
                min: 1
            },
            {
                name: "高度",
                type: "number",
                value: 100,
                min: 1
            },
            {
                name: "单位",
                type: "option",
                value: ["像素", "百分比"]
            },
            {
                name: "保持长宽比",
                type: "boolean",
                value: false
            },
            {
                name: "缩放插值算法",
                type: "option",
                value: [
                    "临近",
                    "双线性",
                    "双三次",
                    "Hermite",
                    "Bezier"
                ],
                defaultIndex: 1
            }
        ];
    }

    /**
     * @param {ArrayBuffer} input
     * @param {Object[]} args
     * @returns {byteArray}
     */
    async run(input, args) {
        let width = args[0],
            height = args[1];
        const unit = args[2],
            aspect = args[3],
            resizeAlg = args[4];

        const resizeMap = {
<<<<<<< HEAD
            "临近": jimp.RESIZE_NEAREST_NEIGHBOR,
            "双线性": jimp.RESIZE_BILINEAR,
            "双三次": jimp.RESIZE_BICUBIC,
            "Hermite": jimp.RESIZE_HERMITE,
            "Bezier": jimp.RESIZE_BEZIER
=======
            "Nearest Neighbour": Jimp.RESIZE_NEAREST_NEIGHBOR,
            "Bilinear": Jimp.RESIZE_BILINEAR,
            "Bicubic": Jimp.RESIZE_BICUBIC,
            "Hermite": Jimp.RESIZE_HERMITE,
            "Bezier": Jimp.RESIZE_BEZIER
>>>>>>> a477f47a
        };

        if (!isImage(input)) {
            throw new OperationError("无效的文件类型。");
        }

        let image;
        try {
            image = await Jimp.read(input);
        } catch (err) {
            throw new OperationError(`载入图片错误：(${err})`);
        }
        try {
            if (unit === "百分比") {
                width = image.getWidth() * (width / 100);
                height = image.getHeight() * (height / 100);
            }

            if (isWorkerEnvironment())
                self.sendStatusMessage("缩放图像……");
            if (aspect) {
                image.scaleToFit(width, height, resizeMap[resizeAlg]);
            } else {
                image.resize(width, height, resizeMap[resizeAlg]);
            }

            let imageBuffer;
            if (image.getMIME() === "image/gif") {
                imageBuffer = await image.getBufferAsync(Jimp.MIME_PNG);
            } else {
                imageBuffer = await image.getBufferAsync(Jimp.AUTO);
            }
            return imageBuffer.buffer;
        } catch (err) {
            throw new OperationError(`缩放图像出错：(${err})`);
        }
    }

    /**
     * Displays the resized image using HTML for web apps
     * @param {ArrayBuffer} data
     * @returns {html}
     */
    present(data) {
        if (!data.byteLength) return "";
        const dataArray = new Uint8Array(data);

        const type = isImage(dataArray);
        if (!type) {
            throw new OperationError("无效的文件类型");
        }

        return `<img src="data:${type};base64,${toBase64(dataArray)}">`;
    }

}

export default ResizeImage;<|MERGE_RESOLUTION|>--- conflicted
+++ resolved
@@ -82,19 +82,11 @@
             resizeAlg = args[4];
 
         const resizeMap = {
-<<<<<<< HEAD
-            "临近": jimp.RESIZE_NEAREST_NEIGHBOR,
-            "双线性": jimp.RESIZE_BILINEAR,
-            "双三次": jimp.RESIZE_BICUBIC,
-            "Hermite": jimp.RESIZE_HERMITE,
-            "Bezier": jimp.RESIZE_BEZIER
-=======
-            "Nearest Neighbour": Jimp.RESIZE_NEAREST_NEIGHBOR,
-            "Bilinear": Jimp.RESIZE_BILINEAR,
-            "Bicubic": Jimp.RESIZE_BICUBIC,
+            "临近": Jimp.RESIZE_NEAREST_NEIGHBOR,
+            "双线性": Jimp.RESIZE_BILINEAR,
+            "双三次": Jimp.RESIZE_BICUBIC,
             "Hermite": Jimp.RESIZE_HERMITE,
             "Bezier": Jimp.RESIZE_BEZIER
->>>>>>> a477f47a
         };
 
         if (!isImage(input)) {
