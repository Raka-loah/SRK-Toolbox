--- conflicted
+++ resolved
@@ -29,12 +29,8 @@
             {
                 "name": "粒度",
                 "type": "option",
-<<<<<<< HEAD
-                "value": ["字符", "行"]
-=======
-                "value": ["Byte", "Character", "Line"],
+                "value": ["Byte", "字符", "行"],
                 "defaultIndex": 1
->>>>>>> ba12ad8e
             }
         ];
     }
