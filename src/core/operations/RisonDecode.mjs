--- conflicted
+++ resolved
@@ -21,15 +21,9 @@
     constructor() {
         super();
 
-<<<<<<< HEAD
         this.name = "Rison解码";
-        this.module = "Default";
+        this.module = "Encodings";
         this.description = "Rison是一种紧凑的数据序列化格式，专门为能在URI中使用进行了优化。Rison在JSON的基础上进行了少量改进，使得序列化数据在URI编码后看起来十分直观。Rison表示的数据结构和JSON是一致的，因此数据可以在两种格式间无损互转。";
-=======
-        this.name = "Rison Decode";
-        this.module = "Encodings";
-        this.description = "Rison, a data serialization format optimized for compactness in URIs. Rison is a slight variation of JSON that looks vastly superior after URI encoding. Rison still expresses exactly the same set of data structures as JSON, so data can be translated back and forth without loss or guesswork.";
->>>>>>> 8c283c7b
         this.infoURL = "https://github.com/Nanonid/rison";
         this.inputType = "string";
         this.outputType = "Object";
@@ -37,15 +31,7 @@
             {
                 name: "解码选项",
                 type: "editableOption",
-<<<<<<< HEAD
-                value: [
-                    { name: "普通解码", value: "普通解码", },
-                    { name: "解码为对象（O-Rison）", value: "解码为对象（O-Rison）", },
-                    { name: "解码为数组（A-Rison）", value: "解码为数组（A-Rison）", },
-                ]
-=======
                 value: ["Decode", "Decode Object", "Decode Array"]
->>>>>>> 8c283c7b
             },
         ];
     }
@@ -67,10 +53,6 @@
             default:
                 throw new OperationError("Invalid Decode option");
         }
-<<<<<<< HEAD
-        throw new OperationError("无效的解码选项");
-=======
->>>>>>> 8c283c7b
     }
 }
 
