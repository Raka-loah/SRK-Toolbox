--- conflicted
+++ resolved
@@ -22,13 +22,8 @@
 
         this.name = "SSDEEP";
         this.module = "Crypto";
-<<<<<<< HEAD
         this.description = "SSDEEP是用于计算基于内容分割的分片哈希（Context Triggered Piecewise Hash, CTPH）的程序。CTPH也被叫做模糊哈希，可以用来检测数据同源性。例如几段具有相同内容片段的数据，相同片段间的其它内容和长度不同，但CTPH的计算结果相近。<br><br>SSDEEP哈希现在广泛用于简单的辨识目的（例如VirusTotal的“Basic Properties”）。尽管有“更好”的模糊哈希算法，SSDEEP依然是日常使用首选，得益于它的运算速度，以及它已经成为一个事实标准。<br><br>此操作本质上与下面的CTPH操作是相同的，只是输出格式不同。";
-        this.infoURL = "https://forensicswiki.xyz/wiki/index.php?title=Ssdeep";
-=======
-        this.description = "SSDEEP is a program for computing context triggered piecewise hashes (CTPH). Also called fuzzy hashes, CTPH can match inputs that have homologies. Such inputs have sequences of identical bytes in the same order, although bytes in between these sequences may be different in both content and length.<br><br>SSDEEP hashes are now widely used for simple identification purposes (e.g. the 'Basic Properties' section in VirusTotal). Although 'better' fuzzy hashes are available, SSDEEP is still one of the primary choices because of its speed and being a de facto standard.<br><br>This operation is fundamentally the same as the CTPH operation, however their outputs differ in format.";
         this.infoURL = "https://forensics.wiki/ssdeep";
->>>>>>> 56a8e02b
         this.inputType = "string";
         this.outputType = "string";
         this.args = [];
