/**
 * @author joostrijneveld [joost@joostrijneveld.nl]
 * @copyright Crown Copyright 2024
 * @license Apache-2.0
 * 
 * Modified by Raka-loah@github for zh-CN i18n
 */

import Operation from "../Operation.mjs";
import OperationError from "../errors/OperationError.mjs";
import Utils from "../Utils.mjs";
import { toHex } from "../lib/Hex.mjs";
import { salsa20Block } from "../lib/Salsa20.mjs";

/**
 * Salsa20 operation
 */
class Salsa20 extends Operation {

    /**
     * Salsa20 constructor
     */
    constructor() {
        super();

        this.name = "Salsa20";
<<<<<<< HEAD
        this.module = "Default";
        this.description = "Salsa20是一种流加密算法，由丹尼尔·J·伯恩斯坦提交到eSTREAM。Salsa20/8和Salsa20/12是加密轮数减少的版本。Salsa20和ChaCha流加密算法有着紧密联系。<br><br><b>密钥：</b> Salsa20使用16或32字节（128或256位）长度的密钥。<br><br><b>Nonce：</b> Salsa20使用8字节（64位）长度的nonce。<br><br><b>计数：</b> Salsa使用8字节（64位）长度的计数。计数在流的起始处为0，每64字节递增。";
=======
        this.module = "Ciphers";
        this.description = "Salsa20 is a stream cipher designed by Daniel J. Bernstein and submitted to the eSTREAM project; Salsa20/8 and Salsa20/12 are round-reduced variants. It is closely related to the ChaCha stream cipher.<br><br><b>Key:</b> Salsa20 uses a key of 16 or 32 bytes (128 or 256 bits).<br><br><b>Nonce:</b> Salsa20 uses a nonce of 8 bytes (64 bits).<br><br><b>Counter:</b> Salsa uses a counter of 8 bytes (64 bits). The counter starts at zero at the start of the keystream, and is incremented at every 64 bytes.";
>>>>>>> 8c283c7b
        this.infoURL = "https://wikipedia.org/wiki/Salsa20";
        this.inputType = "string";
        this.outputType = "string";
        this.args = [
            {
                "name": "密钥",
                "type": "toggleString",
                "value": "",
                "toggleValues": ["十六进制", "UTF8", "Latin1", "Base64"]
            },
            {
                "name": "Nonce",
                "type": "toggleString",
                "value": "",
                "toggleValues": ["十六进制", "UTF8", "Latin1", "Base64", "整数"]
            },
            {
                "name": "计数",
                "type": "number",
                "value": 0,
                "min": 0
            },
            {
                "name": "轮数",
                "type": "option",
                "value": ["20", "12", "8"]
            },
            {
                "name": "输入",
                "type": "option",
                "value": ["十六进制", "原始"]
            },
            {
                "name": "输出",
                "type": "option",
                "value": ["原始", "十六进制"]
            }
        ];
    }

    /**
     * @param {string} input
     * @param {Object[]} args
     * @returns {string}
     */
    run(input, args) {
        const key = Utils.convertToByteArray(args[0].string, args[0].option),
            nonceType = args[1].option,
            rounds = parseInt(args[3], 10),
            inputType = args[4],
            outputType = args[5];

        if (key.length !== 16 && key.length !== 32) {
            throw new OperationError(`无效的密钥长度： ${key.length} 字节。

Salsa20使用16或32字节（128或256位）的密钥。`);
        }

        let counter, nonce;
        if (nonceType === "整数") {
            nonce = Utils.intToByteArray(parseInt(args[1].string, 10), 8, "little");
        } else {
            nonce = Utils.convertToByteArray(args[1].string, args[1].option);
            if (!(nonce.length === 8)) {
                throw new OperationError(`无效的nonce长度： ${nonce.length} 字节。

Salsa20使用8字节（64位）的nonce。`);
            }
        }
        counter = Utils.intToByteArray(args[2], 8, "little");

        const output = [];
        input = Utils.convertToByteArray(input, inputType);

        let counterAsInt = Utils.byteArrayToInt(counter, "little");
        for (let i = 0; i < input.length; i += 64) {
            counter = Utils.intToByteArray(counterAsInt, 8, "little");
            const stream = salsa20Block(key, nonce, counter, rounds);
            for (let j = 0; j < 64 && i + j < input.length; j++) {
                output.push(input[i + j] ^ stream[j]);
            }
            counterAsInt++;
        }

        if (outputType === "十六进制") {
            return toHex(output);
        } else {
            return Utils.arrayBufferToStr(Uint8Array.from(output).buffer);
        }
    }

    /**
     * Highlight Salsa20
     *
     * @param {Object[]} pos
     * @param {number} pos[].start
     * @param {number} pos[].end
     * @param {Object[]} args
     * @returns {Object[]} pos
     */
    highlight(pos, args) {
        const inputType = args[4],
            outputType = args[5];
        if (inputType === "原始" && outputType === "原始") {
            return pos;
        }
    }

    /**
     * Highlight Salsa20 in reverse
     *
     * @param {Object[]} pos
     * @param {number} pos[].start
     * @param {number} pos[].end
     * @param {Object[]} args
     * @returns {Object[]} pos
     */
    highlightReverse(pos, args) {
        const inputType = args[4],
            outputType = args[5];
        if (inputType === "原始" && outputType === "原始") {
            return pos;
        }
    }

}

export default Salsa20;<|MERGE_RESOLUTION|>--- conflicted
+++ resolved
@@ -24,13 +24,8 @@
         super();
 
         this.name = "Salsa20";
-<<<<<<< HEAD
-        this.module = "Default";
+        this.module = "Ciphers";
         this.description = "Salsa20是一种流加密算法，由丹尼尔·J·伯恩斯坦提交到eSTREAM。Salsa20/8和Salsa20/12是加密轮数减少的版本。Salsa20和ChaCha流加密算法有着紧密联系。<br><br><b>密钥：</b> Salsa20使用16或32字节（128或256位）长度的密钥。<br><br><b>Nonce：</b> Salsa20使用8字节（64位）长度的nonce。<br><br><b>计数：</b> Salsa使用8字节（64位）长度的计数。计数在流的起始处为0，每64字节递增。";
-=======
-        this.module = "Ciphers";
-        this.description = "Salsa20 is a stream cipher designed by Daniel J. Bernstein and submitted to the eSTREAM project; Salsa20/8 and Salsa20/12 are round-reduced variants. It is closely related to the ChaCha stream cipher.<br><br><b>Key:</b> Salsa20 uses a key of 16 or 32 bytes (128 or 256 bits).<br><br><b>Nonce:</b> Salsa20 uses a nonce of 8 bytes (64 bits).<br><br><b>Counter:</b> Salsa uses a counter of 8 bytes (64 bits). The counter starts at zero at the start of the keystream, and is incremented at every 64 bytes.";
->>>>>>> 8c283c7b
         this.infoURL = "https://wikipedia.org/wiki/Salsa20";
         this.inputType = "string";
         this.outputType = "string";
