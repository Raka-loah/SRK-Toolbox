--- conflicted
+++ resolved
@@ -41,11 +41,7 @@
             {
                 "name": "顺序",
                 "type": "option",
-<<<<<<< HEAD
-                "value": ["字母顺序（区分大小写）", "字母顺序（不区分大小写）", "IP地址", "数字", "数字（十六进制）"]
-=======
-                "value": ["Alphabetical (case sensitive)", "Alphabetical (case insensitive)", "IP address", "Numeric", "Numeric (hexadecimal)", "Length"]
->>>>>>> ba12ad8e
+                "value": ["字母顺序（区分大小写）", "字母顺序（不区分大小写）", "IP地址", "数字", "数字（十六进制）", "Length"]
             }
         ];
     }
