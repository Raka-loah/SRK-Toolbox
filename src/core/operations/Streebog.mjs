/**
 * @author mshwed [m@ttshwed.com]
 * @copyright Crown Copyright 2019
 * @license Apache-2.0
 *
 * Modified by Raka-loah@github for zh-CN i18n
 */

import Operation from "../Operation.mjs";
import OperationError from "../errors/OperationError.mjs";
import GostDigest from "../vendor/gost/gostDigest.mjs";
import {toHexFast} from "../lib/Hex.mjs";

/**
 * Streebog operation
 */
class Streebog extends Operation {

    /**
     * Streebog constructor
     */
    constructor() {
        super();

        this.name = "Streebog";
        this.module = "Hashing";
        this.description = "Streebog是俄罗斯国家标准GOST R 34.11-2012 <i>Information Technology \u2013 Cryptographic Information Security \u2013 Hash Function</i>定义的哈希算法。此算法设计的初衷为替换旧GOST哈希算法GOST R 34.11-94，同时也是为了对标由美国国安局发起的SHA-3。";
        this.infoURL = "https://wikipedia.org/wiki/Streebog";
        this.inputType = "ArrayBuffer";
        this.outputType = "string";
        this.args = [
            {
<<<<<<< HEAD
                "name": "长度",
=======
                "name": "Digest length",
>>>>>>> 6ed9d455
                "type": "option",
                "value": ["256", "512"]
            }
        ];
    }

    /**
     * @param {ArrayBuffer} input
     * @param {Object[]} args
     * @returns {string}
     */
    run(input, args) {
        const [length] = args;

        const algorithm = {
            version: 2012,
            mode: "HASH",
            length: parseInt(length, 10)
        };

        try {
            const gostDigest = new GostDigest(algorithm);

            return toHexFast(gostDigest.digest(input));
        } catch (err) {
            throw new OperationError(err);
        }
    }

}

export default Streebog;<|MERGE_RESOLUTION|>--- conflicted
+++ resolved
@@ -30,11 +30,7 @@
         this.outputType = "string";
         this.args = [
             {
-<<<<<<< HEAD
                 "name": "长度",
-=======
-                "name": "Digest length",
->>>>>>> 6ed9d455
                 "type": "option",
                 "value": ["256", "512"]
             }
