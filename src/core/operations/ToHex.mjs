/**
 * @author n1474335 [n1474335@gmail.com]
 * @copyright Crown Copyright 2016
 * @license Apache-2.0
 *
 * Modified by Raka-loah@github for zh-CN i18n
 */

import Operation from "../Operation.mjs";
import {toHex, TO_HEX_DELIM_OPTIONS} from "../lib/Hex.mjs";
import Utils from "../Utils.mjs";

/**
 * To Hex operation
 */
class ToHex extends Operation {

    /**
     * ToHex constructor
     */
    constructor() {
        super();

        this.name = "字符转十六进制";
        this.module = "Default";
        this.description = "将输入字符串转换为对应的十六进制表示（使用给定的分隔符）。<br><br>例如：UTF-8字符串 <code>Γειά σου</code> 编码成 <code>ce 93 ce b5 ce b9 ce ac 20 cf 83 ce bf cf 85 0a</code>";
        this.infoURL = "https://wikipedia.org/wiki/Hexadecimal";
        this.inputType = "ArrayBuffer";
        this.outputType = "string";
        this.args = [
            {
                name: "分隔符",
                type: "option",
                value: TO_HEX_DELIM_OPTIONS
            },
            {
                name: "每行字节数",
                type: "number",
                value: 0
            }
        ];
    }

    /**
     * @param {ArrayBuffer} input
     * @param {Object[]} args
     * @returns {string}
     */
    run(input, args) {
        let delim, comma;
        if (args[0] === "0x和逗号") {
            delim = "0x";
            comma = ",";
        } else {
            delim = Utils.charRep(args[0] || "空格");
        }
        const lineSize = args[1];

        return toHex(new Uint8Array(input), delim, 2, comma, lineSize);
    }

    /**
     * Highlight to Hex
     *
     * @param {Object[]} pos
     * @param {number} pos[].start
     * @param {number} pos[].end
     * @param {Object[]} args
     * @returns {Object[]} pos
     */
    highlight(pos, args) {
        let delim, commaLen = 0;
        if (args[0] === "0x with comma") {
            delim = "0x";
            commaLen = 1;
        } else {
            delim = Utils.charRep(args[0] || "空格");
        }

        const lineSize = args[1],
            len = delim.length + commaLen;

        const countLF = function(p) {
            // Count the number of LFs from 0 upto p
            return (p / lineSize | 0) - (p >= lineSize && p % lineSize === 0);
        };

        pos[0].start = pos[0].start * (2 + len) + countLF(pos[0].start);
        pos[0].end = pos[0].end * (2 + len) + countLF(pos[0].end);

        // if the delimiters are not prepended, trim the trailing delimiter
        if (!(delim === "0x" || delim === "\\x")) {
            pos[0].end -= delim.length;
        }
        // if there is comma, trim the trailing comma
        pos[0].end -= commaLen;
        return pos;
    }

    /**
     * Highlight from Hex
     *
     * @param {Object[]} pos
     * @param {number} pos[].start
     * @param {number} pos[].end
     * @param {Object[]} args
     * @returns {Object[]} pos
     */
    highlightReverse(pos, args) {
<<<<<<< HEAD
        let delim, commaLen;
        if (args[0] === "0x和逗号") {
=======
        let delim, commaLen = 0;
        if (args[0] === "0x with comma") {
>>>>>>> 1bc88728
            delim = "0x";
            commaLen = 1;
        } else {
            delim = Utils.charRep(args[0] || "空格");
        }

        const lineSize = args[1],
            len = delim.length + commaLen,
            width = len + 2;

        const countLF = function(p) {
            // Count the number of LFs from 0 up to p
            const lineLength = width * lineSize;
            return (p / lineLength | 0) - (p >= lineLength && p % lineLength === 0);
        };

        pos[0].start = pos[0].start === 0 ? 0 : Math.round((pos[0].start - countLF(pos[0].start)) / width);
        pos[0].end = pos[0].end === 0 ? 0 : Math.ceil((pos[0].end - countLF(pos[0].end)) / width);
        return pos;
    }
}

export default ToHex;<|MERGE_RESOLUTION|>--- conflicted
+++ resolved
@@ -107,13 +107,8 @@
      * @returns {Object[]} pos
      */
     highlightReverse(pos, args) {
-<<<<<<< HEAD
-        let delim, commaLen;
+        let delim, commaLen = 0;
         if (args[0] === "0x和逗号") {
-=======
-        let delim, commaLen = 0;
-        if (args[0] === "0x with comma") {
->>>>>>> 1bc88728
             delim = "0x";
             commaLen = 1;
         } else {
