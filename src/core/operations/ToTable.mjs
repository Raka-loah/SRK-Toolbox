/**
 * @author Mark Jones [github.com/justanothermark]
 * @copyright Crown Copyright 2018
 * @license Apache-2.0
 *
 * Modified by Raka-loah@github for zh-CN i18n
 */

import Operation from "../Operation.mjs";
import Utils from "../Utils.mjs";

/**
 * To Table operation
 */
class ToTable extends Operation {

    /**
     * ToTable constructor
     */
    constructor() {
        super();

        this.name = "转换为表格";
        this.module = "Default";
<<<<<<< HEAD
        this.description = "用给定的分隔符分隔数据后渲染成HTML或ASCII表格，可以额外添加表头。<br><br>默认支持CSV（逗号分隔）格式。将单元格分隔符修改为 <code>\\t</code> 用于支持TSV（Tab分隔），修改为 <code>|</code> 用于支持PSV（管道符分隔）。<br><br>你可以输入任意个数的分隔符，每个字符都会用作单独的分隔符。";
=======
        this.description = "Data can be split on different characters and rendered as an HTML, ASCII or Markdown table with an optional header row.<br><br>Supports the CSV (Comma Separated Values) file format by default. Change the cell delimiter argument to <code>\\t</code> to support TSV (Tab Separated Values) or <code>|</code> for PSV (Pipe Separated Values).<br><br>You can enter as many delimiters as you like. Each character will be treat as a separate possible delimiter.";
>>>>>>> ba12ad8e
        this.infoURL = "https://wikipedia.org/wiki/Comma-separated_values";
        this.inputType = "string";
        this.outputType = "html";
        this.args = [
            {
                "name": "单元格分隔符",
                "type": "binaryShortString",
                "value": ","
            },
            {
                "name": "行分隔符",
                "type": "binaryShortString",
                "value": "\\r\\n"
            },
            {
                "name": "第一行作为表头",
                "type": "boolean",
                "value": false
            },
            {
                "name": "格式",
                "type": "option",
                "value": ["ASCII", "HTML", "Markdown"]
            }
        ];
    }

    /**
     * @param {string} input
     * @param {Object[]} args
     * @returns {html}
     */
    run(input, args) {
        const [cellDelims, rowDelims, firstRowHeader, format] = args;

        // Process the input into a nested array of elements.
        const tableData = Utils.parseCSV(Utils.escapeHtml(input), cellDelims.split(""), rowDelims.split(""));

        if (!tableData.length) return "";

        // Render the data in the requested format.
        switch (format) {
            case "ASCII":
                return asciiOutput(tableData);
            case "HTML":
                return htmlOutput(tableData);
            case "Markdown":
                return markdownOutput(tableData);
            default:
                return htmlOutput(tableData);
        }

        /**
         * Outputs an array of data as an ASCII table.
         *
         * @param {string[][]} tableData
         * @returns {string}
         */
        function asciiOutput(tableData) {
            const horizontalBorder = "-";
            const verticalBorder = "|";
            const crossBorder = "+";

            let output = "";
            const longestCells = [];

            // Find longestCells value per column to pad cells equally.
            tableData.forEach(function(row, index) {
                row.forEach(function(cell, cellIndex) {
                    if (longestCells[cellIndex] === undefined || cell.length > longestCells[cellIndex]) {
                        longestCells[cellIndex] = cell.length;
                    }
                });
            });

            // Add the top border of the table to the output.
            output += outputHorizontalBorder(longestCells);

            // If the first row is a header, remove the row from the data and
            // add it to the output with another horizontal border.
            if (firstRowHeader) {
                const row = tableData.shift();
                output += outputRow(row, longestCells);
                output += outputHorizontalBorder(longestCells);
            }

            // Add the rest of the table rows.
            tableData.forEach(function(row, index) {
                output += outputRow(row, longestCells);
            });

            // Close the table with a final horizontal border.
            output += outputHorizontalBorder(longestCells);

            return output;

            /**
             * Outputs a row of correctly padded cells.
             */
            function outputRow(row, longestCells) {
                let rowOutput = verticalBorder;
                row.forEach(function(cell, index) {
                    rowOutput += " " + cell + " ".repeat(longestCells[index] - cell.length) + " " + verticalBorder;
                });
                rowOutput += "\n";
                return rowOutput;
            }

            /**
             * Outputs a horizontal border with a different character where
             * the horizontal border meets a vertical border.
             */
            function outputHorizontalBorder(longestCells) {
                let rowOutput = crossBorder;
                longestCells.forEach(function(cellLength) {
                    rowOutput += horizontalBorder.repeat(cellLength + 2) + crossBorder;
                });
                rowOutput += "\n";
                return rowOutput;
            }
        }

        /**
         * Outputs a table of data as a HTML table.
         *
         * @param {string[][]} tableData
         * @returns {string}
         */
        function htmlOutput(tableData) {
            // Start the HTML output with suitable classes for styling.
            let output = "<table class='table table-hover table-sm table-bordered table-nonfluid'>";

            // If the first row is a header then put it in <thead> with <th> cells.
            if (firstRowHeader) {
                const row = tableData.shift();
                output += "<thead class='thead-light'>";
                output += outputRow(row, "th");
                output += "</thead>";
            }

            // Output the rest of the rows in the <tbody>.
            output += "<tbody>";
            tableData.forEach(function(row, index) {
                output += outputRow(row, "td");
            });

            // Close the body and table elements.
            output += "</tbody></table>";
            return output;

          /**
           * Outputs a table row.
           *
           * @param {string[]} row
           * @param {string} cellType
           */
            function outputRow(row, cellType) {
                let output = "<tr>";
                row.forEach(function(cell) {
                    output += "<" + cellType + ">" + cell + "</" + cellType + ">";
                });
                output += "</tr>";
                return output;
            }
        }

        /**
         * Outputs an array of data as a Markdown table.
         *
         * @param {string[][]} tableData
         * @returns {string}
         */
        function markdownOutput(tableData) {
            const headerDivider = "-";
            const verticalBorder = "|";

            let output = "";
            const longestCells = [];

            // Find longestCells value per column to pad cells equally.
            tableData.forEach(function(row, index) {
                row.forEach(function(cell, cellIndex) {
                    if (longestCells[cellIndex] === undefined || cell.length > longestCells[cellIndex]) {
                        longestCells[cellIndex] = cell.length;
                    }
                });
            });

            // Ignoring the checkbox, as current Mardown renderer in CF doesn't handle table without headers
            const row = tableData.shift();
            output += outputRow(row, longestCells);
            let rowOutput = verticalBorder;
            row.forEach(function(cell, index) {
                rowOutput += " " +  headerDivider + " " + verticalBorder;
            });
            output += rowOutput += "\n";

            // Add the rest of the table rows.
            tableData.forEach(function(row, index) {
                output += outputRow(row, longestCells);
            });

            return output;

            /**
             * Outputs a row of correctly padded cells.
             */
            function outputRow(row, longestCells) {
                let rowOutput = verticalBorder;
                row.forEach(function(cell, index) {
                    rowOutput += " " + cell + " ".repeat(longestCells[index] - cell.length) + " " + verticalBorder;
                });
                rowOutput += "\n";
                return rowOutput;
            }

        }

    }

}

export default ToTable;<|MERGE_RESOLUTION|>--- conflicted
+++ resolved
@@ -22,11 +22,7 @@
 
         this.name = "转换为表格";
         this.module = "Default";
-<<<<<<< HEAD
         this.description = "用给定的分隔符分隔数据后渲染成HTML或ASCII表格，可以额外添加表头。<br><br>默认支持CSV（逗号分隔）格式。将单元格分隔符修改为 <code>\\t</code> 用于支持TSV（Tab分隔），修改为 <code>|</code> 用于支持PSV（管道符分隔）。<br><br>你可以输入任意个数的分隔符，每个字符都会用作单独的分隔符。";
-=======
-        this.description = "Data can be split on different characters and rendered as an HTML, ASCII or Markdown table with an optional header row.<br><br>Supports the CSV (Comma Separated Values) file format by default. Change the cell delimiter argument to <code>\\t</code> to support TSV (Tab Separated Values) or <code>|</code> for PSV (Pipe Separated Values).<br><br>You can enter as many delimiters as you like. Each character will be treat as a separate possible delimiter.";
->>>>>>> ba12ad8e
         this.infoURL = "https://wikipedia.org/wiki/Comma-separated_values";
         this.inputType = "string";
         this.outputType = "html";
