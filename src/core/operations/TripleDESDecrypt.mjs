--- conflicted
+++ resolved
@@ -22,11 +22,7 @@
 
         this.name = "3DES解密";
         this.module = "Ciphers";
-<<<<<<< HEAD
         this.description = "三重DES（3DES）对每个块进行三次DES来增加key长度。<br><br><b>Key:</b> 3DES的key长度为24字节（192位）。<br>DES的key长度为8字节（64位）。<br><br>你可以通过密钥派生操作来生成基于密码的key。<br><br><b>IV:</b>初始化向量的长度是8字节。<br><br><b>填充:</b>CBC和ECB模式下会使用PKCS#7填充。";
-=======
-        this.description = "Triple DES applies DES three times to each block to increase key size.<br><br><b>Key:</b> Triple DES uses a key length of 24 bytes (192 bits).<br>DES uses a key length of 8 bytes (64 bits).<br><br><b>IV:</b> The Initialization Vector should be 8 bytes long. If not entered, it will default to 8 null bytes.<br><br><b>Padding:</b> In CBC and ECB mode, PKCS#7 padding will be used as a default.";
->>>>>>> 1b0ced9f
         this.infoURL = "https://wikipedia.org/wiki/Triple_DES";
         this.inputType = "string";
         this.outputType = "string";
