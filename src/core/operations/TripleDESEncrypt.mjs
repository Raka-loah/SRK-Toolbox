/**
 * @author n1474335 [n1474335@gmail.com]
 * @copyright Crown Copyright 2016
 * @license Apache-2.0
 *
 * Modified by Raka-loah@github for zh-CN i18n
 */

import Operation from "../Operation.mjs";
import Utils from "../Utils.mjs";
import OperationError from "../errors/OperationError.mjs";
import forge from "node-forge";

/**
 * Triple DES Encrypt operation
 */
class TripleDESEncrypt extends Operation {

    /**
     * TripleDESEncrypt constructor
     */
    constructor() {
        super();

        this.name = "3DES加密";
        this.module = "Ciphers";
        this.description = "三重DES（3DES）对每个块进行三次DES来增加key长度。<br><br><b>Key:</b> 3DES的key长度为24字节（192位）。<br>DES的key长度为8字节（64位）。<br><br>你可以通过密钥派生操作来生成基于密码的key。<br><br><b>IV:</b>初始化向量的长度是8字节。<br><br><b>填充:</b>CBC和ECB模式下会使用PKCS#7填充。";
        this.infoURL = "https://wikipedia.org/wiki/Triple_DES";
        this.inputType = "string";
        this.outputType = "string";
        this.args = [
            {
                "name": "Key",
                "type": "toggleString",
                "value": "",
                "toggleValues": ["Hex", "UTF8", "Latin1", "Base64"]
            },
            {
                "name": "IV",
                "type": "toggleString",
                "value": "",
                "toggleValues": ["Hex", "UTF8", "Latin1", "Base64"]
            },
            {
                "name": "模式",
                "type": "option",
                "value": ["CBC", "CFB", "OFB", "CTR", "ECB"]
            },
            {
                "name": "Input",
                "type": "option",
                "value": ["原始内容", "十六进制"]
            },
            {
                "name": "Output",
                "type": "option",
                "value": ["十六进制", "原始内容"]
            }
        ];
    }

    /**
     * @param {string} input
     * @param {Object[]} args
     * @returns {string}
     */
    run(input, args) {
        const key = Utils.convertToByteString(args[0].string, args[0].option),
            iv = Utils.convertToByteArray(args[1].string, args[1].option),
            mode = args[2],
            inputType = args[3],
            outputType = args[4];

<<<<<<< HEAD
        if (key.length !== 24) {
            throw new OperationError(`无效的key长度： ${key.length}字节
=======
        if (key.length !== 24 && key.length !== 16) {
            throw new OperationError(`Invalid key length: ${key.length} bytes
>>>>>>> ba12ad8e

三重DES的key长度为24字节（192位）。
DES的key长度为8字节（64位）。`);
        }
        if (iv.length !== 8 && mode !== "ECB") {
            throw new OperationError(`无效的IV长度： ${iv.length}字节

三重DES的IV长度为8字节（64位）。
核实IV格式选取正确（例：十六进制或UTF8）。`);
        }

        input = Utils.convertToByteString(input, inputType);

        const cipher = forge.cipher.createCipher("3DES-" + mode,
            key.length === 16 ? key + key.substring(0, 8) : key);
        cipher.start({iv: iv});
        cipher.update(forge.util.createBuffer(input));
        cipher.finish();

        return outputType === "十六进制" ? cipher.output.toHex() : cipher.output.getBytes();
    }

}

export default TripleDESEncrypt;<|MERGE_RESOLUTION|>--- conflicted
+++ resolved
@@ -71,13 +71,8 @@
             inputType = args[3],
             outputType = args[4];
 
-<<<<<<< HEAD
-        if (key.length !== 24) {
+        if (key.length !== 24 && key.length !== 16) {
             throw new OperationError(`无效的key长度： ${key.length}字节
-=======
-        if (key.length !== 24 && key.length !== 16) {
-            throw new OperationError(`Invalid key length: ${key.length} bytes
->>>>>>> ba12ad8e
 
 三重DES的key长度为24字节（192位）。
 DES的key长度为8字节（64位）。`);
