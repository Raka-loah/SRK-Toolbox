--- conflicted
+++ resolved
@@ -75,13 +75,8 @@
      */
     async run(input, args) {
         if (isWorkerEnvironment())
-<<<<<<< HEAD
-            self.sendStatusMessage("加载 YARA...");
-        const [rules, showStrings, showLengths, showMeta, showCounts] = args;
-=======
             self.sendStatusMessage("Instantiating YARA...");
         const [rules, showStrings, showLengths, showMeta, showCounts, showRuleWarns, showConsole] = args;
->>>>>>> ed8bd349
         return new Promise((resolve, reject) => {
             Yara().then(yara => {
                 if (isWorkerEnvironment()) self.sendStatusMessage("为 YARA 转换数据");
@@ -99,15 +94,9 @@
                     for (let i = 0; i < resp.compileErrors.size(); i++) {
                         const compileError = resp.compileErrors.get(i);
                         if (!compileError.warning) {
-<<<<<<< HEAD
-                            reject(new OperationError(`错误位于行 ${compileError.lineNumber}: ${compileError.message}`));
-                        } else {
-                            matchString += `警告位于行 ${compileError.lineNumber}: ${compileError.message}`;
-=======
                             reject(new OperationError(`Error on line ${compileError.lineNumber}: ${compileError.message}`));
                         } else if (showRuleWarns) {
                             matchString += `Warning on line ${compileError.lineNumber}: ${compileError.message}\n`;
->>>>>>> ed8bd349
                         }
                     }
                 }
@@ -131,19 +120,11 @@
                         }
                         meta = meta.slice(0, -2) + "]";
                     }
-<<<<<<< HEAD
-                    const countString = showCounts ? `${matches.size()} 次` : "";
-=======
                     const countString = matches.size() === 0 ? "" : (showCounts ? ` (${matches.size()} time${matches.size() > 1 ? "s" : ""})` : "");
->>>>>>> ed8bd349
                     if (matches.size() === 0 || !(showStrings || showLengths)) {
                         matchString += `输入匹配规则 "${rule.ruleName}"${meta}${countString.length > 0 ? ` ${countString}`: ""}.\n`;
                     } else {
-<<<<<<< HEAD
-                        matchString += `规则 "${rule.ruleName}"${meta} 匹配 (${countString}):\n`;
-=======
                         matchString += `Rule "${rule.ruleName}"${meta} matches${countString}:\n`;
->>>>>>> ed8bd349
                         for (let j = 0; j < matches.size(); j++) {
                             const match = matches.get(j);
                             if (showStrings || showLengths) {
