--- conflicted
+++ resolved
@@ -346,7 +346,6 @@
         return plain;
     },
 
-<<<<<<< HEAD
 
     /**
      * @constant
@@ -569,6 +568,4 @@
 
         return Utils.displayFilesAsHTML(files);
     },
-=======
->>>>>>> e803d208
 };