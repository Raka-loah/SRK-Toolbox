--- conflicted
+++ resolved
@@ -732,28 +732,17 @@
         log.info("[" + time.toLocaleString() + "] " + str);
         if (silent) return;
 
-<<<<<<< HEAD
         toastr.options.timeOut = timeout;
         toastr.info(str);
 
-        // this.currentSnackbar = $.snackbar({
+        // this.snackbars.push($.snackbar({
         //     content: str,
         //     timeout: timeout,
         //     htmlAllowed: true,
         //     onClose: () => {
-        //         this.currentSnackbar.remove();
+        //         this.snackbars.shift().remove();
         //     }
-        // });
-=======
-        this.snackbars.push($.snackbar({
-            content: str,
-            timeout: timeout,
-            htmlAllowed: true,
-            onClose: () => {
-                this.snackbars.shift().remove();
-            }
-        }));
->>>>>>> 866c9a94
+        // }));
     }
 
 
