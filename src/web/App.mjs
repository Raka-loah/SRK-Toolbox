--- conflicted
+++ resolved
@@ -13,13 +13,10 @@
 import HTMLOperation from "./HTMLOperation.mjs";
 import Split from "split.js";
 import moment from "moment-timezone";
-<<<<<<< HEAD
+import cptable from "codepage";
 import toastr from "toastr";
 import "../../node_modules/toastr/build/toastr.min.css";
-=======
-import cptable from "codepage";
-
->>>>>>> 1bc88728
+
 
 /**
  * HTML view for CyberChef responsible for building the web page and dealing with all user
