<!-- htmlmin:ignore --><!--
    CyberChef - The Cyber Swiss Army Knife

    @copyright Crown Copyright 2016-<%= htmlWebpackPlugin.options.compileYear %>
    @license Apache-2.0

      Copyright 2016-<%= htmlWebpackPlugin.options.compileYear %> Crown Copyright

    Licensed under the Apache License, Version 2.0 (the "License");
    you may not use this file except in compliance with the License.
    You may obtain a copy of the License at

        http://www.apache.org/licenses/LICENSE-2.0

    Unless required by applicable law or agreed to in writing, software
    distributed under the License is distributed on an "AS IS" BASIS,
    WITHOUT WARRANTIES OR CONDITIONS OF ANY KIND, either express or implied.
    See the License for the specific language governing permissions and
    limitations under the License.

    Modified by Raka-loah@github for zh-CN i18n and renamed.
-->
<!-- htmlmin:ignore -->
<!DOCTYPE html>
<html lang="zh-Hans" class="classic">
    <head>
        <meta charset="UTF-8">
        <title>SRK Toolbox</title>

        <meta name="copyright" content="Crown Copyright 2016 (CyberChef) Raka-loah@github Copyright 2021 (Modifications)-<%= htmlWebpackPlugin.options.compileYear %>" />
        <meta name="description" content="A web app (based on CyberChef) for encryption, encoding, compression and data analysis" />
        <meta name="keywords" content="base64, hex, decode, encode, encrypt, decrypt, compress, decompress, regex, regular expressions, hash, crypt, hexadecimal, user agent, url, certificate, x.509, parser, JSON, gzip,  md5, sha1, aes, des, blowfish, xor" />

        <link rel="icon" type="image/ico" href="<%- require('../static/images/favicon.ico') %>" />

        <script type="application/javascript">
            "use strict";

            // Load theme before the preloader is shown
            try {
                document.querySelector(":root").className = (JSON.parse(localStorage.getItem("options")) || {}).theme;
            } catch (err) {
                // LocalStorage access is denied by security settings
            }

            // Define loading messages
            var loadingMsgs = [
                "正在证明 P = NP...",
                "正在计算 6 x 9...",
                "正在挖比特币...",
                "正在计算1除以0...",
                "正在初始化Skynet...",
                "[已重置]",
                "正在下载更多内存...",
                "正在给0和1排序...",
                "正在访问神经网格...",
                "正在导入机器学习功能...",
                "正在给Alice和Bob发一次性密码本...",
                "正在挖比特币现金...",
                "正在生成随机字符串以尝试退出vim...",
                "for i in range(additional): Pylon()",
                "(激化你的强迫症...",
                "正在把emacs和vim符号链接到ed...",
                "正在训练分支预测...",
                "正在对缓存命中计时...",
                "正在猜你要执行什么操作...",
                "正在添加使用了大型语言模型的错觉...",
                "解压恶意软件中（吓你的）..."
            ];

            // Shuffle array using Durstenfeld algorithm
            for (let i = loadingMsgs.length - 1; i > 0; --i) {
                var j = Math.floor(Math.random() * (i + 1));
                var temp = loadingMsgs[i];
                loadingMsgs[i] = loadingMsgs[j];
                loadingMsgs[j] = temp;
            }

            // Show next loading message and move it to the end of the array
            function changeLoadingMsg() {
                var msg = loadingMsgs.shift();
                loadingMsgs.push(msg);
                try {
                    var el = document.getElementById("preloader-msg");
                    if (!el.classList.contains("loading"))
                        el.classList.add("loading"); // Causes CSS transition on first message
                    el.innerHTML = msg;
                } catch (err) {
                    // This error was likely caused by the DOM not being ready yet,
                    // so we wait another second and then try again.
                    setTimeout(changeLoadingMsg, 1000);
                }
            }

            changeLoadingMsg();
            window.loadingMsgsInt = setInterval(changeLoadingMsg, (Math.random() * 2000) + 1500);

            // If any errors are thrown during loading, handle them here
            function loadingErrorHandler(e) {
                function escapeHtml(str) {
                    var HTML_CHARS = {
                        "&": "&amp;",
                        "<": "&lt;",
                        ">": "&gt;",
                        '"': "&quot;",
                        "'": "&#x27;", // &apos; not recommended because it's not in the HTML spec
                        "/": "&#x2F;", // forward slash is included as it helps end an HTML entity
                        "`": "&#x60;"
                    };

                    return str.replace(/[&<>"'/`]/g, function (match) {
                        return HTML_CHARS[match];
                    });
                }

                var msg = e.message +
                    (e.filename ? "\nFilename: " + e.filename : "") +
                    (e.lineno ? "\nLine: " + e.lineno : "") +
                    (e.colno ? "\nColumn: " + e.colno : "") +
                    (e.error ? "\nError: " + e.error : "") +
                    "\nUser-Agent: " + navigator.userAgent +
                    "\nSRK Toolbox version: <%= htmlWebpackPlugin.options.version %>";

                clearInterval(window.loadingMsgsInt);
                document.getElementById("preloader").remove();
                document.getElementById("preloader-msg").remove();
                document.getElementById("preloader-error").innerHTML =
                    "SRK Toolbox 载入时遇到错误。<br><br>" +
                    "仅支持以下版本的浏览器：" +
                    "<ul><li>Google Chrome 50+</li><li>Mozilla Firefox 38+</li></ul>" +
                    "你的User Agent是：<br>" + escapeHtml(navigator.userAgent) + "<br><br>" +
                    "<pre>" + escapeHtml(msg) + "</pre>";
            };
            window.addEventListener("error", loadingErrorHandler);
        </script>
    </head>
    <body>
        <!-- Preloader overlay -->
        <div id="loader-wrapper">
            <div id="preloader" class="loader"></div>
            <div id="preloader-msg" class="loading-msg"></div>
            <div id="preloader-error" class="loading-error"></div>
        </div>
        <!-- End preloader overlay -->
<<<<<<< HEAD
        <button type="button" class="btn btn-warning bmd-btn-icon" id="edit-favourites" data-toggle="tooltip" title="编辑收藏">
            <i class="material-icons">star</i>
=======
        <button type="button" aria-label="Edit Favourites" class="btn btn-warning bmd-btn-icon" id="edit-favourites" data-toggle="tooltip" title="Edit favourites">
            <i class="material-icons" aria-hidden="true">star</i>
>>>>>>> bbebba64
        </button>
        <div id="content-wrapper">
            <div id="banner" class="row">
                <div class="col" style="text-align: left; padding-left: 10px;">
                    <a href="#" data-toggle="modal" data-target="#download-modal" data-help-title="下载SRK Toolbox" data-help="<p>SRK Toolbox可以下载到本地使用或者直接部署在你自己的服务器上。整个Toolbox实际上是一个静态网页，因此只要把下载的ZIP压缩包解压一下就可以使用了。</p><p>作为用户，需要注意非官方的CyberChef改版（当然了，你现在正在用的SRK Toolbox也是其中之一），可能会加入输入内容/操作流程的网络监控代码，CyberChef官方建议（有能力的话）使用官方开源原版：<a href='https://gchq.github.io/CyberChef'>https://gchq.github.io/CyberChef</a>。当然了，既然你在用SRK Toolbox，同样也是建议使用SRK Toolbox的开源原版：<a href='https://raka.rocks'>https://raka.rocks</a>。</p><p>浏览器的开发者工具（一般是F12）可以用来观测网站产生的网络请求，可以用来确认SRK Toolbox的运行过程中是不会上传任何数据的。实在不相信的话还有源代码可以看对不对。</p>">下载离线版SRK Toolbox <i class="material-icons">file_download</i></a>
                </div>
                <div class="col-md-6" id="notice-wrapper">
                    <span id="notice">
                        <script type="text/javascript">
                            // Must be text/javascript rather than application/javascript otherwise IE won't recognise it...
                            if (navigator.userAgent && navigator.userAgent.match(/Trident/)) {
                                document.getElementById("notice").innerHTML += "不支持IE浏览器，请使用Firefox或Chrome。";
                                alert("不支持IE浏览器，请使用Firefox或Chrome。");
                            }
                        </script>
                        <noscript>JavaScript未启用。自求多福吧。</noscript>
                    </span>
                </div>
                <div class="col" style="text-align: right; padding-right: 0;">
                    <a href="#" id="options" data-help-title="设置项" data-help="这些设置项目用于调整SRK Toolbox的行为。设置都储存在浏览器的本地存储，因此只要不彻底清掉缓存的话，设置项在同一个浏览器会一直保留，不用每次都重新调整。">设置 <i class="material-icons">settings</i></a>
                    <a href="#" id="support" data-toggle="modal" data-target="#support-modal" data-help-title="关于 / 帮助" data-help="这里提供了SRK Toolbox的基本信息，一些使用帮助以及bug的提交方法。">关于 / 帮助 <i class="material-icons">help</i></a>
                </div>
            </div>
            <div id="workspace-wrapper">
                <div id="operations" class="split split-horizontal no-select">
                    <div class="title no-select" data-help-title="可用操作列表" data-help="<p>可用操作列表按类型列出当前SRK Toolbox中所有可用的数据操作。有些操作可能会出现在多个类别中。可以使用搜索框来搜索需要的操作。</p><p>双击或者将操作拖动到操作流程框中来使用。你可以在操作流程框中调整对应的参数。</p>">
                        可用操作
                    </div>
                    <input id="search" type="search" class="form-control" placeholder="搜索..." autocomplete="off" tabindex="2" data-help-title="搜索可用操作" data-help="<p>使用搜索框来查找需要的操作。</p><p>操作名称和描述内容都可以被模糊搜索。</p>">
                    <ul id="search-results" class="op-list"></ul>
                    <div id="categories" class="panel-group no-select"></div>
                </div>

                <div id="recipe" class="split split-horizontal no-select" data-help-title="操作流程框" data-help="<p>操作流程框是设置选定操作的执行顺序与参数的地方。如果你是程序猿的话，把这些当作函数就行。如果你对编程不甚了解，你就当这地方是个菜谱（CyberChef的本意就是“赛博大厨”）：输入的数据会根据“菜谱”里的操作进行处理。</p><ul><li>改变运行顺序只需要简单的拖拽。</li><li>删除某个操作可以直接双击它，或者把它拖出操作流程框。</li></ul><p>操作的各种参数可以手动修改来调整每个操作的效果。</p>">
                    <div class="title no-select">
                        操作流程
                        <span class="pane-controls hide-on-maximised-output">
<<<<<<< HEAD
                            <button type="button" class="btn btn-primary bmd-btn-icon" id="save" data-toggle="tooltip" title="保存流程" data-help-title="保存操作流程" data-help="<p>操作流程可以用不同格式表示，然后保存留待后续使用。你可以把操作流程复制下来保存到文件里，或者存到浏览器的本地存储当中。</p><ul><li><b>直链：</b>最简单的方法是保存一个直链，可以直接从地址栏复制（当输入内容或流程改变时会自动更新），或者从“保存流程”框中复制。当你访问这个链接的时候，输入内容和操作流程会自动恢复。</li><li><b>流程文本：</b>特殊的文本格式，简短而且具有一定可读性。这是用在地址栏当中的格式。</li><li><b>JSON格式：</b>使用空格和缩进的JSON文本，比较可读。</li><li><b>精简JSON：</b>精简过的JSON，可读性差一些。</li><li><b>本地存储：</b>你可以给操作流程起个名字直接保存到浏览器的本地存储。不清理缓存的情况下，同一个浏览器可以直接从“载入流程”功能中载入之前保存的流程。注意：如果浏览器本地存储被清空了，这些流程和数据也没了。</li></ul>">
                                <i class="material-icons">save</i>
                            </button>
                            <button type="button" class="btn btn-primary bmd-btn-icon" id="load" data-toggle="tooltip" title="载入流程" data-help-title="载入操作流程" data-help="<p>之前保存过的流程可以用以下方式载入：</p><ul><li>如果你保存了直链，直接在浏览器访问那个直链即可，数据和流程会自动恢复。</li><li>如果你有之前保存的文本格式，粘贴到“载入流程”框里然后点击“载入”即可。</li><li>如果你把流程保存到了浏览器本地存储，那么“载入流程”框的下拉列表里应该直接能选到。如果选不到，确认下是不是浏览器缓存被清空过，那样的话之前的数据就没了。</li></ul>">
                                <i class="material-icons">folder</i>
                            </button>
                            <button type="button" class="btn btn-primary bmd-btn-icon" id="clr-recipe" data-toggle="tooltip" title="清除流程" data-help-title="清除操作流程" data-help="点击“清除流程”按钮会把整个操作流程列表清空。不影响输入框的数据，但如果“自动执行”勾选上了，输出框的内容会因此改变。">
                                <i class="material-icons">delete</i>
=======
                            <button type="button" aria-label="Hide arguments" class="btn btn-primary bmd-btn-icon" id="hide-icon" data-toggle="tooltip" title="Hide arguments" hide-args="false" data-help-title="Hiding every Operation's argument view in a Recipe" data-help="Clicking 'Hide arguments' will hide all the argument views for every Operation in the Recipe, to save space when you have too many Operation in your Recipe">
                                <i class="material-icons">keyboard_arrow_up</i>
                            </button>
                            <button type="button" aria-label="Save recipe" class="btn btn-primary bmd-btn-icon" id="save" data-toggle="tooltip" title="Save recipe" data-help-title="Saving a recipe" data-help="<p>Recipes can be represented in a few different formats and saved for use at a later date. You can either copy the Recipe configuration and save it somewhere offline for later use, or use your browser's local storage.</p><ul><li><b>Deep link:</b> The easiest way to share a CyberChef Recipe is to copy the deep link, either from the address bar (which is updated as the Recipe or Input changes), or from the 'Save recipe' pane. When you visit this link, the Recipe and Input will be populated from where you left off.</li><li><b>Chef format:</b> This custom format is designed to be compact and easily readable. It is the format used in CyberChef's URL, so it largely uses characters that do not have to be escaped in URL encoding, making it a little easier to understand what a CyberChef URL contains.</li><li><b>Clean JSON:</b> This JSON format uses whitespace and indentation in a way that makes the Recipe easy to read.</li><li><b>Compact JSON:</b> This is the most compact way that the Recipe can be represented in JSON.</li><li><b>Local storage:</b> Alternatively, you can enter a name into the 'Recipe name' field and save to your browser's local storage. The Recipe will then be available to load from the 'Load Recipe' pane as long as you are using the same browser profile. Be aware that if your browser profile is cleaned, you may lose this data.</li></ul>">
                                <i class="material-icons" aria-hidden="true">save</i>
                            </button>
                            <button type="button" aria-label="Load recipe" class="btn btn-primary bmd-btn-icon" id="load" data-toggle="tooltip" title="Load recipe" data-help-title="Loading a recipe" data-help="<p>Saved recipes can be loaded using one of the following methods:</p><ul><li>If you have a CyberChef deep link, simply visit that link and the Recipe and Input will be populated automatically.</li><li>If you have a Recipe string in any of the accepted formats, paste it into the 'Load recipe' pane textbox and click 'Load'.</li><li>If you have saved a Recipe to your browser's local storage, it should be available in the dropdown menu in the 'Load recipe' pane. If it is not there, you may not be using the same browser profile, or your profile may have been cleared.</li></ul>">
                                <i class="material-icons" aria-hidden="true">folder</i>
                            </button>
                            <button type="button" aria-label="Clear recipe" class="btn btn-primary bmd-btn-icon" id="clr-recipe" data-toggle="tooltip" title="Clear recipe" data-help-title="Clearing a recipe" data-help="Clicking the 'Clear recipe' button will remove all operations from the Recipe. It will not clear the Input, but it will trigger a Bake if Auto-bake is turned on, which will change the value of the Output.">
                                <i class="material-icons" aria-hidden="true">delete</i>
>>>>>>> bbebba64
                            </button>
                        </span>
                    </div>
                    <ul id="rec-list" class="list-area no-select"></ul>

                    <div id="controls" class="no-select hide-on-maximised-output">
                        <div id="controls-content">
                            <button type="button" class="mx-2 btn btn-lg btn-secondary" id="step" data-toggle="tooltip" title="分步执行流程" data-help-title="分步执行流程" data-help="<p>“步进”按钮让你一次执行一个操作，而不是一次把整个操作列表都执行完。</p><p>步进功能让你可以清晰地看到每一步执行的输出。</p>" style="white-space: nowrap;">
                                步进
                            </button>

                            <button type="button" class="mx-2 btn btn-lg btn-success btn-raised btn-block" id="bake" data-help-title="执行" data-help="<p>“执行”顾名思义就是将流程执行一遍。内部一共是三个步骤：</p><ol><li>输入框的数据按照输入框状态栏里选定的字符集编码成字节数据。</li><li>数据从每个操作中过一遍，下一步的输入数据从上一步的输出数据中来。</li><li>最终的输出结果使用输出框状态栏选定的字符集来解码。</li></ol><p>如果有多个输入数据，执行按钮会让它们同时执行。</p>">
                                <img aria-hidden="true" src="<%- require('../static/images/multitool-32x32.png') %>" alt="执行图标"/>
                                <span>执行！</span>
                            </button>

                            <div class="form-group" style="display: contents;">
                                <div class="mx-1 checkbox" data-help-title="自动执行" data-help="<p>当“自动执行”勾选上的时候，输入内容或操作流程发生变化时，输出会自动更新。</p>包括：<ul><li>增加或删除操作</li><li>修改操作参数</li><li>修改输入内容</li><li>修改输入字符集</li></ul><p>如果有多个输入，只会触发当前选中标签的输出。如果需要全部执行，需手工点击执行按钮。</p>">
                                    <label id="auto-bake-label">
                                        <input type="checkbox" checked="checked" id="auto-bake">
                                        <br>自动执行
                                    </label>
                                </div>
                            </div>
                        </div>
                    </div>
                </div>

                <div class="split split-horizontal" id="IO">
                    <div id="input" class="split no-select" data-help-title="输入框" data-help="<p>输入数据可以直接敲进去、复制粘贴进去、鼠标拖进去或者使用“载入文件”或“载入文件夹”按钮。</p><p>程序会尽量尝试把文件内容准确显示。非打印字符会使用图片的形式显示，例如一个空字节（0x00）会显示成这样： <span title='控制字符 null' aria-label='控制字符 null' class='cm-specialChar'>␀</span>。</p>">
                        <div class="title no-select">
                            <label for="input-text">输入</label>
                            <span class="pane-controls">
                                <div class="io-info" id="input-files-info"></div>
<<<<<<< HEAD
                                <button type="button" class="btn btn-primary bmd-btn-icon" id="btn-new-tab" data-toggle="tooltip" title="新标签页" data-help-title="标签页" data-help="<p>你可以创建多个标签页来支持多个输入数据。这些标签有独立的字符编码和换行符设定。</p><p>地址栏的直链只会显示 当前选中标签页的内容。</p>">
                                    <i class="material-icons">add</i>
                                </button>
                                <button type="button" class="btn btn-primary bmd-btn-icon" id="btn-open-folder" data-toggle="tooltip" title="打开文件夹" data-help-title="打开文件夹" data-help="<p>你可以打开一整个文件夹，当中的每个文件都会显示到独立的标签页中。</p><p>支持同时打开很多文件，但浏览器性能会受到影响，尤其是文件很大的时候。</p><p>文件夹也可以直接用鼠标拖进输入框。</p>">
                                    <i class="material-icons">folder_open</i>
                                    <input type="file" id="open-folder" style="display: none" multiple directory webkitdirectory>
                                </button>
                                <button type="button" class="btn btn-primary bmd-btn-icon" id="btn-open-file" data-toggle="tooltip" title="打开文件" data-help-title="打开文件" data-help="<p>文件可以单独或者一起载入，使用打开文件按钮或者直接拖进输入框。</p><p>硬件足够给力的话，大文件（至少500MB）都是可以处理的，当然有些操作执行起来可能会变得超级慢。</p>">
                                    <i class="material-icons">input</i>
                                    <input type="file" id="open-file" style="display: none" multiple>
                                </button>
                                <button type="button" class="btn btn-primary bmd-btn-icon" id="clr-io" data-toggle="tooltip" title="清空输入输出" data-help-title="清空输入输出" data-help="点击“清空输入输出”按钮会把输入和输出框的内容清空，不影响操作流程。">
                                    <i class="material-icons">delete</i>
                                </button>
                                <button type="button" class="btn btn-primary bmd-btn-icon" id="reset-layout" data-toggle="tooltip" title="重置窗口布局" data-help-title="重置窗口布局" data-help="界面的每个框都是能拖拽调整大小的，这个按钮把每个框的大小恢复成默认状态。">
                                    <i class="material-icons">view_compact</i>
=======
                                <button type="button" aria-label="Add new input tab" class="btn btn-primary bmd-btn-icon" id="btn-new-tab" data-toggle="tooltip" title="Add a new input tab" data-help-title="Tabs" data-help="<p>New tabs can be created to support multiple Inputs. These tabs have their own associated character encodings and EOL separators, as defined in their status bars.</p><p>The deep link in the URL bar only contains information about the currently active tab.</p>">
                                    <i class="material-icons" aria-hidden="true">add</i>
                                </button>
                                <button type="button" aria-label="Open folder as input" class="btn btn-primary bmd-btn-icon" id="btn-open-folder" data-toggle="tooltip" title="Open folder as input" data-help-title="Opening a folder" data-help="<p>You can open a whole folder into CyberChef, which will result in each file being loaded into a separate Input tab.</p><p>CyberChef can handle lots of Input files, but be aware that performance may suffer, especially if the files are large in size.</p><p>Folders can also be loaded by dragging them over the Input pane and dropping them.</p>">
                                    <i class="material-icons" aria-hidden="true">folder_open</i>
                                    <input type="file" id="open-folder" style="display: none" multiple directory webkitdirectory>
                                </button>
                                <button type="button" aria-label="Open file as input" class="btn btn-primary bmd-btn-icon" id="btn-open-file" data-toggle="tooltip" title="Open file as input" data-help-title="Opening a file" data-help="<p>Files can be loaded into CyberChef individually or in groups, either using the 'Open file as input' button, or by dragging and dropping them over the Input pane.</p><p>CyberChef can handle reasonably large files (at least 500MB, depending on hardware), but performance may be impacted and some Operations will run very slowly over large Inputs.</p>">
                                    <i class="material-icons" aria-hidden="true">input</i>
                                    <input type="file" id="open-file" style="display: none" multiple>
                                </button>
                                <button type="button" aria-label="Clear input and output" class="btn btn-primary bmd-btn-icon" id="clr-io" data-toggle="tooltip" title="Clear input and output" data-help-title="Clearing the Input and Output" data-help="Clicking the 'Clear input and output' button will remove all Inputs and Outputs. It will not clear the Recipe.">
                                    <i class="material-icons" aria-hidden="true">delete</i>
                                </button>
                                <button type="button" aria-label="Reset pane layout" class="btn btn-primary bmd-btn-icon" id="reset-layout" data-toggle="tooltip" title="Reset pane layout" data-help-title="Resetting the pane layout" data-help="CyberChef's panes can be resized to suit your area of focus. This button will reset the pane sizes to their default configuration.">
                                    <i class="material-icons" aria-hidden="true">view_compact</i>
>>>>>>> bbebba64
                                </button>
                            </span>
                        </div>

                        <div id="input-wrapper" class="no-select">
                            <div id="input-tabs-wrapper" style="display: none;" class="no-select" data-help-proxy="#btn-new-tab">
                                <span id="btn-previous-input-tab" class="input-tab-buttons">
                                    &lt;
                                </span>
                                <span id="btn-input-tab-dropdown" class="input-tab-buttons" data-toggle="dropdown" aria-haspopup="true" aria-expanded="false">
                                    ···
                                </span>
                                <div class="dropdown-menu" aria-labelledby="btn-input-tab-dropdown">
                                    <a id="btn-go-to-input-tab" class="dropdown-item">
                                        转到标签
                                    </a>
                                    <a id="btn-find-input-tab" class="dropdown-item">
                                        查找标签
                                    </a>
                                    <a id="btn-close-all-tabs" class="dropdown-item">
                                        关闭所有标签
                                    </a>
                                </div>
                                <span id="btn-next-input-tab" class="input-tab-buttons">
                                    &gt;
                                </span>
                                <ul id="input-tabs">
                                </ul>
                            </div>
                            <div id="input-text"></div>
                        </div>
                    </div>

<<<<<<< HEAD
                    <div id="output" class="split" data-help-title="输出框" data-help="<p>输出框显示操作流程的结果。</p><p>程序会尽量尝试把文件内容准确显示。非打印字符会使用图片的形式显示，例如一个空字节（0x00）会显示成这样： <span title='控制字符 null' aria-label='控制字符 null' class='cm-specialChar'>␀</span>。</p><p>当从输出框复制内容时，复制的是原本的字节数据而不是图片。</p><p>注意：由于输出框默认显示原始字节编码，操作报错信息是中文时会显示乱码，请尝试手动将输出框编码调整为UTF-8。</p>">
=======
                    <div id="output" class="split" data-help-title="Output pane" data-help="<p>This pane displays the results of the Recipe after it has processed your Input.</p><p>CyberChef does its best to represent data as accurately as possible to ensure you know exactly what you are working with. Non-printable characters are represented using control character pictures, for example a null byte (0x00) is displayed like this: <span title='Control character null' aria-label='Control character null' class='cm-specialChar'>␀</span>.</p><p>When copying these characters from the Output, the original byte value will be copied into your clipboard, rather than the control character picture itself.</p>">
>>>>>>> bbebba64
                        <div class="title no-select">
                            <label for="output-text">输出</label>
                            <span class="pane-controls">
                                <div class="io-info" id="bake-info"></div>
                                <button type="button" class="btn btn-primary bmd-btn-icon" id="save-all-to-file" data-toggle="tooltip" title="保存为压缩包" style="display: none" data-help-title="把所有的输出内容保存到ZIP压缩包" data-help="<p>当操作多个标签页的输入时，可以用这个按钮把处理结果打包成ZIP压缩包。</p><p>使用“执行”按钮来执行所有的输入内容。</p><p>你可以指定输出文件的扩展名，或者让程序自行检测，对于无法确定的类型，会使用“.dat”扩展名。</p>">
                                        <i class="material-icons">archive</i>
                                    </button>
<<<<<<< HEAD
                                <button type="button" class="btn btn-primary bmd-btn-icon" id="save-to-file" data-toggle="tooltip" title="保存到文件" data-help-title="保存输出内容到文件" data-help="将当前选中的输出数据储存到文件中。你可以指定文件名和扩展名。程序会尝试检测对应的扩展名，如果无法成功检测，则会默认使用“.dat”，可以手动修改。">
                                    <i class="material-icons">save</i>
                                </button>
                                <button type="button" class="btn btn-primary bmd-btn-icon" id="copy-output" data-toggle="tooltip" title="复制到剪贴板" data-help-title="复制输出的原始内容到剪贴板" data-help="<p>数据可以直接选中复制，这个按钮可以节省一步选中。会将输出框的完整原始内容直接复制到剪贴板，对于较长的输出可能会节省时间，因为不需要选中特别长的内容。</p>">
                                    <i class="material-icons">content_copy</i>
                                </button>
                                <button type="button" class="btn btn-primary bmd-btn-icon" id="switch" data-toggle="tooltip" title="填写到输入框" data-help-title="将输出内容填写到输入框" data-help="<p>此按钮将当前选中的输出框内容覆盖到输入框中。</p><p>输入框的字符编码和换行符会自动调整为输出框的当前设定。</p>">
                                    <i class="material-icons">open_in_browser</i>
                                </button>
                                <button type="button" class="btn btn-primary bmd-btn-icon" id="maximise-output" data-toggle="tooltip" title="最大化" data-help-title="最大化输出框" data-help="这个按钮会让输出框最大化，把可用操作栏、操作流程栏和输入框都隐藏掉。再点击一次会还原。">
                                    <i class="material-icons">fullscreen</i>
=======
                                <button type="button" aria-label="save" class="btn btn-primary bmd-btn-icon" id="save-to-file" data-toggle="tooltip" title="Save output to file" data-help-title="Saving output to a file" data-help="The currently active Output can be saved to a file. You will be asked to specify a filename. CyberChef will attempt to guess the correct file extension based on the data. If a file type cannot be detected, the extension defaults to '.dat' but can be changed manually.">
                                    <i class="material-icons" aria-hidden="true">save</i>
                                </button>
                                <button type="button" aria-label="copy content" class="btn btn-primary bmd-btn-icon" id="copy-output" data-toggle="tooltip" title="Copy raw output to the clipboard" data-help-title="Copying raw output to the clipboard" data-help="<p>Data can be copied from the Output in the normal way by selecting text and copying it. This button provides a quick way of copying the entire output to the clipboard without having to select it. It directly copies the raw data rather than selecting text in the Output editor. Each method will have the same result, but the button may be more efficient for large Outputs as it does not require any DOM interaction.</p>">
                                    <i class="material-icons" aria-hidden="true">content_copy</i>
                                </button>
                                <button type="button" aria-label="replace input with output" class="btn btn-primary bmd-btn-icon" id="switch" data-toggle="tooltip" title="Replace input with output" data-help-title="Replacing input with output" data-help="<p>This button moves the currently active Output data into the currently active Input tab, overwriting whatever data was already there.</p><p>The Input character encoding and EOL sequence will be changed to match the current Output values, so that the data is interpreted correctly.</p>">
                                    <i class="material-icons" aria-hidden="true">open_in_browser</i>
                                </button>
                                <button type="button" aria-label="maximise output pane" class="btn btn-primary bmd-btn-icon" id="maximise-output" data-toggle="tooltip" title="Maximise output pane" data-help-title="Maximising the Output pane" data-help="This button allows you to view the Output pane at maximum size, hiding the Operations, Recipe and Input panes. You can restore the pane to its normal size by clicking the same button again.">
                                    <i class="material-icons" aria-hidden="true">fullscreen</i>
>>>>>>> bbebba64
                                </button>
                            </span>

                            <button type="button" class="btn btn-primary bmd-btn-icon hidden" id="magic" data-toggle="tooltip" title="Magic!" data-html="true" data-help-title="CyberChef Magic!" data-help="<p>Magic是CyberChef的卖点功能之一，可以根据输出内容自动检测可能需要的操作然后自动将其填入操作流程中。当输出内容可以匹配到某些操作时，Magic按钮就会出现。</p><p>点击按钮就可以自动把操作放入操作流程框中。</p><p>背后的检测算法默认会检测至多三层操作，如果需要更为精细的控制，使用“流程控制”当中的“Magic”操作。</p><p>CyberChef Magic的更多信息可参考<a href='https://github.com/gchq/CyberChef/wiki/Automatic-detection-of-encoded-data-using-CyberChef-Magic'>这个页面</a>。</p><p><em>没有把CyberChef的名称改掉，因为觉得那样有点不要face</em></p>">
                                <svg width="22" height="22" viewBox="0 0 24 24">
                                    <path d="M7.5,5.6L5,7L6.4,4.5L5,2L7.5,3.4L10,2L8.6,4.5L10,7L7.5,5.6M19.5,15.4L22,14L20.6,16.5L22,19L19.5,17.6L17,19L18.4,16.5L17,14L19.5,15.4M22,2L20.6,4.5L22,7L19.5,5.6L17,7L18.4,4.5L17,2L19.5,3.4L22,2M13.34,12.78L15.78,10.34L13.66,8.22L11.22,10.66L13.34,12.78M14.37,7.29L16.71,9.63C17.1,10 17.1,10.65 16.71,11.04L5.04,22.71C4.65,23.1 4,23.1 3.63,22.71L1.29,20.37C0.9,20 0.9,19.35 1.29,18.96L12.96,7.29C13.35,6.9 14,6.9 14.37,7.29Z" />
                                </svg>
                            </button>
                            <span id="stale-indicator" class="hidden" data-toggle="tooltip" title="输出内容已过期：输入或流程已被修改，需要重新执行获取最新结果。" data-help-title="内容过期指示" data-help="内容过期指输入或流程已被修改但没有执行，导致输出内容没有反映出最新改动。通常由于没有勾选“自动执行”然后修改了内容。">
                                <i class="material-icons">access_time</i>
                            </span>
                        </div>

                        <div id="output-wrapper" class="no-select">
                            <div id="output-tabs-wrapper" style="display: none" class="no-select">
                                <span id="btn-previous-output-tab" class="output-tab-buttons">
                                    &lt;
                                </span>
                                <span id="btn-output-tab-dropdown" class="output-tab-buttons" data-toggle="dropdown"  aria-haspopup="true" aria-expanded="false">
                                    ···
                                </span>
                                <div class="dropdown-menu" aria-labelledby="btn-input-tab-dropdown">
                                    <a id="btn-go-to-output-tab" class="dropdown-item">
                                        转到标签
                                    </a>
                                    <a id="btn-find-output-tab" class="dropdown-item">
                                        查找标签
                                    </a>
                                </div>
                                <span id="btn-next-output-tab" class="output-tab-buttons">
                                    &gt;
                                </span>
                                <ul id="output-tabs">
                                </ul>
                            </div>
                            <div id="output-text"></div>
                            <div id="output-loader">
                                <div id="output-loader-animation">
                                    <object id="bombe" data="<%- require('../static/images/rocket-1.svg') %>" width="100%" height="100%" data-help-title="载入动画" data-help="这里曾经是<a href='https://wikipedia.org/wiki/Bombe'>Bombe密码机</a>的载入动画。特别好奇的话可以去原版CyberChef看看。"></object>
                                </div>
                                <div class="loading-msg"></div>
                            </div>
                        </div>
                    </div>
                </div>
            </div>
        </div>

        <div class="modal fade" id="save-modal" tabindex="-1" role="dialog">
            <div class="modal-dialog modal-lg" role="document">
                <div class="modal-content" data-help-proxy="#save">
                    <div class="modal-header">
                        <h5 class="modal-title">保存流程</h5>
                    </div>
                    <div class="modal-body">
                        <div class="form-group">
                            <ul class="nav nav-tabs" role="tablist">
                                <li class="nav-item">
                                    <a class="nav-link active" href="#chef-format" role="tab" data-toggle="tab">流程文本</a>
                                </li>
                                <li class="nav-item">
                                    <a class="nav-link" href="#clean-json" role="tab" data-toggle="tab">JSON格式</a>
                                </li>
                                <li class="nav-item">
                                    <a class="nav-link" href="#compact-json" role="tab" data-toggle="tab">精简JSON</a>
                                </li>
                            </ul>
                            <div class="tab-content" id="save-texts">
                                <div role="tabpanel" class="tab-pane active" id="chef-format">
                                    <textarea class="form-control" id="save-text-chef" rows="5"></textarea>
                                </div>
                                <div role="tabpanel" class="tab-pane" id="clean-json">
                                    <textarea class="form-control" id="save-text-clean" rows="5"></textarea>
                                </div>
                                <div role="tabpanel" class="tab-pane" id="compact-json">
                                    <textarea class="form-control" id="save-text-compact" rows="5"></textarea>
                                </div>
                            </div>
                        </div>
                        <div class="form-group">
                            <label for="save-name" class="bmd-label-floating">流程名称</label>
                            <input type="text" class="form-control" id="save-name">
                            <span class="bmd-help">把流程保存下来，或者复制到别处以备下次使用。</span>
                        </div>
                    </div>
                    <div class="modal-footer" id="save-footer">
                        <button type="button" class="btn btn-primary" id="save-button" data-dismiss="modal">保存</button>
                        <button type="button" class="btn btn-secondary" data-dismiss="modal">完成</button>
                    </div>
                    <div class="modal-body">
                        <div class="form-group" id="save-link-group">
                            <h6 style="display: inline">直链</h6>
                            <div class="save-link-options">
                                <label class="checkbox-inline">
                                    <input type="checkbox" id="save-link-recipe-checkbox" checked> 包含流程
                                </label>
                                <label class="checkbox-inline">
                                    <input type="checkbox" id="save-link-input-checkbox" checked> 包含输入
                                </label>
                            </div>
                            <br><br>
                            <a id="save-link" style="word-wrap: break-word;"></a>
                        </div>
                    </div>
                </div>
            </div>
        </div>

        <div class="modal fade" id="load-modal" tabindex="-1" role="dialog">
            <div class="modal-dialog modal-lg" role="document">
                <div class="modal-content" data-help-proxy="#load">
                    <div class="modal-header">
                        <h5 class="modal-title">载入流程</h5>
                    </div>
                    <div class="modal-body">
                        <div class="form-group">
                            <label for="load-name" class="bmd-label-floating">流程名称</label>
                            <select class="form-control" id="load-name"></select>
                            <span class="bmd-help">在下拉框选择需要载入的流程名称。</span>
                        </div>
                        <div class="form-group">
                            <label for="load-text" class="bmd-label-floating">流程文本</label>
                            <textarea class="form-control" id="load-text" rows="5"></textarea>
                            <span class="bmd-help">把之前保存的流程文本粘贴到输入框。</span>
                        </div>
                    </div>
                    <div class="modal-footer">
                        <button type="button" class="btn btn-primary" id="load-button" data-dismiss="modal">载入</button>
                        <button type="button" class="btn btn-danger" id="load-delete-button">删除</button>
                        <button type="button" class="btn btn-secondary" data-dismiss="modal">取消</button>
                    </div>
                </div>
            </div>
        </div>

        <div class="modal fade" id="options-modal" tabindex="-1" role="dialog">
            <div class="modal-dialog modal-lg" role="document">
                <div class="modal-content" data-help-proxy="#options">
                    <div class="modal-header">
                        <h5 class="modal-title">设置</h5>
                    </div>
                    <div class="modal-body" id="options-body">
                        <p style="font-weight: bold">注意：以下设置在你清理浏览器缓存之前会一直生效。</p>

                        <div class="form-group option-item">
                            <label for="theme" class="bmd-label-floating"> 主题（不支持老旧浏览器）</label>
                            <select class="form-control" option="theme" id="theme">
                                <option value="classic">经典</option>
                                <option value="dark">暗黑</option>
                                <option value="geocities">GeoCities</option>
                                <option value="solarizedDark">Solarized Dark</option>
                                <option value="solarizedLight">Solarized Light</option>
                            </select>
                        </div>

                        <div class="form-group option-item">
                            <label for="logLevel" class="bmd-label-floating">日志输出级别</label>
                            <select class="form-control" option="logLevel" id="logLevel">
                                <option value="silent">Silent</option>
                                <option value="error">Error</option>
                                <option value="warn">Warn</option>
                                <option value="info">Info</option>
                                <option value="debug">Debug</option>
                                <option value="trace">Trace</option>
                            </select>
                        </div>

                        <div class="checkbox option-item">
                            <label for="updateUrl">
                                <input type="checkbox" option="updateUrl" id="updateUrl" checked>
                                流程或输入改变时自动更新URL
                            </label>
                        </div>

                        <div class="checkbox option-item">
                            <label for="showHighlighter">
                                <input type="checkbox" option="showHighlighter" id="showHighlighter" checked>
                                高亮输入输出框中被选中的字节
                            </label>
                        </div>

                        <div class="checkbox option-item">
                            <label for="wordWrap">
                                <input type="checkbox" option="wordWrap" id="wordWrap" checked>
                                对输入输出自动换行（Word wrap）
                            </label>
                        </div>

                        <div class="checkbox option-item mb-0">
                            <label for="showErrors">
                                <input type="checkbox" option="showErrors" id="showErrors" checked>
                                显示操作运行时的报错信息（推荐打开）
                            </label>
                        </div>

                        <div class="form-group option-item">
                            <label for="errorTimeout" class="bmd-label-floating">操作运行错误超时毫秒数（0为不限制）</label>
                            <input type="number" class="form-control" option="errorTimeout" id="errorTimeout">
                        </div>

                        <div class="checkbox option-item">
                            <label for="useMetaKey">
                                <input type="checkbox" option="useMetaKey" id="useMetaKey">
                                在快捷键中使用系统功能键 (Windows ⊞/Command ⌘)
                            </label>
                        </div>

                        <div class="checkbox option-item">
                            <label for="autoMagic">
                                <input type="checkbox" option="autoMagic" id="autoMagic">
                                自动探测输入格式（就是有这样的操作！）
                            </label>
                        </div>

                        <div class="checkbox option-item">
                            <label for="imagePreview">
                                <input type="checkbox" option="imagePreview" id="imagePreview">
                                如果检测到输入的内容是图像格式，显示图像
                            </label>
                        </div>

                        <div class="checkbox option-item">
                            <label for="syncTabs">
                                <input type="checkbox" option="syncTabs" id="syncTabs">
                                同步选中输入输出标签
                            </label>
                        </div>
                    </div>
                    <div class="modal-footer">
                        <button type="button" class="btn btn-secondary" id="reset-options">恢复默认值</button>
                        <button type="button" class="btn btn-secondary" data-dismiss="modal">关闭</button>
                    </div>
                </div>
            </div>
        </div>

        <div class="modal fade" id="favourites-modal" tabindex="-1" role="dialog">
            <div class="modal-dialog modal-lg" role="document">
                <div class="modal-content" data-help-proxy="a[data-target='#catFavourites']">
                    <div class="modal-header">
                        <h5 class="modal-title">编辑收藏</h5>
                    </div>
                    <div class="modal-body" id="favourites-body">
                        <ul>
                            <li><span style="font-weight: bold">添加：</span>把操作直接拖到收藏分类上面</li>
                            <li><span style="font-weight: bold">调整顺序：</span>直接在列表里上下拖动</li>
                            <li><span style="font-weight: bold">移除：</span>按删除按钮或者直接拖出去</li>
                        </ul>
                        <br>
                        <ul id="edit-favourites-list" class="op-list"></ul>
                        <div class="option-item">
                        </div>
                    </div>
                    <div class="modal-footer">
                        <button type="button" class="btn btn-secondary" data-dismiss="modal" id="reset-favourites">恢复默认收藏</button>
                        <button type="button" class="btn btn-success" data-dismiss="modal" id="save-favourites">保存</button>
                        <button type="button" class="btn btn-danger" data-dismiss="modal">取消</button>
                    </div>
                </div>
            </div>
        </div>

        <div class="modal fade" id="support-modal" tabindex="-1" role="dialog">
            <div class="modal-dialog modal-lg" role="document">
                <div class="modal-content" data-help-proxy="#support">
                    <div class="modal-header">
                        <h5 class="modal-title">SRK Toolbox<small> - Smiling RaKa Toolbox</small></h5>
                    </div>
                    <div class="modal-body">
                        <img aria-hidden="true" class="about-img-left" src="<%- require('../static/images/srk-128x128.png') %>" alt="SRK Toolbox Logo"/>
                        <p class="subtext">
                            基于CyberChef版本： <%= htmlWebpackPlugin.options.version %><br>
                            编译时间： <%= htmlWebpackPlugin.options.compileTime %>
                        </p>
                        <p><strong>S</strong>miling <strong>R</strong>a<strong>K</strong>a Toolbox是一个非常好用（自称）的网页版编解码加解密工具箱。</p>
                        <p>套壳自<a href="https://github.com/gchq/CyberChef" target="_blank">CyberChef - The Cyber Swiss Army Knife</a></p>
                        <p>Based on CyberChef &copy; Crown Copyright 2016-<%= htmlWebpackPlugin.options.compileYear %>. Released under the Apache Licence, Version 2.0.</p>

                        <ul class="nav nav-tabs" role="tablist">
                            <li class="nav-item" role="presentation">
                                <a class="nav-link active" href="#faqs" aria-controls="profile" role="tab" data-toggle="tab">
                                    FAQ
                                </a>
                            </li>
                            <li class="nav-item" role="presentation">
                                <a class="nav-link" href="#report-bug" aria-controls="messages" role="tab" data-toggle="tab">
                                    报告Bug
                                </a>
                            </li>
                            <li class="nav-item" role="presentation">
                                <a class="nav-link" href="#about" aria-controls="messages" role="tab" data-toggle="tab">
                                    关于
                                </a>
                            </li>
                            <li class="nav-item" role="presentation">
                                <a class="nav-link" href="#keybindings" aria-controls="messages" role="tab" data-toggle="tab">
                                    快捷键
                                </a>
                            </li>
                        </ul>
                        <div class="tab-content">
                            <div role="tabpanel" class="tab-pane active" id="faqs" data-help-title="常见问题框" data-help="常见问题框用于解答一些常见问题。对，就这些。">
                                <br>
                                <a class="btn btn-primary" data-toggle="collapse" data-target="#faq-contextual-help">
                                    某个功能是怎么用的？
                                </a>
                                <div class="collapse" id="faq-contextual-help">
                                    <p>SRK Toolbox具有上下文帮助功能。只要把鼠标放在需要解释的模块上面，按<code>F1</code>就能获得帮助信息。你可以现在就试试把鼠标放这里按<code>F1</code>！</p>
                                </div>
                                <br>

                                <a class="btn btn-primary" data-toggle="collapse" data-target="#faq-examples">
                                    我用SRK Toolbox能干什么？
                                </a>
                                <div class="collapse" id="faq-examples">
<<<<<<< HEAD
                                    <p>有300多种操作可以使用（汉化死我了），可以方便地搞定很多解码操作，以下是一些例子：</p>
=======
                                    <p>There are <span class="num-ops">hundreds of</span> operations in CyberChef allowing you to carry out simple and complex tasks easily. Here are some examples:</p>
>>>>>>> bbebba64
                                    <ul>
                                        <li><a href="#recipe=Base64解码('A-Za-z0-9%2B/%3D',true)&input=VTI4Z2JHOXVaeUJoYm1RZ2RHaGhibXR6SUdadmNpQmhiR3dnZEdobElHWnBjMmd1">Base64字符串解码</a></li>
                                        <li><a href="#recipe=转换DateTime格式('Standard%20date%20and%20time','DD/MM/YYYY%20HH:mm:ss','UTC','dddd%20Do%20MMMM%20YYYY%20HH:mm:ss%20Z%20z','Australia/Queensland')&input=MTUvMDYvMjAxNSAyMDo0NTowMA">把日期时间转换到别的时区</a></li>
                                        <li><a href="#recipe=解析IPv6地址()&input=MjAwMTowMDAwOjQxMzY6ZTM3ODo4MDAwOjYzYmY6M2ZmZjpmZGQy">解析Teredo IPv6地址</a></li>
                                        <li><a href="#recipe=从Hexdump提取()Gunzip()&input=MDAwMDAwMDAgIDFmIDhiIDA4IDAwIDEyIGJjIGYzIDU3IDAwIGZmIDBkIGM3IGMxIDA5IDAwIDIwICB8Li4uLi6881cu/y7HwS4uIHwKMDAwMDAwMTAgIDA4IDA1IGQwIDU1IGZlIDA0IDJkIGQzIDA0IDFmIGNhIDhjIDQ0IDIxIDViIGZmICB8Li7QVf4uLdMuLsouRCFb/3wKMDAwMDAwMjAgIDYwIGM3IGQ3IDAzIDE2IGJlIDQwIDFmIDc4IDRhIDNmIDA5IDg5IDBiIDlhIDdkICB8YMfXLi6%2BQC54Sj8uLi4ufXwKMDAwMDAwMzAgIDRlIGM4IDRlIDZkIDA1IDFlIDAxIDhiIDRjIDI0IDAwIDAwIDAwICAgICAgICAgICB8TshObS4uLi5MJC4uLnw">把数据从Hexdump恢复，然后解压缩</a></li>
                                        <li><a href="#recipe=RC4(%7B'option':'UTF8','string':'secret'%7D,'十六进制','十六进制')x86反汇编('64','Full%20x86%20architecture',16,0,true,true)&input=MjFkZGQyNTQwMTYwZWU2NWZlMDc3NzEwM2YyYTM5ZmJlNWJjYjZhYTBhYWJkNDE0ZjkwYzZjYWY1MzEyNzU0YWY3NzRiNzZiM2JiY2QxOTNjYjNkZGZkYmM1YTI2NTMzYTY4NmI1OWI4ZmVkNGQzODBkNDc0NDIwMWFlYzIwNDA1MDcxMzhlMmZlMmIzOTUwNDQ2ZGIzMWQyYmM2MjliZTRkM2YyZWIwMDQzYzI5M2Q3YTVkMjk2MmMwMGZlNmRhMzAwNzJkOGM1YTZiNGZlN2Q4NTlhMDQwZWVhZjI5OTczMzYzMDJmNWEwZWMxOQ">解密然后反汇编</a></li>
                                        <li><a href="#recipe=Fork('%5C%5Cn','%5C%5Cn',false)从UNIX时间戳提取('秒%20(s)')&input=OTc4MzQ2ODAwCjEwMTI2NTEyMDAKMTA0NjY5NjQwMAoxMDgxMDg3MjAwCjExMTUzMDUyMDAKMTE0OTYwOTYwMA">把多个时间戳转换成日期时间</a></li>
                                        <li><a href="#recipe=Fork('%5C%5Cn','%5C%5Cn',false)Conditional_Jump('1',false,'base64',10)字符转十六进制('空格')Return()Label('base64')Base64编码('A-Za-z0-9%2B/%3D')&input=U29tZSBkYXRhIHdpdGggYSAxIGluIGl0ClNvbWUgZGF0YSB3aXRoIGEgMiBpbiBpdA">不同的输入数据用不同的操作流程</a></li>
                                        <li><a href="#recipe=Register('key%3D(%5B%5C%5Cda-f%5D*)',true,false)查找/替换(%7B'option':'正则表达式','string':'.*data%3D(.*)'%7D,'$1',true,false,true)RC4(%7B'option':'十六进制','string':'$R0'%7D,'十六进制','Latin1')&input=aHR0cDovL21hbHdhcmV6LmJpei9iZWFjb24ucGhwP2tleT0wZTkzMmE1YyZkYXRhPThkYjdkNWViZTM4NjYzYTU0ZWNiYjMzNGUzZGIxMQ">把输入的一部分作为流程参数</a></li>
                                    </ul>
                                </div>
                                <br>

                                <a class="btn btn-primary" data-toggle="collapse" data-target="#faq-load-files">
                                    我能直接载入文件吗？
                                </a>
                                <div class="collapse" id="faq-load-files">
                                    <p>可以！直接把文件拖到输入区域就可以了。</p>
                                    <p>根据你的浏览器，最大差不多可以处理2GB的数据，但是这么大的数据，有些操作可能会非常慢。</p>
                                    <p>如果输出内容大小大于某个值（默认<a href="#recipe=求积('换行')单位转换：数据('字节%20(B)','兆字节%20(MiB)')&input=MTAyNAoxMDI0">1MiB</a>），输出会变成文件链接供下载。你可以预览文件当中的一些内容。</p>
                                </div>
                                <br>

                                <a class="btn btn-primary" data-toggle="collapse" data-target="#faq-fork">
                                    怎样对多个输入值使用同一个操作？
                                </a>
                                <div class="collapse" id="faq-fork">
                                    <p>打个比方，你有10个时间戳或者16个用同一个key加密的字符串。</p>
                                    <p>“Fork”操作（在“流程控制”分类）会按照给定的分隔符对输入进行分割，然后对每个部分进行相同的操作，在输出框按行显示。</p>
                                    <p><a href="#recipe=Fork('%5C%5Cn','%5C%5Cn',false)从UNIX时间戳提取('秒%20(s)')&input=OTc4MzQ2ODAwCjEwMTI2NTEyMDAKMTA0NjY5NjQwMAoxMDgxMDg3MjAwCjExMTUzMDUyMDAKMTE0OTYwOTYwMA">点此</a>查看范例。</p>
                                </div>
                                <br>

                                <a class="btn btn-primary" data-toggle="collapse" data-target="#faq-magic">
                                    “Magic”操作是什么？
                                </a>
                                <div class="collapse" id="faq-magic">
                                    <p>“Magic”操作会根据输入内容自动尝试解码。原理请查阅<a href="https://github.com/gchq/CyberChef/wiki/Automatic-detection-of-encoded-data-using-CyberChef-Magic" target="_blank">CyberChef的原始文档</a>。</p>
                                </div>
                            </div>
                            <div role="tabpanel" class="tab-pane" id="report-bug">
                                <br>
                                <p>如果你发现BUG，请在原版CyberChef尝试复现：<a href="https://gchq.github.io/CyberChef/" target="_blank">点此前往</a>。如果可以复现，请提交至CyberChef。如果是我搞砸了，请用下面的链接提交给我。</p>
                                <br>
                                <pre id="report-bug-info"></pre>
                                <br>
                                <a class="btn btn-primary" href="https://github.com/Raka-loah/SRK-Toolbox/issues" role="button">在Raka-loah的GitHub提交issue</a>
                            </div>
                            <div role="tabpanel" class="tab-pane" id="about" style="padding: 20px;">
                                <p>以下是CyberChef的原版内容，我不想努力翻译了：</p>

                                <h5><strong>What</strong></h5>
                                <p>A simple, intuitive web app for analysing and decoding data without having to deal with complex tools or programming languages. CyberChef encourages both technical and non-technical people to explore data formats, encryption and compression.</p><br>

                                <h5><strong>Why</strong></h5>
                                <p>Digital data comes in all shapes, sizes and formats in the modern world – CyberChef helps to make sense of this data all on one easy-to-use platform.</p><br>


                                <h5><strong>How</strong></h5>
                                <p>The interface is designed with simplicity at its heart. Complex techniques are now as trivial as drag-and-drop. Simple functions can be combined to build up a "recipe", potentially resulting in complex analysis, which can be shared with other users and used with their input.</p>
                                <p>For those comfortable writing code, CyberChef is a quick and efficient way to prototype solutions to a problem which can then be scripted once proven to work.</p><br>


                                <h5><strong>Who</strong></h5>
                                <p>It is expected that CyberChef will be useful for cybersecurity and antivirus companies. It should also appeal to the academic world and any individuals or companies involved in the analysis of digital data, be that software developers, analysts, mathematicians or casual puzzle solvers.</p><br>


                                <h5><strong>Aim</strong></h5>
                                <p>It is hoped that by releasing CyberChef through <a href="https://github.com/gchq/CyberChef">GitHub</a>, contributions can be added which can be rolled out into future versions of the tool.</p><br>


                                <br>
                                <p>There are <span class="num-ops">hundreds of</span> useful operations in CyberChef for anyone working on anything vaguely Internet-related, whether you just want to convert a timestamp to a different format, decompress gzipped data, create a SHA3 hash, or parse an X.509 certificate to find out who issued it.</p>
                                <p>It’s the Cyber Swiss Army Knife.</p>
                            </div>
                            <div role="tabpanel" class="tab-pane" id="keybindings" style="padding: 20px;">
                                <table class="table table-condensed table-bordered table-hover" id="keybList"></table>
                            </div>
                        </div>
                    </div>
                    <div class="modal-footer">
                        <button type="button" class="btn btn-secondary" data-dismiss="modal">关闭</button>
                    </div>
                    <a href="https://github.com/Raka-loah/SRK-Toolbox">
                        <img aria-hidden="true" style="position: absolute; top: 0; right: 0; border: 0;" src="<%- require('../static/images/fork_me.png') %>" alt="Fork me on GitHub">
                    </a>
                </div>
            </div>
        </div>

        <div class="modal fade" id="confirm-modal" tabindex="-1" role="dialog">
            <div class="modal-dialog modal-lg" role="document">
                <div class="modal-content">
                    <div class="modal-header">
                        <h5 class="modal-title" id="confirm-title"></h5>
                    </div>
                    <div class="modal-body" id="confirm-body"></div>
                    <div class="modal-footer">
                        <button type="button" class="btn btn-success" id="confirm-yes">
                            是
                        </button>
                        <button type="button" class="btn btn-danger" id="confirm-no" data-dismiss="modal">
                            否
                        </button>
                    </div>
                </div>
            </div>
        </div>

        <div class="modal fade" id="input-tab-modal" tabindex="-1" role="dialog">
            <div class="modal-dialog modal-lg" role="document">
                <div class="modal-content">
                    <div class="modal-header">
                        <h5 class="modal-title">查找输入标签</h5>
                    </div>
                    <div class="modal-body" id="input-tab-body">
                        <h6>载入状态</h6>
                        <div id="input-find-options">
                            <ul id="input-find-options-checkboxes">
                                <li class="checkbox input-find-option">
                                    <label for="input-show-pending">
                                        <input type="checkbox" id="input-show-pending" checked="">
                                        等待中
                                    </label>
                                </li>
                                <li class="checkbox input-find-option">
                                    <label for="input-show-loading">
                                        <input type="checkbox" id="input-show-loading" checked="">
                                        载入中
                                    </label>
                                </li>
                                <li class="checkbox input-find-option">
                                    <label for="input-show-loaded">
                                        <input type="checkbox" id="input-show-loaded" checked="">
                                        已载入
                                    </label>
                                </li>
                            </ul>
                        </div>
                        <div class="form-group input-group">
                            <div class="toggle-string">
                                <label for="input-filter" class="bmd-label-floating toggle-string">正则过滤</label>
                                <input type="text" class="form-control toggle-string" id="input-filter">
                            </div>
                            <div class="input-group-append">
                                <button class="btn btn-secondary dropdown-toggle" id="input-filter-button" type="button" data-toggle="dropdown" aria-haspopup="true" aria-expanded="false">CONTENT</button>
                                <div class="dropdown-menu toggle-dropdown">
                                    <a class="dropdown-item" id="input-filter-content" title="内容">Content</a>
                                    <a class="dropdown-item" id="input-filter-filename" title="文件名">Filename</a>
                                </div>
                            </div>
                        </div>
                        <div class="form-group input-find-option" id="input-num-results-container">
                            <label for="input-num-results" class="bmd-label-floating">结果数量</label>
                            <input type="number" class="form-control" id="input-num-results" value="20" min="1">
                        </div>
                        <div style="clear:both"></div>
                        <h6>查找结果</h6>
                        <ul id="input-search-results"></ul>
                    </div>
                    <div class="modal-footer">
                            <button type="button" class="btn btn-primary" id="input-filter-refresh">刷新</button>
                            <button type="button" class="btn btn-secondary" data-dismiss="modal">关闭</button>
                    </div>
                </div>
            </div>
        </div>

        <div class="modal fade" id="output-tab-modal" tabindex="-1" role="dialog">
            <div class="modal-dialog modal-lg" role="document">
                <div class="modal-content">
                    <div class="modal-header">
                        <h5 class="modal-title">查找输出标签</h5>
                    </div>
                    <div class="modal-body" id="output-tab-body">
                        <h6>执行状态</h6>
                        <div id="output-find-options">
                            <ul id="output-find-options-checkboxes">
                                <li class="checkbox output-find-option">
                                    <label for="output-show-pending">
                                        <input type="checkbox" id="output-show-pending" checked="">
                                        等待中
                                    </label>
                                </li>
                                <li class="checkbox output-find-option">
                                    <label for="output-show-baking">
                                        <input type="checkbox" id="output-show-baking" checked="">
                                        执行中
                                    </label>
                                </li>
                                <li class="checkbox output-find-option">
                                    <label for="output-show-baked">
                                        <input type="checkbox" id="output-show-baked" checked="">
                                        已执行
                                    </label>
                                </li>
                                <li class="checkbox output-find-option">
                                    <label for="output-show-stale">
                                        <input type="checkbox" id="output-show-stale" checked="">
                                        已过期
                                    </label>
                                </li>
                                <li class="checkbox output-find-option">
                                    <label for="output-show-errored">
                                        <input type="checkbox" id="output-show-errored" checked="">
                                        报错
                                    </label>
                                </li>
                            </ul>
                            <div class="form-group output-find-option">
                                <label for="output-content-filter" class="bmd-label-floating">正则过滤</label>
                                <input type="text" class="form-control" id="output-content-filter">
                            </div>
                            <div class="form-group output-find-option" id="output-num-results-container">
                                <label for="output-num-results" class="bmd-label-floating">结果数量</label>
                                <input type="number" class="form-control" id="output-num-results" value="20">
                            </div>
                        </div>
                        <br>
                        <h6>结果</h6>
                        <ul id="output-search-results"></ul>
                    </div>
                    <div class="modal-footer">
                            <button type="button" class="btn btn-primary" id="output-filter-refresh">刷新</button>
                            <button type="button" class="btn btn-secondary" data-dismiss="modal">关闭</button>
                    </div>
                </div>
            </div>
        </div>

        <div class="modal fade" id="download-modal" tabindex="-1" role="dialog">
            <div class="modal-dialog modal-lg" role="document">
                <div class="modal-content" data-help-proxy="a[data-target='#download-modal']">
                    <div class="modal-header">
                        <h5 class="modal-title">下载SRK Toolbox</h5>
                    </div>
                    <div class="modal-body">
                        <p>
                            SRK Toolbox整个运行在本地浏览器中，没有服务器端组件，这意味着你的输入数据、你的操作流程设定不会被发送出去，无论你使用在线版还是离线版，只要是官方开源原版，都会是这样。
                        </p>
                        <p>
                            有三个操作会产生网络请求，“在地图上显示”会从wikimedia.org下载地图图片，“DNS over HTTPS”操作会向服务器发起DNS请求，以及“HTTP请求”操作会发起HTTP请求。你可以用浏览器的开发者工具（F12）的网络选项卡来监控网络请求情况。
                        </p>
                        <p>
                            如果你想下载一份离线版用于没网可上的场景，你可以在下方下载一份包含整个程序的ZIP压缩包。可以直接在本地打开使用，或者部署到Web服务器，无需额外设置。
                        </p>
                        <p>
                            注意：离线版没有自动更新功能，新版需要自行手动更新。
                        </p>

                        <h6>SRK Toolbox v<%= htmlWebpackPlugin.options.version %></h6>
                        <ul>
<<<<<<< HEAD
                            <li>编译时间： <%= htmlWebpackPlugin.options.compileTime %></li>
                            <li>Changelog： <a href="https://github.com/Raka-loah/SRK-Toolbox/blob/master/CHANGELOG.md">点此</a></li>
                            <li>&copy; Crown Copyright 2016 / Raka-loah@github 2023-<%= htmlWebpackPlugin.options.compileYear %></li>
=======
                            <li>Build time: <%= htmlWebpackPlugin.options.compileTime %></li>
                            <li>The changelog for this version can be viewed <a href="https://github.com/gchq/CyberChef/blob/v<%= htmlWebpackPlugin.options.version %>/CHANGELOG.md">here</a></li>
                            <li>&copy; Crown Copyright 2016-<%= htmlWebpackPlugin.options.compileYear %></li>
>>>>>>> bbebba64
                            <li>Released under the Apache Licence, Version 2.0</li>
                            <li>SHA256 hash: DOWNLOAD_HASH_PLACEHOLDER</li>
                        </ul>
                        <a href="SRK_Toolbox_v<%= htmlWebpackPlugin.options.version %>.zip" download class="btn btn-outline-primary">下载离线版ZIP压缩包</a>
                    </div>
                    <div class="modal-footer">
                        <button type="button" class="btn btn-primary" data-dismiss="modal">确定</button>
                    </div>
                </div>
            </div>
        </div>

        <!-- The Help modal should be last to ensure it has the highest z-index -->
        <div class="modal fade" id="help-modal" tabindex="-1" role="dialog">
            <div class="modal-dialog modal-lg" role="document">
                <div class="modal-content">
                    <div class="modal-header">
                        <h5 class="modal-title">
                            <i class="material-icons modal-icon">info_outline</i>
                            <span id="help-title"></span>
                        </h5>
                    </div>
                    <div class="modal-body">

                    </div>
                    <div class="modal-footer">
                        <button type="button" class="btn btn-primary" id="help-ok" data-dismiss="modal">确定</button>
                    </div>
                </div>
            </div>
        </div>

    </body>
</html><|MERGE_RESOLUTION|>--- conflicted
+++ resolved
@@ -142,13 +142,8 @@
             <div id="preloader-error" class="loading-error"></div>
         </div>
         <!-- End preloader overlay -->
-<<<<<<< HEAD
-        <button type="button" class="btn btn-warning bmd-btn-icon" id="edit-favourites" data-toggle="tooltip" title="编辑收藏">
-            <i class="material-icons">star</i>
-=======
-        <button type="button" aria-label="Edit Favourites" class="btn btn-warning bmd-btn-icon" id="edit-favourites" data-toggle="tooltip" title="Edit favourites">
+        <button type="button" aria-label="Edit Favourites" class="btn btn-warning bmd-btn-icon" id="edit-favourites" data-toggle="tooltip" title="编辑收藏">
             <i class="material-icons" aria-hidden="true">star</i>
->>>>>>> bbebba64
         </button>
         <div id="content-wrapper">
             <div id="banner" class="row">
@@ -186,16 +181,6 @@
                     <div class="title no-select">
                         操作流程
                         <span class="pane-controls hide-on-maximised-output">
-<<<<<<< HEAD
-                            <button type="button" class="btn btn-primary bmd-btn-icon" id="save" data-toggle="tooltip" title="保存流程" data-help-title="保存操作流程" data-help="<p>操作流程可以用不同格式表示，然后保存留待后续使用。你可以把操作流程复制下来保存到文件里，或者存到浏览器的本地存储当中。</p><ul><li><b>直链：</b>最简单的方法是保存一个直链，可以直接从地址栏复制（当输入内容或流程改变时会自动更新），或者从“保存流程”框中复制。当你访问这个链接的时候，输入内容和操作流程会自动恢复。</li><li><b>流程文本：</b>特殊的文本格式，简短而且具有一定可读性。这是用在地址栏当中的格式。</li><li><b>JSON格式：</b>使用空格和缩进的JSON文本，比较可读。</li><li><b>精简JSON：</b>精简过的JSON，可读性差一些。</li><li><b>本地存储：</b>你可以给操作流程起个名字直接保存到浏览器的本地存储。不清理缓存的情况下，同一个浏览器可以直接从“载入流程”功能中载入之前保存的流程。注意：如果浏览器本地存储被清空了，这些流程和数据也没了。</li></ul>">
-                                <i class="material-icons">save</i>
-                            </button>
-                            <button type="button" class="btn btn-primary bmd-btn-icon" id="load" data-toggle="tooltip" title="载入流程" data-help-title="载入操作流程" data-help="<p>之前保存过的流程可以用以下方式载入：</p><ul><li>如果你保存了直链，直接在浏览器访问那个直链即可，数据和流程会自动恢复。</li><li>如果你有之前保存的文本格式，粘贴到“载入流程”框里然后点击“载入”即可。</li><li>如果你把流程保存到了浏览器本地存储，那么“载入流程”框的下拉列表里应该直接能选到。如果选不到，确认下是不是浏览器缓存被清空过，那样的话之前的数据就没了。</li></ul>">
-                                <i class="material-icons">folder</i>
-                            </button>
-                            <button type="button" class="btn btn-primary bmd-btn-icon" id="clr-recipe" data-toggle="tooltip" title="清除流程" data-help-title="清除操作流程" data-help="点击“清除流程”按钮会把整个操作流程列表清空。不影响输入框的数据，但如果“自动执行”勾选上了，输出框的内容会因此改变。">
-                                <i class="material-icons">delete</i>
-=======
                             <button type="button" aria-label="Hide arguments" class="btn btn-primary bmd-btn-icon" id="hide-icon" data-toggle="tooltip" title="Hide arguments" hide-args="false" data-help-title="Hiding every Operation's argument view in a Recipe" data-help="Clicking 'Hide arguments' will hide all the argument views for every Operation in the Recipe, to save space when you have too many Operation in your Recipe">
                                 <i class="material-icons">keyboard_arrow_up</i>
                             </button>
@@ -207,7 +192,6 @@
                             </button>
                             <button type="button" aria-label="Clear recipe" class="btn btn-primary bmd-btn-icon" id="clr-recipe" data-toggle="tooltip" title="Clear recipe" data-help-title="Clearing a recipe" data-help="Clicking the 'Clear recipe' button will remove all operations from the Recipe. It will not clear the Input, but it will trigger a Bake if Auto-bake is turned on, which will change the value of the Output.">
                                 <i class="material-icons" aria-hidden="true">delete</i>
->>>>>>> bbebba64
                             </button>
                         </span>
                     </div>
@@ -242,41 +226,22 @@
                             <label for="input-text">输入</label>
                             <span class="pane-controls">
                                 <div class="io-info" id="input-files-info"></div>
-<<<<<<< HEAD
-                                <button type="button" class="btn btn-primary bmd-btn-icon" id="btn-new-tab" data-toggle="tooltip" title="新标签页" data-help-title="标签页" data-help="<p>你可以创建多个标签页来支持多个输入数据。这些标签有独立的字符编码和换行符设定。</p><p>地址栏的直链只会显示 当前选中标签页的内容。</p>">
-                                    <i class="material-icons">add</i>
-                                </button>
-                                <button type="button" class="btn btn-primary bmd-btn-icon" id="btn-open-folder" data-toggle="tooltip" title="打开文件夹" data-help-title="打开文件夹" data-help="<p>你可以打开一整个文件夹，当中的每个文件都会显示到独立的标签页中。</p><p>支持同时打开很多文件，但浏览器性能会受到影响，尤其是文件很大的时候。</p><p>文件夹也可以直接用鼠标拖进输入框。</p>">
-                                    <i class="material-icons">folder_open</i>
-                                    <input type="file" id="open-folder" style="display: none" multiple directory webkitdirectory>
-                                </button>
-                                <button type="button" class="btn btn-primary bmd-btn-icon" id="btn-open-file" data-toggle="tooltip" title="打开文件" data-help-title="打开文件" data-help="<p>文件可以单独或者一起载入，使用打开文件按钮或者直接拖进输入框。</p><p>硬件足够给力的话，大文件（至少500MB）都是可以处理的，当然有些操作执行起来可能会变得超级慢。</p>">
-                                    <i class="material-icons">input</i>
-                                    <input type="file" id="open-file" style="display: none" multiple>
-                                </button>
-                                <button type="button" class="btn btn-primary bmd-btn-icon" id="clr-io" data-toggle="tooltip" title="清空输入输出" data-help-title="清空输入输出" data-help="点击“清空输入输出”按钮会把输入和输出框的内容清空，不影响操作流程。">
-                                    <i class="material-icons">delete</i>
-                                </button>
-                                <button type="button" class="btn btn-primary bmd-btn-icon" id="reset-layout" data-toggle="tooltip" title="重置窗口布局" data-help-title="重置窗口布局" data-help="界面的每个框都是能拖拽调整大小的，这个按钮把每个框的大小恢复成默认状态。">
-                                    <i class="material-icons">view_compact</i>
-=======
-                                <button type="button" aria-label="Add new input tab" class="btn btn-primary bmd-btn-icon" id="btn-new-tab" data-toggle="tooltip" title="Add a new input tab" data-help-title="Tabs" data-help="<p>New tabs can be created to support multiple Inputs. These tabs have their own associated character encodings and EOL separators, as defined in their status bars.</p><p>The deep link in the URL bar only contains information about the currently active tab.</p>">
+                                <button type="button" aria-label="Add new input tab" class="btn btn-primary bmd-btn-icon" id="btn-new-tab" data-toggle="tooltip" title="新标签页" data-help-title="标签页" data-help="<p>你可以创建多个标签页来支持多个输入数据。这些标签有独立的字符编码和换行符设定。</p><p>地址栏的直链只会显示 当前选中标签页的内容。</p>">
                                     <i class="material-icons" aria-hidden="true">add</i>
                                 </button>
-                                <button type="button" aria-label="Open folder as input" class="btn btn-primary bmd-btn-icon" id="btn-open-folder" data-toggle="tooltip" title="Open folder as input" data-help-title="Opening a folder" data-help="<p>You can open a whole folder into CyberChef, which will result in each file being loaded into a separate Input tab.</p><p>CyberChef can handle lots of Input files, but be aware that performance may suffer, especially if the files are large in size.</p><p>Folders can also be loaded by dragging them over the Input pane and dropping them.</p>">
+                                <button type="button" aria-label="Open folder as input" class="btn btn-primary bmd-btn-icon" id="btn-open-folder" data-toggle="tooltip" title="打开文件夹" data-help-title="打开文件夹" data-help="<p>你可以打开一整个文件夹，当中的每个文件都会显示到独立的标签页中。</p><p>支持同时打开很多文件，但浏览器性能会受到影响，尤其是文件很大的时候。</p><p>文件夹也可以直接用鼠标拖进输入框。</p>">
                                     <i class="material-icons" aria-hidden="true">folder_open</i>
                                     <input type="file" id="open-folder" style="display: none" multiple directory webkitdirectory>
                                 </button>
-                                <button type="button" aria-label="Open file as input" class="btn btn-primary bmd-btn-icon" id="btn-open-file" data-toggle="tooltip" title="Open file as input" data-help-title="Opening a file" data-help="<p>Files can be loaded into CyberChef individually or in groups, either using the 'Open file as input' button, or by dragging and dropping them over the Input pane.</p><p>CyberChef can handle reasonably large files (at least 500MB, depending on hardware), but performance may be impacted and some Operations will run very slowly over large Inputs.</p>">
+                                <button type="button" aria-label="Open file as input" class="btn btn-primary bmd-btn-icon" id="btn-open-file" data-toggle="tooltip" title="打开文件" data-help-title="打开文件" data-help="<p>文件可以单独或者一起载入，使用打开文件按钮或者直接拖进输入框。</p><p>硬件足够给力的话，大文件（至少500MB）都是可以处理的，当然有些操作执行起来可能会变得超级慢。</p>">
                                     <i class="material-icons" aria-hidden="true">input</i>
                                     <input type="file" id="open-file" style="display: none" multiple>
                                 </button>
-                                <button type="button" aria-label="Clear input and output" class="btn btn-primary bmd-btn-icon" id="clr-io" data-toggle="tooltip" title="Clear input and output" data-help-title="Clearing the Input and Output" data-help="Clicking the 'Clear input and output' button will remove all Inputs and Outputs. It will not clear the Recipe.">
+                                <button type="button" aria-label="Clear input and output" class="btn btn-primary bmd-btn-icon" id="clr-io" data-toggle="tooltip" title="清空输入输出" data-help-title="清空输入输出" data-help="点击“清空输入输出”按钮会把输入和输出框的内容清空，不影响操作流程。">
                                     <i class="material-icons" aria-hidden="true">delete</i>
                                 </button>
-                                <button type="button" aria-label="Reset pane layout" class="btn btn-primary bmd-btn-icon" id="reset-layout" data-toggle="tooltip" title="Reset pane layout" data-help-title="Resetting the pane layout" data-help="CyberChef's panes can be resized to suit your area of focus. This button will reset the pane sizes to their default configuration.">
+                                <button type="button" aria-label="Reset pane layout" class="btn btn-primary bmd-btn-icon" id="reset-layout" data-toggle="tooltip" title="重置窗口布局" data-help-title="重置窗口布局" data-help="界面的每个框都是能拖拽调整大小的，这个按钮把每个框的大小恢复成默认状态。">
                                     <i class="material-icons" aria-hidden="true">view_compact</i>
->>>>>>> bbebba64
                                 </button>
                             </span>
                         </div>
@@ -310,11 +275,7 @@
                         </div>
                     </div>
 
-<<<<<<< HEAD
-                    <div id="output" class="split" data-help-title="输出框" data-help="<p>输出框显示操作流程的结果。</p><p>程序会尽量尝试把文件内容准确显示。非打印字符会使用图片的形式显示，例如一个空字节（0x00）会显示成这样： <span title='控制字符 null' aria-label='控制字符 null' class='cm-specialChar'>␀</span>。</p><p>当从输出框复制内容时，复制的是原本的字节数据而不是图片。</p><p>注意：由于输出框默认显示原始字节编码，操作报错信息是中文时会显示乱码，请尝试手动将输出框编码调整为UTF-8。</p>">
-=======
                     <div id="output" class="split" data-help-title="Output pane" data-help="<p>This pane displays the results of the Recipe after it has processed your Input.</p><p>CyberChef does its best to represent data as accurately as possible to ensure you know exactly what you are working with. Non-printable characters are represented using control character pictures, for example a null byte (0x00) is displayed like this: <span title='Control character null' aria-label='Control character null' class='cm-specialChar'>␀</span>.</p><p>When copying these characters from the Output, the original byte value will be copied into your clipboard, rather than the control character picture itself.</p>">
->>>>>>> bbebba64
                         <div class="title no-select">
                             <label for="output-text">输出</label>
                             <span class="pane-controls">
@@ -322,31 +283,17 @@
                                 <button type="button" class="btn btn-primary bmd-btn-icon" id="save-all-to-file" data-toggle="tooltip" title="保存为压缩包" style="display: none" data-help-title="把所有的输出内容保存到ZIP压缩包" data-help="<p>当操作多个标签页的输入时，可以用这个按钮把处理结果打包成ZIP压缩包。</p><p>使用“执行”按钮来执行所有的输入内容。</p><p>你可以指定输出文件的扩展名，或者让程序自行检测，对于无法确定的类型，会使用“.dat”扩展名。</p>">
                                         <i class="material-icons">archive</i>
                                     </button>
-<<<<<<< HEAD
-                                <button type="button" class="btn btn-primary bmd-btn-icon" id="save-to-file" data-toggle="tooltip" title="保存到文件" data-help-title="保存输出内容到文件" data-help="将当前选中的输出数据储存到文件中。你可以指定文件名和扩展名。程序会尝试检测对应的扩展名，如果无法成功检测，则会默认使用“.dat”，可以手动修改。">
-                                    <i class="material-icons">save</i>
-                                </button>
-                                <button type="button" class="btn btn-primary bmd-btn-icon" id="copy-output" data-toggle="tooltip" title="复制到剪贴板" data-help-title="复制输出的原始内容到剪贴板" data-help="<p>数据可以直接选中复制，这个按钮可以节省一步选中。会将输出框的完整原始内容直接复制到剪贴板，对于较长的输出可能会节省时间，因为不需要选中特别长的内容。</p>">
-                                    <i class="material-icons">content_copy</i>
-                                </button>
-                                <button type="button" class="btn btn-primary bmd-btn-icon" id="switch" data-toggle="tooltip" title="填写到输入框" data-help-title="将输出内容填写到输入框" data-help="<p>此按钮将当前选中的输出框内容覆盖到输入框中。</p><p>输入框的字符编码和换行符会自动调整为输出框的当前设定。</p>">
-                                    <i class="material-icons">open_in_browser</i>
-                                </button>
-                                <button type="button" class="btn btn-primary bmd-btn-icon" id="maximise-output" data-toggle="tooltip" title="最大化" data-help-title="最大化输出框" data-help="这个按钮会让输出框最大化，把可用操作栏、操作流程栏和输入框都隐藏掉。再点击一次会还原。">
-                                    <i class="material-icons">fullscreen</i>
-=======
-                                <button type="button" aria-label="save" class="btn btn-primary bmd-btn-icon" id="save-to-file" data-toggle="tooltip" title="Save output to file" data-help-title="Saving output to a file" data-help="The currently active Output can be saved to a file. You will be asked to specify a filename. CyberChef will attempt to guess the correct file extension based on the data. If a file type cannot be detected, the extension defaults to '.dat' but can be changed manually.">
+                                <button type="button" aria-label="save" class="btn btn-primary bmd-btn-icon" id="save-to-file" data-toggle="tooltip" title="保存到文件" data-help-title="保存输出内容到文件" data-help="将当前选中的输出数据储存到文件中。你可以指定文件名和扩展名。程序会尝试检测对应的扩展名，如果无法成功检测，则会默认使用“.dat”，可以手动修改。">
                                     <i class="material-icons" aria-hidden="true">save</i>
                                 </button>
                                 <button type="button" aria-label="copy content" class="btn btn-primary bmd-btn-icon" id="copy-output" data-toggle="tooltip" title="Copy raw output to the clipboard" data-help-title="Copying raw output to the clipboard" data-help="<p>Data can be copied from the Output in the normal way by selecting text and copying it. This button provides a quick way of copying the entire output to the clipboard without having to select it. It directly copies the raw data rather than selecting text in the Output editor. Each method will have the same result, but the button may be more efficient for large Outputs as it does not require any DOM interaction.</p>">
                                     <i class="material-icons" aria-hidden="true">content_copy</i>
                                 </button>
-                                <button type="button" aria-label="replace input with output" class="btn btn-primary bmd-btn-icon" id="switch" data-toggle="tooltip" title="Replace input with output" data-help-title="Replacing input with output" data-help="<p>This button moves the currently active Output data into the currently active Input tab, overwriting whatever data was already there.</p><p>The Input character encoding and EOL sequence will be changed to match the current Output values, so that the data is interpreted correctly.</p>">
+                                <button type="button" aria-label="replace input with output" class="btn btn-primary bmd-btn-icon" id="switch" data-toggle="tooltip" title="填写到输入框" data-help-title="将输出内容填写到输入框" data-help="<p>此按钮将当前选中的输出框内容覆盖到输入框中。</p><p>输入框的字符编码和换行符会自动调整为输出框的当前设定。</p>">
                                     <i class="material-icons" aria-hidden="true">open_in_browser</i>
                                 </button>
-                                <button type="button" aria-label="maximise output pane" class="btn btn-primary bmd-btn-icon" id="maximise-output" data-toggle="tooltip" title="Maximise output pane" data-help-title="Maximising the Output pane" data-help="This button allows you to view the Output pane at maximum size, hiding the Operations, Recipe and Input panes. You can restore the pane to its normal size by clicking the same button again.">
+                                <button type="button" aria-label="maximise output pane" class="btn btn-primary bmd-btn-icon" id="maximise-output" data-toggle="tooltip" title="最大化" data-help-title="最大化输出框" data-help="这个按钮会让输出框最大化，把可用操作栏、操作流程栏和输入框都隐藏掉。再点击一次会还原。">
                                     <i class="material-icons" aria-hidden="true">fullscreen</i>
->>>>>>> bbebba64
                                 </button>
                             </span>
 
@@ -662,11 +609,7 @@
                                     我用SRK Toolbox能干什么？
                                 </a>
                                 <div class="collapse" id="faq-examples">
-<<<<<<< HEAD
-                                    <p>有300多种操作可以使用（汉化死我了），可以方便地搞定很多解码操作，以下是一些例子：</p>
-=======
                                     <p>There are <span class="num-ops">hundreds of</span> operations in CyberChef allowing you to carry out simple and complex tasks easily. Here are some examples:</p>
->>>>>>> bbebba64
                                     <ul>
                                         <li><a href="#recipe=Base64解码('A-Za-z0-9%2B/%3D',true)&input=VTI4Z2JHOXVaeUJoYm1RZ2RHaGhibXR6SUdadmNpQmhiR3dnZEdobElHWnBjMmd1">Base64字符串解码</a></li>
                                         <li><a href="#recipe=转换DateTime格式('Standard%20date%20and%20time','DD/MM/YYYY%20HH:mm:ss','UTC','dddd%20Do%20MMMM%20YYYY%20HH:mm:ss%20Z%20z','Australia/Queensland')&input=MTUvMDYvMjAxNSAyMDo0NTowMA">把日期时间转换到别的时区</a></li>
@@ -919,15 +862,9 @@
 
                         <h6>SRK Toolbox v<%= htmlWebpackPlugin.options.version %></h6>
                         <ul>
-<<<<<<< HEAD
                             <li>编译时间： <%= htmlWebpackPlugin.options.compileTime %></li>
-                            <li>Changelog： <a href="https://github.com/Raka-loah/SRK-Toolbox/blob/master/CHANGELOG.md">点此</a></li>
+                            <li>Changelog： <a href="https://github.com/Raka-loah/SRK-Toolbox/blob/v<%= htmlWebpackPlugin.options.version %>/CHANGELOG.md">点此</a></li>
                             <li>&copy; Crown Copyright 2016 / Raka-loah@github 2023-<%= htmlWebpackPlugin.options.compileYear %></li>
-=======
-                            <li>Build time: <%= htmlWebpackPlugin.options.compileTime %></li>
-                            <li>The changelog for this version can be viewed <a href="https://github.com/gchq/CyberChef/blob/v<%= htmlWebpackPlugin.options.version %>/CHANGELOG.md">here</a></li>
-                            <li>&copy; Crown Copyright 2016-<%= htmlWebpackPlugin.options.compileYear %></li>
->>>>>>> bbebba64
                             <li>Released under the Apache Licence, Version 2.0</li>
                             <li>SHA256 hash: DOWNLOAD_HASH_PLACEHOLDER</li>
                         </ul>
