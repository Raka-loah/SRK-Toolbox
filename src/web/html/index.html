<!-- htmlmin:ignore --><!--
    CyberChef - The Cyber Swiss Army Knife

    @copyright Crown Copyright 2016
    @license Apache-2.0

      Copyright 2016 Crown Copyright

    Licensed under the Apache License, Version 2.0 (the "License");
    you may not use this file except in compliance with the License.
    You may obtain a copy of the License at

        http://www.apache.org/licenses/LICENSE-2.0

    Unless required by applicable law or agreed to in writing, software
    distributed under the License is distributed on an "AS IS" BASIS,
    WITHOUT WARRANTIES OR CONDITIONS OF ANY KIND, either express or implied.
    See the License for the specific language governing permissions and
    limitations under the License.

    Modified by Raka-loah@github for zh-CN i18n and renamed.
-->
<!-- htmlmin:ignore -->
<!DOCTYPE html>
<html lang="zh-Hans" class="classic">
    <head>
        <meta charset="UTF-8">
        <title>SRK Toolbox</title>

        <meta name="copyright" content="Crown Copyright 2016 (CyberChef) Raka-loah@github Copyright 2021 (Modifications)" />
        <meta name="description" content="A web app (based on CyberChef) for encryption, encoding, compression and data analysis" />
        <meta name="keywords" content="base64, hex, decode, encode, encrypt, decrypt, compress, decompress, regex, regular expressions, hash, crypt, hexadecimal, user agent, url, certificate, x.509, parser, JSON, gzip,  md5, sha1, aes, des, blowfish, xor" />

        <link rel="icon" type="image/ico" href="<%- require('../static/images/favicon.ico') %>" />

        <script type="application/javascript">
            "use strict";

            // Load theme before the preloader is shown
            try {
                document.querySelector(":root").className = (JSON.parse(localStorage.getItem("options")) || {}).theme;
            } catch (err) {
                // LocalStorage access is denied by security settings
            }

            // Define loading messages
            var loadingMsgs = [
                "正在证明 P = NP...",
                "正在计算 6 x 9...",
                "正在挖比特币...",
                "正在计算1除以0...",
                "正在初始化Skynet...",
                "[已重置]",
                "正在下载更多内存...",
                "正在给0和1排序...",
                "正在访问神经网格...",
                "正在导入机器学习功能...",
                "正在给Alice和Bob发一次性密码本...",
                "正在挖比特币现金...",
                "正在生成随机字符串以尝试退出vim...",
                "for i in range(additional): Pylon()",
<<<<<<< HEAD
                "(激化你的强迫症...",
                "正在把emacs和vim符号链接到ed...",
                "正在训练分支预测...",
                "正在对缓存命中计时...",
                "正在猜你要执行什么操作...",
                "正在添加使用了大型语言模型的错觉..."
=======
                "(creating unresolved tension...",
                "Symlinking emacs and vim to ed...",
                "Training branch predictor...",
                "Timing cache hits...",
                "Speculatively executing recipes...",
                "Adding LLM hallucinations...",
                "Decompressing malware..."
>>>>>>> 56a8e02b
            ];

            // Shuffle array using Durstenfeld algorithm
            for (let i = loadingMsgs.length - 1; i > 0; --i) {
                var j = Math.floor(Math.random() * (i + 1));
                var temp = loadingMsgs[i];
                loadingMsgs[i] = loadingMsgs[j];
                loadingMsgs[j] = temp;
            }

            // Show next loading message and move it to the end of the array
            function changeLoadingMsg() {
                var msg = loadingMsgs.shift();
                loadingMsgs.push(msg);
                try {
                    var el = document.getElementById("preloader-msg");
                    if (!el.classList.contains("loading"))
                        el.classList.add("loading"); // Causes CSS transition on first message
                    el.innerHTML = msg;
                } catch (err) {
                    // This error was likely caused by the DOM not being ready yet,
                    // so we wait another second and then try again.
                    setTimeout(changeLoadingMsg, 1000);
                }
            }

            changeLoadingMsg();
            window.loadingMsgsInt = setInterval(changeLoadingMsg, (Math.random() * 2000) + 1500);

            // If any errors are thrown during loading, handle them here
            function loadingErrorHandler(e) {
                function escapeHtml(str) {
                    var HTML_CHARS = {
                        "&": "&amp;",
                        "<": "&lt;",
                        ">": "&gt;",
                        '"': "&quot;",
                        "'": "&#x27;", // &apos; not recommended because it's not in the HTML spec
                        "/": "&#x2F;", // forward slash is included as it helps end an HTML entity
                        "`": "&#x60;"
                    };

                    return str.replace(/[&<>"'/`]/g, function (match) {
                        return HTML_CHARS[match];
                    });
                }

                var msg = e.message +
                    (e.filename ? "\nFilename: " + e.filename : "") +
                    (e.lineno ? "\nLine: " + e.lineno : "") +
                    (e.colno ? "\nColumn: " + e.colno : "") +
                    (e.error ? "\nError: " + e.error : "") +
                    "\nUser-Agent: " + navigator.userAgent +
                    "\nSRK Toolbox version: <%= htmlWebpackPlugin.options.version %>";

                clearInterval(window.loadingMsgsInt);
                document.getElementById("preloader").remove();
                document.getElementById("preloader-msg").remove();
                document.getElementById("preloader-error").innerHTML =
                    "SRK Toolbox 载入时遇到错误。<br><br>" +
                    "仅支持以下版本的浏览器：" +
                    "<ul><li>Google Chrome 50+</li><li>Mozilla Firefox 38+</li></ul>" +
                    "你的User Agent是：<br>" + escapeHtml(navigator.userAgent) + "<br><br>" +
                    "<pre>" + escapeHtml(msg) + "</pre>";
            };
            window.addEventListener("error", loadingErrorHandler);
        </script>
    </head>
    <body>
        <!-- Preloader overlay -->
        <div id="loader-wrapper">
            <div id="preloader" class="loader"></div>
            <div id="preloader-msg" class="loading-msg"></div>
            <div id="preloader-error" class="loading-error"></div>
        </div>
        <!-- End preloader overlay -->
        <button type="button" class="btn btn-warning bmd-btn-icon" id="edit-favourites" data-toggle="tooltip" title="编辑收藏">
            <i class="material-icons">star</i>
        </button>
        <div id="content-wrapper">
            <div id="banner" class="row">
                <div class="col" style="text-align: left; padding-left: 10px;">
                    <a href="#" data-toggle="modal" data-target="#download-modal" data-help-title="下载SRK Toolbox" data-help="<p>SRK Toolbox可以下载到本地使用或者直接部署在你自己的服务器上。整个Toolbox实际上是一个静态网页，因此只要把下载的ZIP压缩包解压一下就可以使用了。</p><p>作为用户，需要注意非官方的CyberChef改版（当然了，你现在正在用的SRK Toolbox也是其中之一），可能会加入输入内容/操作流程的网络监控代码，CyberChef官方建议（有能力的话）使用官方开源原版：<a href='https://gchq.github.io/CyberChef'>https://gchq.github.io/CyberChef</a>。当然了，既然你在用SRK Toolbox，同样也是建议使用SRK Toolbox的开源原版：<a href='https://raka.rocks'>https://raka.rocks</a>。</p><p>浏览器的开发者工具（一般是F12）可以用来观测网站产生的网络请求，可以用来确认SRK Toolbox的运行过程中是不会上传任何数据的。实在不相信的话还有源代码可以看对不对。</p>">下载离线版SRK Toolbox <i class="material-icons">file_download</i></a>
                </div>
                <div class="col-md-6" id="notice-wrapper">
                    <span id="notice">
                        <script type="text/javascript">
                            // Must be text/javascript rather than application/javascript otherwise IE won't recognise it...
                            if (navigator.userAgent && navigator.userAgent.match(/Trident/)) {
                                document.getElementById("notice").innerHTML += "不支持IE浏览器，请使用Firefox或Chrome。";
                                alert("不支持IE浏览器，请使用Firefox或Chrome。");
                            }
                        </script>
                        <noscript>JavaScript未启用。自求多福吧。</noscript>
                    </span>
                </div>
                <div class="col" style="text-align: right; padding-right: 0;">
                    <a href="#" id="options" data-help-title="设置项" data-help="这些设置项目用于调整SRK Toolbox的行为。设置都储存在浏览器的本地存储，因此只要不彻底清掉缓存的话，设置项在同一个浏览器会一直保留，不用每次都重新调整。">设置 <i class="material-icons">settings</i></a>
                    <a href="#" id="support" data-toggle="modal" data-target="#support-modal" data-help-title="关于 / 帮助" data-help="这里提供了SRK Toolbox的基本信息，一些使用帮助以及bug的提交方法。">关于 / 帮助 <i class="material-icons">help</i></a>
                </div>
            </div>
            <div id="workspace-wrapper">
                <div id="operations" class="split split-horizontal no-select">
                    <div class="title no-select" data-help-title="可用操作列表" data-help="<p>可用操作列表按类型列出当前SRK Toolbox中所有可用的数据操作。有些操作可能会出现在多个类别中。可以使用搜索框来搜索需要的操作。</p><p>双击或者将操作拖动到操作流程框中来使用。你可以在操作流程框中调整对应的参数。</p>">
                        可用操作
                    </div>
                    <input id="search" type="search" class="form-control" placeholder="搜索..." autocomplete="off" tabindex="2" data-help-title="搜索可用操作" data-help="<p>使用搜索框来查找需要的操作。</p><p>操作名称和描述内容都可以被模糊搜索。</p>">
                    <ul id="search-results" class="op-list"></ul>
                    <div id="categories" class="panel-group no-select"></div>
                </div>

                <div id="recipe" class="split split-horizontal no-select" data-help-title="操作流程框" data-help="<p>操作流程框是设置选定操作的执行顺序与参数的地方。如果你是程序猿的话，把这些当作函数就行。如果你对编程不甚了解，你就当这地方是个菜谱（CyberChef的本意就是“网络大厨”）：输入的数据会根据“菜谱”里的操作进行处理。</p><ul><li>改变运行顺序只需要简单的拖拽。</li><li>删除某个操作可以直接双击它，或者把它拖出操作流程框。</li></ul><p>操作的各种参数可以手动修改来调整每个操作的效果。</p>">
                    <div class="title no-select">
                        操作流程
                        <span class="pane-controls hide-on-maximised-output">
                            <button type="button" class="btn btn-primary bmd-btn-icon" id="save" data-toggle="tooltip" title="保存流程" data-help-title="保存操作流程" data-help="<p>操作流程可以用不同格式表示，然后保存留待后续使用。你可以把操作流程复制下来保存到文件里，或者存到浏览器的本地存储当中。</p><ul><li><b>直链：</b>最简单的方法是保存一个直链，可以直接从地址栏复制（当输入内容或流程改变时会自动更新），或者从“保存流程”框中复制。当你访问这个链接的时候，输入内容和操作流程会自动恢复。</li><li><b>流程文本：</b>特殊的文本格式，简短而且具有一定可读性。这是用在地址栏当中的格式。</li><li><b>JSON格式：</b>使用空格和缩进的JSON文本，比较可读。</li><li><b>精简JSON：</b>精简过的JSON，可读性差一些。</li><li><b>本地存储：</b>你可以给操作流程起个名字直接保存到浏览器的本地存储。不清理缓存的情况下，同一个浏览器可以直接从“载入流程”功能中载入之前保存的流程。注意：如果浏览器本地存储被清空了，这些流程和数据也没了。</li></ul>">
                                <i class="material-icons">save</i>
                            </button>
                            <button type="button" class="btn btn-primary bmd-btn-icon" id="load" data-toggle="tooltip" title="载入流程" data-help-title="载入操作流程" data-help="<p>之前保存过的流程可以用以下方式载入：</p><ul><li>如果你保存了直链，直接在浏览器访问那个直链即可，数据和流程会自动恢复。</li><li>如果你有之前保存的文本格式，粘贴到“载入流程”框里然后点击“载入”即可。</li><li>如果你把流程保存到了浏览器本地存储，那么“载入流程”框的下拉列表里应该直接能选到。如果选不到，确认下是不是浏览器缓存被清空过，那样的话之前的数据就没了。</li></ul>">
                                <i class="material-icons">folder</i>
                            </button>
                            <button type="button" class="btn btn-primary bmd-btn-icon" id="clr-recipe" data-toggle="tooltip" title="清除流程" data-help-title="清除操作流程" data-help="点击“清除流程”按钮会把整个操作流程列表清空。不影响输入框的数据，但如果“自动执行”勾选上了，输出框的内容会因此改变。">
                                <i class="material-icons">delete</i>
                            </button>
                        </span>
                    </div>
                    <ul id="rec-list" class="list-area no-select"></ul>

                    <div id="controls" class="no-select hide-on-maximised-output">
                        <div id="controls-content">
                            <button type="button" class="mx-2 btn btn-lg btn-secondary" id="step" data-toggle="tooltip" title="分步执行流程" data-help-title="分步执行流程" data-help="<p>“步进”按钮让你一次执行一个操作，而不是一次把整个操作列表都执行完。</p><p>步进功能让你可以清晰地看到每一步执行的输出。</p>" style="white-space: nowrap;">
                                步进
                            </button>

                            <button type="button" class="mx-2 btn btn-lg btn-success btn-raised btn-block" id="bake" data-help-title="执行" data-help="<p>“执行”顾名思义就是将流程执行一遍。内部一共是三个步骤：</p><ol><li>输入框的数据按照输入框状态栏里选定的字符集编码成字节数据。</li><li>数据从每个操作中过一遍，下一步的输入数据从上一步的输出数据中来。</li><li>最终的输出结果使用输出框状态栏选定的字符集来解码。</li></ol><p>如果有多个输入数据，执行按钮会让它们同时执行。</p>">
                                <img aria-hidden="true" src="<%- require('../static/images/multitool-32x32.png') %>" alt="执行图标"/>
                                <span>执行！</span>
                            </button>

                            <div class="form-group" style="display: contents;">
                                <div class="mx-1 checkbox" data-help-title="自动执行" data-help="<p>当“自动执行”勾选上的时候，输入内容或操作流程发生变化时，输出会自动更新。</p>包括：<ul><li>增加或删除操作</li><li>修改操作参数</li><li>修改输入内容</li><li>修改输入字符集</li></ul><p>如果有多个输入，只会触发当前选中标签的输出。如果需要全部执行，需手工点击执行按钮。</p>">
                                    <label id="auto-bake-label">
                                        <input type="checkbox" checked="checked" id="auto-bake">
                                        <br>自动执行
                                    </label>
                                </div>
                            </div>
                        </div>
                    </div>
                </div>

                <div class="split split-horizontal" id="IO">
                    <div id="input" class="split no-select" data-help-title="输入框" data-help="<p>输入数据可以直接敲进去、复制粘贴进去、鼠标拖进去或者使用“载入文件”或“载入文件夹”按钮。</p><p>程序会尽量尝试把文件内容准确显示。非打印字符会使用图片的形式显示，例如一个空字节（0x00）会显示成这样： <span title='控制字符 null' aria-label='控制字符 null' class='cm-specialChar'>␀</span>。</p>">
                        <div class="title no-select">
                            <label for="input-text">输入</label>
                            <span class="pane-controls">
                                <div class="io-info" id="input-files-info"></div>
                                <button type="button" class="btn btn-primary bmd-btn-icon" id="btn-new-tab" data-toggle="tooltip" title="新标签页" data-help-title="标签页" data-help="<p>你可以创建多个标签页来支持多个输入数据。这些标签有独立的字符编码和换行符设定。</p><p>地址栏的直链只会显示 当前选中标签页的内容。</p>">
                                    <i class="material-icons">add</i>
                                </button>
                                <button type="button" class="btn btn-primary bmd-btn-icon" id="btn-open-folder" data-toggle="tooltip" title="打开文件夹" data-help-title="打开文件夹" data-help="<p>你可以打开一整个文件夹，当中的每个文件都会显示到独立的标签页中。</p><p>支持同时打开很多文件，但浏览器性能会受到影响，尤其是文件很大的时候。</p><p>文件夹也可以直接用鼠标拖进输入框。</p>">
                                    <i class="material-icons">folder_open</i>
                                    <input type="file" id="open-folder" style="display: none" multiple directory webkitdirectory>
                                </button>
                                <button type="button" class="btn btn-primary bmd-btn-icon" id="btn-open-file" data-toggle="tooltip" title="打开文件" data-help-title="打开文件" data-help="<p>文件可以单独或者一起载入，使用打开文件按钮或者直接拖进输入框。</p><p>硬件足够给力的话，大文件（至少500MB）都是可以处理的，当然有些操作执行起来可能会变得超级慢。</p>">
                                    <i class="material-icons">input</i>
                                    <input type="file" id="open-file" style="display: none" multiple>
                                </button>
                                <button type="button" class="btn btn-primary bmd-btn-icon" id="clr-io" data-toggle="tooltip" title="清空输入输出" data-help-title="清空输入输出" data-help="点击“清空输入输出”按钮会把输入和输出框的内容清空，不影响操作流程。">
                                    <i class="material-icons">delete</i>
                                </button>
                                <button type="button" class="btn btn-primary bmd-btn-icon" id="reset-layout" data-toggle="tooltip" title="重置窗口布局" data-help-title="重置窗口布局" data-help="界面的每个框都是能拖拽调整大小的，这个按钮把每个框的大小恢复成默认状态。">
                                    <i class="material-icons">view_compact</i>
                                </button>
                            </span>
                        </div>

                        <div id="input-wrapper" class="no-select">
                            <div id="input-tabs-wrapper" style="display: none;" class="no-select" data-help-proxy="#btn-new-tab">
                                <span id="btn-previous-input-tab" class="input-tab-buttons">
                                    &lt;
                                </span>
                                <span id="btn-input-tab-dropdown" class="input-tab-buttons" data-toggle="dropdown" aria-haspopup="true" aria-expanded="false">
                                    ···
                                </span>
                                <div class="dropdown-menu" aria-labelledby="btn-input-tab-dropdown">
                                    <a id="btn-go-to-input-tab" class="dropdown-item">
                                        转到标签
                                    </a>
                                    <a id="btn-find-input-tab" class="dropdown-item">
                                        查找标签
                                    </a>
                                    <a id="btn-close-all-tabs" class="dropdown-item">
                                        关闭所有标签
                                    </a>
                                </div>
                                <span id="btn-next-input-tab" class="input-tab-buttons">
                                    &gt;
                                </span>
                                <ul id="input-tabs">
                                </ul>
                            </div>
                            <div id="input-text"></div>
                        </div>
                    </div>

                    <div id="output" class="split" data-help-title="输出框" data-help="<p>输出框显示操作流程的结果。</p><p>程序会尽量尝试把文件内容准确显示。非打印字符会使用图片的形式显示，例如一个空字节（0x00）会显示成这样： <span title='控制字符 null' aria-label='控制字符 null' class='cm-specialChar'>␀</span>。</p><p>当从输出框复制内容时，复制的是原本的字节数据而不是图片。</p><p>注意：由于输出框默认显示原始字节编码，操作报错信息是中文时会显示乱码，请尝试手动将输出框编码调整为UTF-8。</p>">
                        <div class="title no-select">
                            <label for="output-text">输出</label>
                            <span class="pane-controls">
                                <div class="io-info" id="bake-info"></div>
                                <button type="button" class="btn btn-primary bmd-btn-icon" id="save-all-to-file" data-toggle="tooltip" title="保存为压缩包" style="display: none" data-help-title="把所有的输出内容保存到ZIP压缩包" data-help="<p>当操作多个标签页的输入时，可以用这个按钮把处理结果打包成ZIP压缩包。</p><p>使用“执行”按钮来执行所有的输入内容。</p><p>你可以指定输出文件的扩展名，或者让程序自行检测，对于无法确定的类型，会使用“.dat”扩展名。</p>">
                                        <i class="material-icons">archive</i>
                                    </button>
                                <button type="button" class="btn btn-primary bmd-btn-icon" id="save-to-file" data-toggle="tooltip" title="保存到文件" data-help-title="保存输出内容到文件" data-help="将当前选中的输出数据储存到文件中。你可以指定文件名和扩展名。程序会尝试检测对应的扩展名，如果无法成功检测，则会默认使用“.dat”，可以手动修改。">
                                    <i class="material-icons">save</i>
                                </button>
                                <button type="button" class="btn btn-primary bmd-btn-icon" id="copy-output" data-toggle="tooltip" title="复制到剪贴板" data-help-title="复制输出的原始内容到剪贴板" data-help="<p>数据可以直接选中复制，这个按钮可以节省一步选中。会将输出框的完整原始内容直接复制到剪贴板，对于较长的输出可能会节省时间，因为不需要选中特别长的内容。</p>">
                                    <i class="material-icons">content_copy</i>
                                </button>
                                <button type="button" class="btn btn-primary bmd-btn-icon" id="switch" data-toggle="tooltip" title="填写到输入框" data-help-title="将输出内容填写到输入框" data-help="<p>此按钮将当前选中的输出框内容覆盖到输入框中。</p><p>输入框的字符编码和换行符会自动调整为输出框的当前设定。</p>">
                                    <i class="material-icons">open_in_browser</i>
                                </button>
                                <button type="button" class="btn btn-primary bmd-btn-icon" id="maximise-output" data-toggle="tooltip" title="最大化" data-help-title="最大化输出框" data-help="这个按钮会让输出框最大化，把可用操作栏、操作流程栏和输入框都隐藏掉。再点击一次会还原。">
                                    <i class="material-icons">fullscreen</i>
                                </button>
                            </span>

                            <button type="button" class="btn btn-primary bmd-btn-icon hidden" id="magic" data-toggle="tooltip" title="Magic!" data-html="true" data-help-title="CyberChef Magic!" data-help="<p>Magic是CyberChef的卖点功能之一，可以根据输出内容自动检测可能需要的操作然后自动将其填入操作流程中。当输出内容可以匹配到某些操作时，Magic按钮就会出现。</p><p>点击按钮就可以自动把操作放入操作流程框中。</p><p>背后的检测算法默认会检测至多三层操作，如果需要更为精细的控制，使用“流程控制”当中的“Magic”操作。</p><p>CyberChef Magic的更多信息可参考<a href='https://github.com/gchq/CyberChef/wiki/Automatic-detection-of-encoded-data-using-CyberChef-Magic'>这个页面</a>。</p><p><em>没有把CyberChef的名称改掉，因为觉得那样有点不要face</em></p>">
                                <svg width="22" height="22" viewBox="0 0 24 24">
                                    <path d="M7.5,5.6L5,7L6.4,4.5L5,2L7.5,3.4L10,2L8.6,4.5L10,7L7.5,5.6M19.5,15.4L22,14L20.6,16.5L22,19L19.5,17.6L17,19L18.4,16.5L17,14L19.5,15.4M22,2L20.6,4.5L22,7L19.5,5.6L17,7L18.4,4.5L17,2L19.5,3.4L22,2M13.34,12.78L15.78,10.34L13.66,8.22L11.22,10.66L13.34,12.78M14.37,7.29L16.71,9.63C17.1,10 17.1,10.65 16.71,11.04L5.04,22.71C4.65,23.1 4,23.1 3.63,22.71L1.29,20.37C0.9,20 0.9,19.35 1.29,18.96L12.96,7.29C13.35,6.9 14,6.9 14.37,7.29Z" />
                                </svg>
                            </button>
                            <span id="stale-indicator" class="hidden" data-toggle="tooltip" title="输出内容已过期：输入或流程已被修改，需要重新执行获取最新结果。" data-help-title="内容过期指示" data-help="内容过期指输入或流程已被修改但没有执行，导致输出内容没有反映出最新改动。通常由于没有勾选“自动执行”然后修改了内容。">
                                <i class="material-icons">access_time</i>
                            </span>
                        </div>

                        <div id="output-wrapper" class="no-select">
                            <div id="output-tabs-wrapper" style="display: none" class="no-select">
                                <span id="btn-previous-output-tab" class="output-tab-buttons">
                                    &lt;
                                </span>
                                <span id="btn-output-tab-dropdown" class="output-tab-buttons" data-toggle="dropdown"  aria-haspopup="true" aria-expanded="false">
                                    ···
                                </span>
                                <div class="dropdown-menu" aria-labelledby="btn-input-tab-dropdown">
                                    <a id="btn-go-to-output-tab" class="dropdown-item">
                                        转到标签
                                    </a>
                                    <a id="btn-find-output-tab" class="dropdown-item">
                                        查找标签
                                    </a>
                                </div>
                                <span id="btn-next-output-tab" class="output-tab-buttons">
                                    &gt;
                                </span>
                                <ul id="output-tabs">
                                </ul>
                            </div>
                            <div id="output-text"></div>
                            <div id="output-loader">
                                <div id="output-loader-animation">
                                    <object id="bombe" data="<%- require('../static/images/rocket-1.svg') %>" width="100%" height="100%" data-help-title="载入动画" data-help="这里曾经是<a href='https://wikipedia.org/wiki/Bombe'>Bombe密码机</a>的载入动画。特别好奇的话可以去原版CyberChef看看。"></object>
                                </div>
                                <div class="loading-msg"></div>
                            </div>
                        </div>
                    </div>
                </div>
            </div>
        </div>

        <div class="modal fade" id="save-modal" tabindex="-1" role="dialog">
            <div class="modal-dialog modal-lg" role="document">
                <div class="modal-content" data-help-proxy="#save">
                    <div class="modal-header">
                        <h5 class="modal-title">保存流程</h5>
                    </div>
                    <div class="modal-body">
                        <div class="form-group">
                            <ul class="nav nav-tabs" role="tablist">
                                <li class="nav-item">
                                    <a class="nav-link active" href="#chef-format" role="tab" data-toggle="tab">流程文本</a>
                                </li>
                                <li class="nav-item">
                                    <a class="nav-link" href="#clean-json" role="tab" data-toggle="tab">JSON格式</a>
                                </li>
                                <li class="nav-item">
                                    <a class="nav-link" href="#compact-json" role="tab" data-toggle="tab">精简JSON</a>
                                </li>
                            </ul>
                            <div class="tab-content" id="save-texts">
                                <div role="tabpanel" class="tab-pane active" id="chef-format">
                                    <textarea class="form-control" id="save-text-chef" rows="5"></textarea>
                                </div>
                                <div role="tabpanel" class="tab-pane" id="clean-json">
                                    <textarea class="form-control" id="save-text-clean" rows="5"></textarea>
                                </div>
                                <div role="tabpanel" class="tab-pane" id="compact-json">
                                    <textarea class="form-control" id="save-text-compact" rows="5"></textarea>
                                </div>
                            </div>
                        </div>
                        <div class="form-group">
                            <label for="save-name" class="bmd-label-floating">流程名称</label>
                            <input type="text" class="form-control" id="save-name">
                            <span class="bmd-help">把流程保存下来，或者复制到别处以备下次使用。</span>
                        </div>
                    </div>
                    <div class="modal-footer" id="save-footer">
                        <button type="button" class="btn btn-primary" id="save-button" data-dismiss="modal">保存</button>
                        <button type="button" class="btn btn-secondary" data-dismiss="modal">完成</button>
                    </div>
                    <div class="modal-body">
                        <div class="form-group" id="save-link-group">
                            <h6 style="display: inline">直链</h6>
                            <div class="save-link-options">
                                <label class="checkbox-inline">
                                    <input type="checkbox" id="save-link-recipe-checkbox" checked> 包含流程
                                </label>
                                <label class="checkbox-inline">
                                    <input type="checkbox" id="save-link-input-checkbox" checked> 包含输入
                                </label>
                            </div>
                            <br><br>
                            <a id="save-link" style="word-wrap: break-word;"></a>
                        </div>
                    </div>
                </div>
            </div>
        </div>

        <div class="modal fade" id="load-modal" tabindex="-1" role="dialog">
            <div class="modal-dialog modal-lg" role="document">
                <div class="modal-content" data-help-proxy="#load">
                    <div class="modal-header">
                        <h5 class="modal-title">载入流程</h5>
                    </div>
                    <div class="modal-body">
                        <div class="form-group">
                            <label for="load-name" class="bmd-label-floating">流程名称</label>
                            <select class="form-control" id="load-name"></select>
                            <span class="bmd-help">在下拉框选择需要载入的流程名称。</span>
                        </div>
                        <div class="form-group">
                            <label for="load-text" class="bmd-label-floating">流程文本</label>
                            <textarea class="form-control" id="load-text" rows="5"></textarea>
                            <span class="bmd-help">把之前保存的流程文本粘贴到输入框。</span>
                        </div>
                    </div>
                    <div class="modal-footer">
                        <button type="button" class="btn btn-primary" id="load-button" data-dismiss="modal">载入</button>
                        <button type="button" class="btn btn-danger" id="load-delete-button">删除</button>
                        <button type="button" class="btn btn-secondary" data-dismiss="modal">取消</button>
                    </div>
                </div>
            </div>
        </div>

        <div class="modal fade" id="options-modal" tabindex="-1" role="dialog">
            <div class="modal-dialog modal-lg" role="document">
                <div class="modal-content" data-help-proxy="#options">
                    <div class="modal-header">
                        <h5 class="modal-title">设置</h5>
                    </div>
                    <div class="modal-body" id="options-body">
                        <p style="font-weight: bold">注意：以下设置在你清理浏览器缓存之前会一直生效。</p>

                        <div class="form-group option-item">
                            <label for="theme" class="bmd-label-floating"> 主题（不支持老旧浏览器）</label>
                            <select class="form-control" option="theme" id="theme">
                                <option value="classic">经典</option>
                                <option value="dark">暗黑</option>
                                <option value="geocities">GeoCities</option>
                                <option value="solarizedDark">Solarized Dark</option>
                                <option value="solarizedLight">Solarized Light</option>
                            </select>
                        </div>

                        <div class="form-group option-item">
                            <label for="logLevel" class="bmd-label-floating">日志输出级别</label>
                            <select class="form-control" option="logLevel" id="logLevel">
                                <option value="silent">Silent</option>
                                <option value="error">Error</option>
                                <option value="warn">Warn</option>
                                <option value="info">Info</option>
                                <option value="debug">Debug</option>
                                <option value="trace">Trace</option>
                            </select>
                        </div>

                        <div class="checkbox option-item">
                            <label for="updateUrl">
                                <input type="checkbox" option="updateUrl" id="updateUrl" checked>
                                流程或输入改变时自动更新URL
                            </label>
                        </div>

                        <div class="checkbox option-item">
                            <label for="showHighlighter">
                                <input type="checkbox" option="showHighlighter" id="showHighlighter" checked>
                                高亮输入输出框中被选中的字节
                            </label>
                        </div>

                        <div class="checkbox option-item">
                            <label for="outputUTF8">
                                <input type="checkbox" option="outputUTF8" id="outputUTF8">
                                输出框默认使用UTF-8编码
                            </label>
                        </div>

                        <div class="checkbox option-item">
                            <label for="wordWrap">
                                <input type="checkbox" option="wordWrap" id="wordWrap" checked>
                                对输入输出自动换行（Word wrap）
                            </label>
                        </div>

                        <div class="checkbox option-item mb-0">
                            <label for="showErrors">
                                <input type="checkbox" option="showErrors" id="showErrors" checked>
                                显示操作运行时的报错信息（推荐打开）
                            </label>
                        </div>

                        <div class="form-group option-item">
                            <label for="errorTimeout" class="bmd-label-floating">操作运行错误超时毫秒数（0为不限制）</label>
                            <input type="number" class="form-control" option="errorTimeout" id="errorTimeout">
                        </div>

                        <div class="checkbox option-item">
                            <label for="useMetaKey">
                                <input type="checkbox" option="useMetaKey" id="useMetaKey">
                                在快捷键中使用系统功能键 (Windows ⊞/Command ⌘)
                            </label>
                        </div>

                        <div class="checkbox option-item">
                            <label for="autoMagic">
                                <input type="checkbox" option="autoMagic" id="autoMagic">
                                自动探测输入格式（就是有这样的操作！）
                            </label>
                        </div>

                        <div class="checkbox option-item">
                            <label for="imagePreview">
                                <input type="checkbox" option="imagePreview" id="imagePreview">
                                如果检测到输入的内容是图像格式，显示图像
                            </label>
                        </div>

                        <div class="checkbox option-item">
                            <label for="syncTabs">
                                <input type="checkbox" option="syncTabs" id="syncTabs">
                                同步选中输入输出标签
                            </label>
                        </div>
                    </div>
                    <div class="modal-footer">
                        <button type="button" class="btn btn-secondary" id="reset-options">恢复默认值</button>
                        <button type="button" class="btn btn-secondary" data-dismiss="modal">关闭</button>
                    </div>
                </div>
            </div>
        </div>

        <div class="modal fade" id="favourites-modal" tabindex="-1" role="dialog">
            <div class="modal-dialog modal-lg" role="document">
                <div class="modal-content" data-help-proxy="a[data-target='#catFavourites']">
                    <div class="modal-header">
                        <h5 class="modal-title">编辑收藏</h5>
                    </div>
                    <div class="modal-body" id="favourites-body">
                        <ul>
                            <li><span style="font-weight: bold">添加：</span>把操作直接拖到收藏分类上面</li>
                            <li><span style="font-weight: bold">调整顺序：</span>直接在列表里上下拖动</li>
                            <li><span style="font-weight: bold">移除：</span>按删除按钮或者直接拖出去</li>
                        </ul>
                        <br>
                        <ul id="edit-favourites-list" class="op-list"></ul>
                        <div class="option-item">
                        </div>
                    </div>
                    <div class="modal-footer">
                        <button type="button" class="btn btn-secondary" data-dismiss="modal" id="reset-favourites">恢复默认收藏</button>
                        <button type="button" class="btn btn-success" data-dismiss="modal" id="save-favourites">保存</button>
                        <button type="button" class="btn btn-danger" data-dismiss="modal">取消</button>
                    </div>
                </div>
            </div>
        </div>

        <div class="modal fade" id="support-modal" tabindex="-1" role="dialog">
            <div class="modal-dialog modal-lg" role="document">
                <div class="modal-content" data-help-proxy="#support">
                    <div class="modal-header">
                        <h5 class="modal-title">SRK Toolbox<small> - Smiling RaKa Toolbox</small></h5>
                    </div>
                    <div class="modal-body">
                        <img aria-hidden="true" class="about-img-left" src="<%- require('../static/images/srk-128x128.png') %>" alt="SRK Toolbox Logo"/>
                        <p class="subtext">
                            基于CyberChef版本： <%=  htmlWebpackPlugin.options.version %><br>
                            编译时间： <%= htmlWebpackPlugin.options.compileTime %>
                        </p>
                        <p><strong>S</strong>miling <strong>R</strong>a<strong>K</strong>a Toolbox是一个非常好用（自称）的网页版编解码加解密工具箱。</p>
                        <p>套壳自<a href="https://github.com/gchq/CyberChef" target="_blank">CyberChef - The Cyber Swiss Army Knife</a></p>
                        <p>Based on CyberChef &copy; Crown Copyright 2016. Released under the Apache Licence, Version 2.0.</p>

                        <ul class="nav nav-tabs" role="tablist">
                            <li class="nav-item" role="presentation">
                                <a class="nav-link active" href="#faqs" aria-controls="profile" role="tab" data-toggle="tab">
                                    FAQ
                                </a>
                            </li>
                            <li class="nav-item" role="presentation">
                                <a class="nav-link" href="#report-bug" aria-controls="messages" role="tab" data-toggle="tab">
                                    报告Bug
                                </a>
                            </li>
                            <li class="nav-item" role="presentation">
                                <a class="nav-link" href="#about" aria-controls="messages" role="tab" data-toggle="tab">
                                    关于
                                </a>
                            </li>
                            <li class="nav-item" role="presentation">
                                <a class="nav-link" href="#keybindings" aria-controls="messages" role="tab" data-toggle="tab">
                                    快捷键
                                </a>
                            </li>
                        </ul>
                        <div class="tab-content">
                            <div role="tabpanel" class="tab-pane active" id="faqs" data-help-title="常见问题框" data-help="常见问题框用于解答一些常见问题。对，就这些。">
                                <br>
                                <a class="btn btn-primary" data-toggle="collapse" data-target="#faq-contextual-help">
                                    某个功能是怎么用的？
                                </a>
                                <div class="collapse" id="faq-contextual-help">
                                    <p>SRK Toolbox具有上下文帮助功能。只要把鼠标放在需要解释的模块上面，按<code>F1</code>就能获得帮助信息。你可以现在就试试把鼠标放这里按<code>F1</code>！</p>
                                </div>
                                <br>

                                <a class="btn btn-primary" data-toggle="collapse" data-target="#faq-examples">
                                    我用SRK Toolbox能干什么？
                                </a>
                                <div class="collapse" id="faq-examples">
                                    <p>有300多种操作可以使用（汉化死我了），可以方便地搞定很多解码操作，以下是一些例子：</p>
                                    <ul>
                                        <li><a href="#recipe=Base64解码('A-Za-z0-9%2B/%3D',true)&input=VTI4Z2JHOXVaeUJoYm1RZ2RHaGhibXR6SUdadmNpQmhiR3dnZEdobElHWnBjMmd1">Base64字符串解码</a></li>
                                        <li><a href="#recipe=转换DateTime格式('Standard%20date%20and%20time','DD/MM/YYYY%20HH:mm:ss','UTC','dddd%20Do%20MMMM%20YYYY%20HH:mm:ss%20Z%20z','Australia/Queensland')&input=MTUvMDYvMjAxNSAyMDo0NTowMA">把日期时间转换到别的时区</a></li>
                                        <li><a href="#recipe=解析IPv6地址()&input=MjAwMTowMDAwOjQxMzY6ZTM3ODo4MDAwOjYzYmY6M2ZmZjpmZGQy">解析Teredo IPv6地址</a></li>
                                        <li><a href="#recipe=从Hexdump提取()Gunzip()&input=MDAwMDAwMDAgIDFmIDhiIDA4IDAwIDEyIGJjIGYzIDU3IDAwIGZmIDBkIGM3IGMxIDA5IDAwIDIwICB8Li4uLi6881cu/y7HwS4uIHwKMDAwMDAwMTAgIDA4IDA1IGQwIDU1IGZlIDA0IDJkIGQzIDA0IDFmIGNhIDhjIDQ0IDIxIDViIGZmICB8Li7QVf4uLdMuLsouRCFb/3wKMDAwMDAwMjAgIDYwIGM3IGQ3IDAzIDE2IGJlIDQwIDFmIDc4IDRhIDNmIDA5IDg5IDBiIDlhIDdkICB8YMfXLi6%2BQC54Sj8uLi4ufXwKMDAwMDAwMzAgIDRlIGM4IDRlIDZkIDA1IDFlIDAxIDhiIDRjIDI0IDAwIDAwIDAwICAgICAgICAgICB8TshObS4uLi5MJC4uLnw">把数据从Hexdump恢复，然后解压缩</a></li>
                                        <li><a href="#recipe=RC4(%7B'option':'UTF8','string':'secret'%7D,'十六进制','十六进制')x86反汇编('64','Full%20x86%20architecture',16,0,true,true)&input=MjFkZGQyNTQwMTYwZWU2NWZlMDc3NzEwM2YyYTM5ZmJlNWJjYjZhYTBhYWJkNDE0ZjkwYzZjYWY1MzEyNzU0YWY3NzRiNzZiM2JiY2QxOTNjYjNkZGZkYmM1YTI2NTMzYTY4NmI1OWI4ZmVkNGQzODBkNDc0NDIwMWFlYzIwNDA1MDcxMzhlMmZlMmIzOTUwNDQ2ZGIzMWQyYmM2MjliZTRkM2YyZWIwMDQzYzI5M2Q3YTVkMjk2MmMwMGZlNmRhMzAwNzJkOGM1YTZiNGZlN2Q4NTlhMDQwZWVhZjI5OTczMzYzMDJmNWEwZWMxOQ">解密然后反汇编</a></li>
                                        <li><a href="#recipe=Fork('%5C%5Cn','%5C%5Cn',false)从UNIX时间戳提取('秒%20(s)')&input=OTc4MzQ2ODAwCjEwMTI2NTEyMDAKMTA0NjY5NjQwMAoxMDgxMDg3MjAwCjExMTUzMDUyMDAKMTE0OTYwOTYwMA">把多个时间戳转换成日期时间</a></li>
                                        <li><a href="#recipe=Fork('%5C%5Cn','%5C%5Cn',false)Conditional_Jump('1',false,'base64',10)字符转十六进制('空格')Return()Label('base64')Base64编码('A-Za-z0-9%2B/%3D')&input=U29tZSBkYXRhIHdpdGggYSAxIGluIGl0ClNvbWUgZGF0YSB3aXRoIGEgMiBpbiBpdA">不同的输入数据用不同的操作流程</a></li>
                                        <li><a href="#recipe=Register('key%3D(%5B%5C%5Cda-f%5D*)',true,false)查找/替换(%7B'option':'正则表达式','string':'.*data%3D(.*)'%7D,'$1',true,false,true)RC4(%7B'option':'十六进制','string':'$R0'%7D,'十六进制','Latin1')&input=aHR0cDovL21hbHdhcmV6LmJpei9iZWFjb24ucGhwP2tleT0wZTkzMmE1YyZkYXRhPThkYjdkNWViZTM4NjYzYTU0ZWNiYjMzNGUzZGIxMQ">把输入的一部分作为流程参数</a></li>
                                    </ul>
                                </div>
                                <br>

                                <a class="btn btn-primary" data-toggle="collapse" data-target="#faq-load-files">
                                    我能直接载入文件吗？
                                </a>
                                <div class="collapse" id="faq-load-files">
                                    <p>可以！直接把文件拖到输入区域就可以了。</p>
                                    <p>根据你的浏览器，最大差不多可以处理2GB的数据，但是这么大的数据，有些操作可能会非常慢。</p>
                                    <p>如果输出内容大小大于某个值（默认<a href="#recipe=求积('换行')单位转换：数据('字节%20(B)','兆字节%20(MiB)')&input=MTAyNAoxMDI0">1MiB</a>），输出会变成文件链接供下载。你可以预览文件当中的一些内容。</p>
                                </div>
                                <br>

                                <a class="btn btn-primary" data-toggle="collapse" data-target="#faq-fork">
                                    怎样对多个输入值使用同一个操作？
                                </a>
                                <div class="collapse" id="faq-fork">
                                    <p>打个比方，你有10个时间戳或者16个用同一个key加密的字符串。</p>
                                    <p>“Fork”操作（在“流程控制”分类）会按照给定的分隔符对输入进行分割，然后对每个部分进行相同的操作，在输出框按行显示。</p>
                                    <p><a href="#recipe=Fork('%5C%5Cn','%5C%5Cn',false)从UNIX时间戳提取('秒%20(s)')&input=OTc4MzQ2ODAwCjEwMTI2NTEyMDAKMTA0NjY5NjQwMAoxMDgxMDg3MjAwCjExMTUzMDUyMDAKMTE0OTYwOTYwMA">点此</a>查看范例。</p>
                                </div>
                                <br>

                                <a class="btn btn-primary" data-toggle="collapse" data-target="#faq-magic">
                                    “Magic”操作是什么？
                                </a>
                                <div class="collapse" id="faq-magic">
                                    <p>“Magic”操作会根据输入内容自动尝试解码。原理请查阅<a href="https://github.com/gchq/CyberChef/wiki/Automatic-detection-of-encoded-data-using-CyberChef-Magic" target="_blank">CyberChef的原始文档</a>。</p>
                                </div>
                            </div>
                            <div role="tabpanel" class="tab-pane" id="report-bug">
                                <br>
                                <p>如果你发现BUG，请在原版CyberChef尝试复现：<a href="https://gchq.github.io/CyberChef/" target="_blank">点此前往</a>。如果可以复现，请提交至CyberChef。如果是我搞砸了，请用下面的链接提交给我。</p>
                                <br>
                                <pre id="report-bug-info"></pre>
                                <br>
                                <a class="btn btn-primary" href="https://github.com/Raka-loah/SRK-Toolbox/issues" role="button">在Raka-loah的GitHub提交issue</a>
                            </div>
                            <div role="tabpanel" class="tab-pane" id="about" style="padding: 20px;">
                                <p>以下是CyberChef的原版内容，我不想努力翻译了：</p>

                                <h5><strong>What</strong></h5>
                                <p>A simple, intuitive web app for analysing and decoding data without having to deal with complex tools or programming languages. CyberChef encourages both technical and non-technical people to explore data formats, encryption and compression.</p><br>

                                <h5><strong>Why</strong></h5>
                                <p>Digital data comes in all shapes, sizes and formats in the modern world – CyberChef helps to make sense of this data all on one easy-to-use platform.</p><br>


                                <h5><strong>How</strong></h5>
                                <p>The interface is designed with simplicity at its heart. Complex techniques are now as trivial as drag-and-drop. Simple functions can be combined to build up a "recipe", potentially resulting in complex analysis, which can be shared with other users and used with their input.</p>
                                <p>For those comfortable writing code, CyberChef is a quick and efficient way to prototype solutions to a problem which can then be scripted once proven to work.</p><br>


                                <h5><strong>Who</strong></h5>
                                <p>It is expected that CyberChef will be useful for cybersecurity and antivirus companies. It should also appeal to the academic world and any individuals or companies involved in the analysis of digital data, be that software developers, analysts, mathematicians or casual puzzle solvers.</p><br>


                                <h5><strong>Aim</strong></h5>
                                <p>It is hoped that by releasing CyberChef through <a href="https://github.com/gchq/CyberChef">GitHub</a>, contributions can be added which can be rolled out into future versions of the tool.</p><br>


                                <br>
                                <p>There are around 200 useful operations in CyberChef for anyone working on anything vaguely Internet-related, whether you just want to convert a timestamp to a different format, decompress gzipped data, create a SHA3 hash, or parse an X.509 certificate to find out who issued it.</p>
                                <p>It’s the Cyber Swiss Army Knife.</p>
                            </div>
                            <div role="tabpanel" class="tab-pane" id="keybindings" style="padding: 20px;">
                                <table class="table table-condensed table-bordered table-hover" id="keybList"></table>
                            </div>
                        </div>
                    </div>
                    <div class="modal-footer">
                        <button type="button" class="btn btn-secondary" data-dismiss="modal">关闭</button>
                    </div>
                    <a href="https://github.com/Raka-loah/SRK-Toolbox">
                        <img aria-hidden="true" style="position: absolute; top: 0; right: 0; border: 0;" src="<%- require('../static/images/fork_me.png') %>" alt="Fork me on GitHub">
                    </a>
                </div>
            </div>
        </div>

        <div class="modal fade" id="confirm-modal" tabindex="-1" role="dialog">
            <div class="modal-dialog modal-lg" role="document">
                <div class="modal-content">
                    <div class="modal-header">
                        <h5 class="modal-title" id="confirm-title"></h5>
                    </div>
                    <div class="modal-body" id="confirm-body"></div>
                    <div class="modal-footer">
                        <button type="button" class="btn btn-success" id="confirm-yes">
                            是
                        </button>
                        <button type="button" class="btn btn-danger" id="confirm-no" data-dismiss="modal">
                            否
                        </button>
                    </div>
                </div>
            </div>
        </div>

        <div class="modal fade" id="input-tab-modal" tabindex="-1" role="dialog">
            <div class="modal-dialog modal-lg" role="document">
                <div class="modal-content">
                    <div class="modal-header">
                        <h5 class="modal-title">查找输入标签</h5>
                    </div>
                    <div class="modal-body" id="input-tab-body">
                        <h6>载入状态</h6>
                        <div id="input-find-options">
                            <ul id="input-find-options-checkboxes">
                                <li class="checkbox input-find-option">
                                    <label for="input-show-pending">
                                        <input type="checkbox" id="input-show-pending" checked="">
                                        等待中
                                    </label>
                                </li>
                                <li class="checkbox input-find-option">
                                    <label for="input-show-loading">
                                        <input type="checkbox" id="input-show-loading" checked="">
                                        载入中
                                    </label>
                                </li>
                                <li class="checkbox input-find-option">
                                    <label for="input-show-loaded">
                                        <input type="checkbox" id="input-show-loaded" checked="">
                                        已载入
                                    </label>
                                </li>
                            </ul>
                        </div>
                        <div class="form-group input-group">
                            <div class="toggle-string">
                                <label for="input-filter" class="bmd-label-floating toggle-string">正则过滤</label>
                                <input type="text" class="form-control toggle-string" id="input-filter">
                            </div>
                            <div class="input-group-append">
                                <button class="btn btn-secondary dropdown-toggle" id="input-filter-button" type="button" data-toggle="dropdown" aria-haspopup="true" aria-expanded="false">CONTENT</button>
                                <div class="dropdown-menu toggle-dropdown">
                                    <a class="dropdown-item" id="input-filter-content" title="内容">Content</a>
                                    <a class="dropdown-item" id="input-filter-filename" title="文件名">Filename</a>
                                </div>
                            </div>
                        </div>
                        <div class="form-group input-find-option" id="input-num-results-container">
                            <label for="input-num-results" class="bmd-label-floating">结果数量</label>
                            <input type="number" class="form-control" id="input-num-results" value="20" min="1">
                        </div>
                        <div style="clear:both"></div>
                        <h6>查找结果</h6>
                        <ul id="input-search-results"></ul>
                    </div>
                    <div class="modal-footer">
                            <button type="button" class="btn btn-primary" id="input-filter-refresh">刷新</button>
                            <button type="button" class="btn btn-secondary" data-dismiss="modal">关闭</button>
                    </div>
                </div>
            </div>
        </div>

        <div class="modal fade" id="output-tab-modal" tabindex="-1" role="dialog">
            <div class="modal-dialog modal-lg" role="document">
                <div class="modal-content">
                    <div class="modal-header">
                        <h5 class="modal-title">查找输出标签</h5>
                    </div>
                    <div class="modal-body" id="output-tab-body">
                        <h6>执行状态</h6>
                        <div id="output-find-options">
                            <ul id="output-find-options-checkboxes">
                                <li class="checkbox output-find-option">
                                    <label for="output-show-pending">
                                        <input type="checkbox" id="output-show-pending" checked="">
                                        等待中
                                    </label>
                                </li>
                                <li class="checkbox output-find-option">
                                    <label for="output-show-baking">
                                        <input type="checkbox" id="output-show-baking" checked="">
                                        执行中
                                    </label>
                                </li>
                                <li class="checkbox output-find-option">
                                    <label for="output-show-baked">
                                        <input type="checkbox" id="output-show-baked" checked="">
                                        已执行
                                    </label>
                                </li>
                                <li class="checkbox output-find-option">
                                    <label for="output-show-stale">
                                        <input type="checkbox" id="output-show-stale" checked="">
                                        已过期
                                    </label>
                                </li>
                                <li class="checkbox output-find-option">
                                    <label for="output-show-errored">
                                        <input type="checkbox" id="output-show-errored" checked="">
                                        报错
                                    </label>
                                </li>
                            </ul>
                            <div class="form-group output-find-option">
                                <label for="output-content-filter" class="bmd-label-floating">正则过滤</label>
                                <input type="text" class="form-control" id="output-content-filter">
                            </div>
                            <div class="form-group output-find-option" id="output-num-results-container">
                                <label for="output-num-results" class="bmd-label-floating">结果数量</label>
                                <input type="number" class="form-control" id="output-num-results" value="20">
                            </div>
                        </div>
                        <br>
                        <h6>结果</h6>
                        <ul id="output-search-results"></ul>
                    </div>
                    <div class="modal-footer">
                            <button type="button" class="btn btn-primary" id="output-filter-refresh">刷新</button>
                            <button type="button" class="btn btn-secondary" data-dismiss="modal">关闭</button>
                    </div>
                </div>
            </div>
        </div>

        <div class="modal fade" id="download-modal" tabindex="-1" role="dialog">
            <div class="modal-dialog modal-lg" role="document">
                <div class="modal-content" data-help-proxy="a[data-target='#download-modal']">
                    <div class="modal-header">
                        <h5 class="modal-title">下载SRK Toolbox</h5>
                    </div>
                    <div class="modal-body">
                        <p>
                            SRK Toolbox整个运行在本地浏览器中，没有服务器端组件，这意味着你的输入数据、你的操作流程设定不会被发送出去，无论你使用在线版还是离线版，只要是官方开源原版，都会是这样。
                        </p>
                        <p>
                            有三个操作会产生网络请求，“在地图上显示”会从wikimedia.org下载地图图片，“DNS over HTTPS”操作会向服务器发起DNS请求，以及“HTTP请求”操作会发起HTTP请求。你可以用浏览器的开发者工具（F12）的网络选项卡来监控网络请求情况。
                        </p>
                        <p>
                            如果你想下载一份离线版用于没网可上的场景，你可以在下方下载一份包含整个程序的ZIP压缩包。可以直接在本地打开使用，或者部署到Web服务器，无需额外设置。
                        </p>
                        <p>
                            注意：离线版没有自动更新功能，新版需要自行手动更新。
                        </p>

                        <h6>SRK Toolbox v<%= htmlWebpackPlugin.options.version %></h6>
                        <ul>
                            <li>编译时间： <%= htmlWebpackPlugin.options.compileTime %></li>
                            <li>Changelog： <a href="https://github.com/Raka-loah/SRK-Toolbox/blob/master/CHANGELOG.md">点此</a></li>
                            <li>&copy; Crown Copyright 2016 / Raka-loah@github 2023</li>
                            <li>Released under the Apache Licence, Version 2.0</li>
                            <li>SHA256 hash: DOWNLOAD_HASH_PLACEHOLDER</li>
                        </ul>
                        <a href="SRK_Toolbox_v<%= htmlWebpackPlugin.options.version %>.zip" download class="btn btn-outline-primary">下载离线版ZIP压缩包</a>
                    </div>
                    <div class="modal-footer">
                        <button type="button" class="btn btn-primary" data-dismiss="modal">确定</button>
                    </div>
                </div>
            </div>
        </div>

        <!-- The Help modal should be last to ensure it has the highest z-index -->
        <div class="modal fade" id="help-modal" tabindex="-1" role="dialog">
            <div class="modal-dialog modal-lg" role="document">
                <div class="modal-content">
                    <div class="modal-header">
                        <h5 class="modal-title">
                            <i class="material-icons modal-icon">info_outline</i>
                            <span id="help-title"></span>
                        </h5>
                    </div>
                    <div class="modal-body">

                    </div>
                    <div class="modal-footer">
                        <button type="button" class="btn btn-primary" id="help-ok" data-dismiss="modal">确定</button>
                    </div>
                </div>
            </div>
        </div>

    </body>
</html><|MERGE_RESOLUTION|>--- conflicted
+++ resolved
@@ -59,22 +59,13 @@
                 "正在挖比特币现金...",
                 "正在生成随机字符串以尝试退出vim...",
                 "for i in range(additional): Pylon()",
-<<<<<<< HEAD
                 "(激化你的强迫症...",
                 "正在把emacs和vim符号链接到ed...",
                 "正在训练分支预测...",
                 "正在对缓存命中计时...",
                 "正在猜你要执行什么操作...",
-                "正在添加使用了大型语言模型的错觉..."
-=======
-                "(creating unresolved tension...",
-                "Symlinking emacs and vim to ed...",
-                "Training branch predictor...",
-                "Timing cache hits...",
-                "Speculatively executing recipes...",
-                "Adding LLM hallucinations...",
+                "正在添加使用了大型语言模型的错觉...",
                 "Decompressing malware..."
->>>>>>> 56a8e02b
             ];
 
             // Shuffle array using Durstenfeld algorithm
