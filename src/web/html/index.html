<!-- htmlmin:ignore --><!--
    CyberChef - The Cyber Swiss Army Knife

    @copyright Crown Copyright 2016
    @license Apache-2.0

      Copyright 2016 Crown Copyright

    Licensed under the Apache License, Version 2.0 (the "License");
    you may not use this file except in compliance with the License.
    You may obtain a copy of the License at

        http://www.apache.org/licenses/LICENSE-2.0

    Unless required by applicable law or agreed to in writing, software
    distributed under the License is distributed on an "AS IS" BASIS,
    WITHOUT WARRANTIES OR CONDITIONS OF ANY KIND, either express or implied.
    See the License for the specific language governing permissions and
    limitations under the License.

    Modified by Raka-loah@github for zh-CN i18n and renamed.
-->
<!-- htmlmin:ignore -->
<!DOCTYPE html>
<html lang="zh-Hans" class="classic">
    <head>
        <meta charset="UTF-8">
        <title>SRK Toolbox</title>

        <meta name="copyright" content="Crown Copyright 2016 (CyberChef) Raka-loah@github Copyright 2021 (Modifications)" />
        <meta name="description" content="A web app (based on CyberChef) for encryption, encoding, compression and data analysis" />
        <meta name="keywords" content="base64, hex, decode, encode, encrypt, decrypt, compress, decompress, regex, regular expressions, hash, crypt, hexadecimal, user agent, url, certificate, x.509, parser, JSON, gzip,  md5, sha1, aes, des, blowfish, xor" />

        <link rel="icon" type="image/ico" href="<%- require('../static/images/favicon.ico') %>" />

        <script type="application/javascript">
            "use strict";

            // Load theme before the preloader is shown
            try {
                document.querySelector(":root").className = (JSON.parse(localStorage.getItem("options")) || {}).theme;
            } catch (err) {
                // LocalStorage access is denied by security settings
            }

            // Define loading messages
            var loadingMsgs = [
                "正在证明 P = NP...",
                "正在计算 6 x 9...",
                "正在挖比特币...",
                "正在计算1除以0...",
                "正在初始化Skynet...",
                "[已重置]",
                "正在下载更多内存...",
                "正在给0和1排序...",
                "正在访问神经网格...",
                "正在导入机器学习功能...",
                "正在给Alice和Bob发一次性密码本...",
                "正在挖比特币现金...",
                "正在生成随机字符串以尝试退出vim...",
                "for i in range(additional): Pylon()",
<<<<<<< HEAD
                "(激化你的强迫症...",
                "正在把emacs和vim符号链接到ed...",
                "正在训练分支预测...",
                "正在对缓存命中计时...",
                "正在猜你要执行什么操作..."
=======
                "(creating unresolved tension...",
                "Symlinking emacs and vim to ed...",
                "Training branch predictor...",
                "Timing cache hits...",
                "Speculatively executing recipes...",
                "Adding LLM hallucinations..."
>>>>>>> 1bc88728
            ];

            // Shuffle array using Durstenfeld algorithm
            for (let i = loadingMsgs.length - 1; i > 0; --i) {
                var j = Math.floor(Math.random() * (i + 1));
                var temp = loadingMsgs[i];
                loadingMsgs[i] = loadingMsgs[j];
                loadingMsgs[j] = temp;
            }

            // Show next loading message and move it to the end of the array
            function changeLoadingMsg() {
                var msg = loadingMsgs.shift();
                loadingMsgs.push(msg);
                try {
                    var el = document.getElementById("preloader-msg");
                    if (!el.classList.contains("loading"))
                        el.classList.add("loading"); // Causes CSS transition on first message
                    el.innerHTML = msg;
                } catch (err) {
                    // This error was likely caused by the DOM not being ready yet,
                    // so we wait another second and then try again.
                    setTimeout(changeLoadingMsg, 1000);
                }
            }

            changeLoadingMsg();
            window.loadingMsgsInt = setInterval(changeLoadingMsg, (Math.random() * 2000) + 1500);

            // If any errors are thrown during loading, handle them here
            function loadingErrorHandler(e) {
                function escapeHtml(str) {
                    var HTML_CHARS = {
                        "&": "&amp;",
                        "<": "&lt;",
                        ">": "&gt;",
                        '"': "&quot;",
                        "'": "&#x27;", // &apos; not recommended because it's not in the HTML spec
                        "/": "&#x2F;", // forward slash is included as it helps end an HTML entity
                        "`": "&#x60;"
                    };

                    return str.replace(/[&<>"'/`]/g, function (match) {
                        return HTML_CHARS[match];
                    });
                }

                var msg = e.message +
                    (e.filename ? "\nFilename: " + e.filename : "") +
                    (e.lineno ? "\nLine: " + e.lineno : "") +
                    (e.colno ? "\nColumn: " + e.colno : "") +
                    (e.error ? "\nError: " + e.error : "") +
                    "\nUser-Agent: " + navigator.userAgent +
                    "\nSRK Toolbox version: <%= htmlWebpackPlugin.options.version %>";

                clearInterval(window.loadingMsgsInt);
                document.getElementById("preloader").remove();
                document.getElementById("preloader-msg").remove();
                document.getElementById("preloader-error").innerHTML =
                    "SRK Toolbox 载入时遇到错误。<br><br>" +
                    "仅支持以下版本的浏览器：" +
                    "<ul><li>Google Chrome 50+</li><li>Mozilla Firefox 38+</li></ul>" +
                    "你的User Agent是：<br>" + escapeHtml(navigator.userAgent) + "<br><br>" +
                    "<pre>" + escapeHtml(msg) + "</pre>";
            };
            window.addEventListener("error", loadingErrorHandler);
        </script>
    </head>
    <body>
        <!-- Preloader overlay -->
        <div id="loader-wrapper">
            <div id="preloader" class="loader"></div>
            <div id="preloader-msg" class="loading-msg"></div>
            <div id="preloader-error" class="loading-error"></div>
        </div>
        <!-- End preloader overlay -->
        <button type="button" class="btn btn-warning bmd-btn-icon" id="edit-favourites" data-toggle="tooltip" title="编辑收藏">
            <i class="material-icons">star</i>
        </button>
        <div id="content-wrapper">
            <div id="banner" class="row">
                <div class="col" style="text-align: left; padding-left: 10px;">
<<<<<<< HEAD
                    <a href="SRK_Toolbox_v<%= htmlWebpackPlugin.options.version %>.zip" download>下载离线版SRK Toolbox <i class="material-icons">file_download</i></a>
=======
                    <a href="#" data-toggle="modal" data-target="#download-modal" data-help-title="Downloading CyberChef" data-help="<p>CyberChef can be downloaded to run locally or hosted within your own network. It has no server-side component so all that is required is that the ZIP file is uncompressed and the files are accessible.</p><p>As a user, it is worth noting that unofficial versions of CyberChef could have been modified to introduce Input and/or Recipe exfiltration. We recommend always using the official, open source, up-to-date version of CyberChef hosted at <a href='https://gchq.github.io/CyberChef'>https://gchq.github.io/CyberChef</a> if accessible.</p><p>The Network tab in your browser's Developer console (F12) can be used to inspect the network requests made by a website. This can confirm that no data is uploaded when a CyberChef recipe is baked.</p>">Download CyberChef <i class="material-icons">file_download</i></a>
>>>>>>> 1bc88728
                </div>
                <div class="col-md-6" id="notice-wrapper">
                    <span id="notice">
                        <script type="text/javascript">
                            // Must be text/javascript rather than application/javascript otherwise IE won't recognise it...
                            if (navigator.userAgent && navigator.userAgent.match(/Trident/)) {
                                document.getElementById("notice").innerHTML += "不支持IE浏览器，请使用Firefox或Chrome。";
                                alert("不支持IE浏览器，请使用Firefox或Chrome。");
                            }
                        </script>
                        <noscript>JavaScript未启用。自求多福吧。</noscript>
                    </span>
                </div>
                <div class="col" style="text-align: right; padding-right: 0;">
<<<<<<< HEAD
                    <a href="#" id="options">设置 <i class="material-icons">settings</i></a>
                    <a href="#" id="support" data-toggle="modal" data-target="#support-modal">关于 / 帮助 <i class="material-icons">help</i></a>
=======
                    <a href="#" id="options" data-help-title="Options and Settings" data-help="Configurable options to change how CyberChef behaves. These settings are stored in your browser's local storage, meaning they will persist between sessions that use the same browser profile.">Options <i class="material-icons">settings</i></a>
                    <a href="#" id="support" data-toggle="modal" data-target="#support-modal" data-help-title="About / Support" data-help="This pane provides information about the CyberChef web app, how to use some of the features, and how to raise bug reports.">About / Support <i class="material-icons">help</i></a>
>>>>>>> 1bc88728
                </div>
            </div>
            <div id="workspace-wrapper">
                <div id="operations" class="split split-horizontal no-select">
<<<<<<< HEAD
                    <div class="title no-select">可用操作</div>
                    <input id="search" type="search" class="form-control" placeholder="搜索..." autocomplete="off" tabindex="2">
=======
                    <div class="title no-select" data-help-title="Operations list" data-help="<p>The Operations list contains all the operations in CyberChef arranged into categories. Some operations may be present in multiple categories. You can search for operations using the search box.</p><p>To use an operation, either double click it, or drag it into the Recipe pane. You will then be able to configure its arguments (or 'Ingredients' in CyberChef terminology).</p>">
                        Operations
                    </div>
                    <input id="search" type="search" class="form-control" placeholder="Search..." autocomplete="off" tabindex="2" data-help-title="Searching for operations" data-help="<p>Use the search box to find useful operations.</p><p>Both operation names and descriptions are queried using a fuzzy matching algorithm.</p>">
>>>>>>> 1bc88728
                    <ul id="search-results" class="op-list"></ul>
                    <div id="categories" class="panel-group no-select"></div>
                </div>

                <div id="recipe" class="split split-horizontal no-select" data-help-title="Recipe pane" data-help="<p>The Recipe pane is where your chosen Operations are configured. If you are a programmer, think of these as functions. If you are not a programmer, these are like steps in a cake recipe. The Input data will be processed based on the Operations in your Recipe.</p><ul><li>To reorder, simply drag and drop the Operations into the order your require</li><li>To remove an operation, either double click it, or drag it outside of the Recipe pane</li></ul><p>The arguments (or 'Ingredients' in CyberChef terminology) can be configured to change how an Operation processes the data.</p>">
                    <div class="title no-select">
                        操作流程
                        <span class="pane-controls hide-on-maximised-output">
<<<<<<< HEAD
                            <button type="button" class="btn btn-primary bmd-btn-icon" id="save" data-toggle="tooltip" title="保存流程">
                                <i class="material-icons">save</i>
                            </button>
                            <button type="button" class="btn btn-primary bmd-btn-icon" id="load" data-toggle="tooltip" title="载入流程">
                                <i class="material-icons">folder</i>
                            </button>
                            <button type="button" class="btn btn-primary bmd-btn-icon" id="clr-recipe" data-toggle="tooltip" title="清除流程">
=======
                            <button type="button" class="btn btn-primary bmd-btn-icon" id="save" data-toggle="tooltip" title="Save recipe" data-help-title="Saving a recipe" data-help="<p>Recipes can be represented in a few different formats and saved for use at a later date. You can either copy the Recipe configuration and save it somewhere offline for later use, or use your browser's local storage.</p><ul><li><b>Deep link:</b> The easiest way to share a CyberChef Recipe is to copy the deep link, either from the address bar (which is updated as the Recipe or Input changes), or from the 'Save recipe' pane. When you visit this link, the Recipe and Input should be populated from where you left off.</li><li><b>Chef format:</b> This custom format is designed to be compact and easily readable. It is the format used in CyberChef's URL, so it largely uses characters that do not have to be escaped in URL encoding, making it a little easier to understand what a CyberChef URL contains.</li><li><b>Clean JSON:</b> This JSON format uses whitespace and indentation in a way that makes the Recipe easy to read.</li><li><b>Compact JSON:</b> This is the most compact way that the Recipe can be represented in JSON.</li><li><b>Local storage:</b> Alternatively, you can enter a name into the 'Recipe name' field and save to your browser's local storage. The Recipe will then be available to load from the 'Load Recipe' pane as long as you are using the same browser profile. Be aware that if your browser profile is cleaned, you may lose this data.</li></ul>">
                                <i class="material-icons">save</i>
                            </button>
                            <button type="button" class="btn btn-primary bmd-btn-icon" id="load" data-toggle="tooltip" title="Load recipe" data-help-title="Loading a recipe" data-help="<p>Saved recipes can be loaded using one of the following methods:</p><ul><li>If you have a CyberChef deep link, simply visit that link and the Recipe and Input should be populated automatically.</li><li>If you have a Recipe string in any of the accepted formats, paste it into the 'Load recipe' pane textbox and click 'Load'.</li><li>If you have saved a Recipe to your browser's local storage, it should be available in the dropdown menu in the 'Load recipe' pane. If it is not there, you may not be using the same browser profile, or your profile may have been cleared.</li></ul>">
                                <i class="material-icons">folder</i>
                            </button>
                            <button type="button" class="btn btn-primary bmd-btn-icon" id="clr-recipe" data-toggle="tooltip" title="Clear recipe" data-help-title="Clearing a recipe" data-help="Clicking the 'Clear recipe' button will remove all operations from the Recipe. It will not clear the Input, but it will trigger a Bake if Auto-bake is turned on, which will change the value of the Output.">
>>>>>>> 1bc88728
                                <i class="material-icons">delete</i>
                            </button>
                        </span>
                    </div>
                    <ul id="rec-list" class="list-area no-select"></ul>

                    <div id="controls" class="no-select hide-on-maximised-output">
<<<<<<< HEAD
                        <div id="controls-content" class="d-flex align-items-center">
                            <button type="button" class="mx-2 btn btn-lg btn-secondary" style="white-space:nowrap;" id="step" data-toggle="tooltip" title="分步执行流程">
                                步进
                            </button>

                            <button type="button" class="mx-2 btn btn-lg btn-success btn-raised btn-block" id="bake">
                                <img aria-hidden="true" src="<%- require('../static/images/multitool-32x32.png') %>" alt="Run Icon"/>
                                <span>开整！</span>
=======
                        <div id="controls-content">
                            <button type="button" class="mx-2 btn btn-lg btn-secondary" id="step" data-toggle="tooltip" title="Step through the recipe" data-help-title="Stepping through the Recipe" data-help="<p>The Step button allows you to execute one operation at a time, rather than running the whole Recipe from beginning to end.</p><p>Step allows you to inspect the data at each stage of the Recipe and understand what is being passed to the next operation.</p>">
                                Step
                            </button>

                            <button type="button" class="mx-2 btn btn-lg btn-success btn-raised btn-block" id="bake" data-help-title="Baking" data-help="<p>Baking causes CyberChef to run the Recipe against your data. This involves three steps:</p><ol><li>The data in the Input is encoded into bytes using the character encoding selected in the Input status bar.</li><li>The data is run through each of the operations in the Recipe in turn with the output of one operation being fed into the next operation as its input.</li><li>The outcome of the final operation in the Recipe is decoded into Output text using the character encoding selected in the Output status bar.</li></ol><p>If there are multiple Inputs, the Bake button causes every Input to be baked simultaneously.</p>">
                                <img aria-hidden="true" src="<%- require('../static/images/cook_male-32x32.png') %>" alt="Chef Icon"/>
                                <span>Bake!</span>
>>>>>>> 1bc88728
                            </button>

                            <div class="form-group" style="display: contents;">
                                <div class="mx-1 checkbox" data-help-title="Auto-bake" data-help="<p>When Auto-bake is turned on, CyberChef will bake the Input using the Recipe whenever anything in the Input or Recipe changes.</p>This includes:<ul><li>Adding or removing operations</li><li>Modifying operation arguments</li><li>Editing the Input</li><li>Changing the Input character encoding</li></ul><p>If there are multiple inputs, only the currently active tab will be baked when Auto-bake triggers. You can bake all inputs manually using the Bake button.</p>">
                                    <label id="auto-bake-label">
                                        <input type="checkbox" checked="checked" id="auto-bake">
                                        <br>自动执行
                                    </label>
                                </div>
                            </div>
                        </div>
                    </div>
                </div>

                <div class="split split-horizontal" id="IO">
                    <div id="input" class="split no-select" data-help-title="Input pane" data-help="<p>Input data can be entered by typing it in, pasting it in, dragging it in, or using the 'Load file' or 'Load folder' buttons.</p><p>CyberChef does its best to represent data as accurately as possible to ensure you know exactly what you are working with. Non-printable characters are represented using control character pictures, for example a null byte (0x00) is displayed like this: <span title='Control character null' aria-label='Control character null' class='cm-specialChar'>␀</span>.</p>">
                        <div class="title no-select">
                            <label for="input-text">输入</label>
                            <span class="pane-controls">
                                <div class="io-info" id="input-files-info"></div>
<<<<<<< HEAD
                                <div class="io-info" id="input-selection-info"></div>
                                <div class="io-info" id="input-info"></div>
                                <button type="button" class="btn btn-primary bmd-btn-icon" id="btn-new-tab" data-toggle="tooltip" title="新标签页">
                                    <i class="material-icons">add</i>
                                </button>
                                <button type="button" class="btn btn-primary bmd-btn-icon" id="btn-open-folder" data-toggle="tooltip" title="打开文件夹">
                                    <i class="material-icons">folder_open</i>
                                    <input type="file" id="open-folder" style="display: none" multiple directory webkitdirectory>
                                </button>
                                <button type="button" class="btn btn-primary bmd-btn-icon" id="btn-open-file" data-toggle="tooltip" title="打开文件">
                                    <i class="material-icons">input</i>
                                    <input type="file" id="open-file" style="display: none" multiple>
                                </button>
                                <button type="button" class="btn btn-primary bmd-btn-icon" id="clr-io" data-toggle="tooltip" title="清空输入输出">
                                    <i class="material-icons">delete</i>
                                </button>
                                <button type="button" class="btn btn-primary bmd-btn-icon" id="reset-layout" data-toggle="tooltip" title="重置窗口布局">
                                    <i class="material-icons">view_compact</i>
                                </button>
                            </span>

                        </div>
                        <div id="input-tabs-wrapper" style="display: none;" class="no-select">
                            <span id="btn-previous-input-tab" class="input-tab-buttons">
                                &lt;
                            </span>
                            <span id="btn-input-tab-dropdown" class="input-tab-buttons" data-toggle="dropdown" aria-haspopup="true" aria-expanded="false">
                                ···
                            </span>
                            <div class="dropdown-menu" aria-labelledby="btn-input-tab-dropdown">
                                <a id="btn-go-to-input-tab" class="dropdown-item">
                                    转到标签
                                </a>
                                <a id="btn-find-input-tab" class="dropdown-item">
                                    查找标签
                                </a>
                                <a id="btn-close-all-tabs" class="dropdown-item">
                                    关闭所有标签
                                </a>
                            </div>
                            <span id="btn-next-input-tab" class="input-tab-buttons">
                                &gt;
                            </span>
                            <ul id="input-tabs">
                            </ul>
                        </div>
                        <div class="textarea-wrapper no-select input-wrapper" id="input-wrapper">
                            <div id="input-highlighter" class="no-select"></div>
                            <textarea id="input-text" class="input-text" spellcheck="false" tabindex="1" autofocus></textarea>
                            <div class="input-file" id="input-file">
                                <div class="file-overlay" id="file-overlay"></div>
                                <div style="position: relative; height: 100%;">
                                    <div class="io-card card">
                                        <img aria-hidden="true" src="<%- require('../static/images/file-128x128.png') %>" alt="File icon" id="input-file-thumbnail"/>
                                        <div class="card-body">
                                            <button type="button" class="close" id="input-file-close">&times;</button>
                                            文件名： <span id="input-file-name"></span><br>
                                            大小： <span id="input-file-size"></span><br>
                                            类型： <span id="input-file-type"></span><br>
                                            已载入： <span id="input-file-loaded"></span>
                                        </div>
                                    </div>
=======
                                <button type="button" class="btn btn-primary bmd-btn-icon" id="btn-new-tab" data-toggle="tooltip" title="Add a new input tab" data-help-title="Tabs" data-help="<p>New tabs can be created to support multiple Inputs. These tabs have their own associated character encodings and EOL separators, as defined in their status bars.</p><p>The deep link in the URL bar only contains information about the currently active tab.</p>">
                                    <i class="material-icons">add</i>
                                </button>
                                <button type="button" class="btn btn-primary bmd-btn-icon" id="btn-open-folder" data-toggle="tooltip" title="Open folder as input" data-help-title="Opening a folder" data-help="<p>You can open a whole folder into CyberChef, which will result in each file being loaded into a separate Input tab.</p><p>CyberChef can handle lots of Input files, but be aware that performance may suffer, especially if the files are large in size.</p><p>Folders can also be loaded by dragging them over the Input pane and dropping them.</p>">
                                    <i class="material-icons">folder_open</i>
                                    <input type="file" id="open-folder" style="display: none" multiple directory webkitdirectory>
                                </button>
                                <button type="button" class="btn btn-primary bmd-btn-icon" id="btn-open-file" data-toggle="tooltip" title="Open file as input" data-help-title="Opening a file" data-help="<p>Files can be loaded into CyberChef individually or in groups, either using the 'Open file as input' button, or by dragging and dropping them over the Input pane.</p><p>CyberChef can handle reasonably large files (at least 500MB, depending on hardware), but performance may be impacted and some Operations will run very slowly over large Inputs.</p>">
                                    <i class="material-icons">input</i>
                                    <input type="file" id="open-file" style="display: none" multiple>
                                </button>
                                <button type="button" class="btn btn-primary bmd-btn-icon" id="clr-io" data-toggle="tooltip" title="Clear input and output" data-help-title="Clearing the Input and Output" data-help="Clicking the 'Clear input and output' button will remove all Inputs and Outputs. It will not clear the Recipe.">
                                    <i class="material-icons">delete</i>
                                </button>
                                <button type="button" class="btn btn-primary bmd-btn-icon" id="reset-layout" data-toggle="tooltip" title="Reset pane layout" data-help-title="Resetting the pane layout" data-help="CyberChef's panes can be resized to suit your area of focus. This button will reset the pane sizes to their default configuration.">
                                    <i class="material-icons">view_compact</i>
                                </button>
                            </span>
                        </div>

                        <div id="input-wrapper" class="no-select">
                            <div id="input-tabs-wrapper" style="display: none;" class="no-select" data-help-proxy="#btn-new-tab">
                                <span id="btn-previous-input-tab" class="input-tab-buttons">
                                    &lt;
                                </span>
                                <span id="btn-input-tab-dropdown" class="input-tab-buttons" data-toggle="dropdown" aria-haspopup="true" aria-expanded="false">
                                    ···
                                </span>
                                <div class="dropdown-menu" aria-labelledby="btn-input-tab-dropdown">
                                    <a id="btn-go-to-input-tab" class="dropdown-item">
                                        Go to tab
                                    </a>
                                    <a id="btn-find-input-tab" class="dropdown-item">
                                        Find tab
                                    </a>
                                    <a id="btn-close-all-tabs" class="dropdown-item">
                                        Close all tabs
                                    </a>
>>>>>>> 1bc88728
                                </div>
                                <span id="btn-next-input-tab" class="input-tab-buttons">
                                    &gt;
                                </span>
                                <ul id="input-tabs">
                                </ul>
                            </div>
                            <div id="input-text"></div>
                        </div>
                    </div>

                    <div id="output" class="split" data-help-title="Output pane" data-help="<p>This pane displays the results of the Recipe after it has processed your Input.</p><p>CyberChef does its best to represent data as accurately as possible to ensure you know exactly what you are working with. Non-printable characters are represented using control character pictures, for example a null byte (0x00) is displayed like this: <span title='Control character null' aria-label='Control character null' class='cm-specialChar'>␀</span>.</p><p>When copying these characters from the Output, the original byte value should be copied into your clipboard, rather than the control character picture itself.</p>">
                        <div class="title no-select">
                            <label for="output-text">输出</label>
                            <span class="pane-controls">
                                <div class="io-info" id="bake-info"></div>
<<<<<<< HEAD
                                <div class="io-info" id="output-selection-info"></div>
                                <div class="io-info" id="output-info"></div>
                                <button type="button" class="btn btn-primary bmd-btn-icon" id="save-all-to-file" data-toggle="tooltip" title="保存为压缩包" style="display: none">
                                        <i class="material-icons">archive</i>
                                    </button>
                                <button type="button" class="btn btn-primary bmd-btn-icon" id="save-to-file" data-toggle="tooltip" title="保存到文件">
                                    <i class="material-icons">save</i>
                                </button>
                                <button type="button" class="btn btn-primary bmd-btn-icon" id="copy-output" data-toggle="tooltip" title="复制到剪贴板">
                                    <i class="material-icons">content_copy</i>
                                </button>
                                <button type="button" class="btn btn-primary bmd-btn-icon" id="switch" data-toggle="tooltip" title="填写到输入区">
                                    <i class="material-icons">open_in_browser</i>
                                </button>
                                <button type="button" class="btn btn-primary bmd-btn-icon" id="undo-switch" data-toggle="tooltip" title="撤销" disabled="disabled">
                                    <i class="material-icons">undo</i>
                                </button>
                                <button type="button" class="btn btn-primary bmd-btn-icon" id="maximise-output" data-toggle="tooltip" title="最大化">
=======
                                <button type="button" class="btn btn-primary bmd-btn-icon" id="save-all-to-file" data-toggle="tooltip" title="Save all outputs to a zip file" style="display: none" data-help-title="Saving all outputs to a zip file" data-help="<p>When operating with multiple tabbed Inputs and Outputs, you can use this button to save off all the Outputs at once in a ZIP file.</p><p>Use the 'Bake' button to bake all Inputs at once.</p><p>You will be given the choice to specify the file extension for the Outputs, or you can let CyberChef attempt to detect the filetype of each one. If an Output's type is not clear, CyberChef will use the '.dat' extension.</p>">
                                        <i class="material-icons">archive</i>
                                    </button>
                                <button type="button" class="btn btn-primary bmd-btn-icon" id="save-to-file" data-toggle="tooltip" title="Save output to file" data-help-title="Saving output to a file" data-help="The currently active Output can be saved to a file. You will be asked to specify a filename. CyberChef will attempt to guess the correct file extension based on the data. If a file type cannot be detected, the extension defaults to '.dat' but can be changed manually.">
                                    <i class="material-icons">save</i>
                                </button>
                                <button type="button" class="btn btn-primary bmd-btn-icon" id="copy-output" data-toggle="tooltip" title="Copy raw output to the clipboard" data-help-title="Copying raw output to the clipboard" data-help="<p>Data can be copied from the Output in the normal way by selecting text and copying it. This button provides a quick way of copying the entire output to the clipboard without having to select it. It directly copies the raw data rather than selecting text in the Output editor. Each method should have the same result, but the button may be more efficient for large Outputs as it does not require any DOM interaction.</p>">
                                    <i class="material-icons">content_copy</i>
                                </button>
                                <button type="button" class="btn btn-primary bmd-btn-icon" id="switch" data-toggle="tooltip" title="Replace input with output" data-help-title="Replacing input with output" data-help="<p>This button moves the currently active Output data into the currently active Input tab, overwriting whatever data was already there.</p><p>The Input character encoding and EOL sequence will be changed to match the current Output values, so that the data is interpreted correctly.</p>">
                                    <i class="material-icons">open_in_browser</i>
                                </button>
                                <button type="button" class="btn btn-primary bmd-btn-icon" id="maximise-output" data-toggle="tooltip" title="Maximise output pane" data-help-title="Maximising the Output pane" data-help="This button allows you to view the Output pane at maximum size, hiding the Operations, Recipe and Input panes. You can restore the pane to its normal size by clicking the same button again.">
>>>>>>> 1bc88728
                                    <i class="material-icons">fullscreen</i>
                                </button>
                            </span>

                            <button type="button" class="btn btn-primary bmd-btn-icon hidden" id="magic" data-toggle="tooltip" title="Magic!" data-html="true" data-help-title="CyberChef Magic!" data-help="<p>One of CyberChef's best features is its ability to automatically detect which Operations might make more sense of your data. The Magic button appears when CyberChef has a suggested Operation for you based on the data in the Output.</p><p>Clicking on the button will add the suggested Operation(s) to your Recipe.</p><p>This background Magic detection will inspect your Output up to three levels deep and attempt to unwrap it using a range of techniques. For more control, use the 'Magic' operation, which allows you to configure greater depth and filter based on various parameters.</p><p>Further information about CyberChef Magic can be found <a href='https://github.com/gchq/CyberChef/wiki/Automatic-detection-of-encoded-data-using-CyberChef-Magic'>here</a>.</p>">
                                <svg width="22" height="22" viewBox="0 0 24 24">
                                    <path d="M7.5,5.6L5,7L6.4,4.5L5,2L7.5,3.4L10,2L8.6,4.5L10,7L7.5,5.6M19.5,15.4L22,14L20.6,16.5L22,19L19.5,17.6L17,19L18.4,16.5L17,14L19.5,15.4M22,2L20.6,4.5L22,7L19.5,5.6L17,7L18.4,4.5L17,2L19.5,3.4L22,2M13.34,12.78L15.78,10.34L13.66,8.22L11.22,10.66L13.34,12.78M14.37,7.29L16.71,9.63C17.1,10 17.1,10.65 16.71,11.04L5.04,22.71C4.65,23.1 4,23.1 3.63,22.71L1.29,20.37C0.9,20 0.9,19.35 1.29,18.96L12.96,7.29C13.35,6.9 14,6.9 14.37,7.29Z" />
                                </svg>
                            </button>
<<<<<<< HEAD
                            <span id="stale-indicator" class="hidden" data-toggle="tooltip" title="输出内容已过期：输入或流程已被修改，需要重新执行获取最新结果。">
=======
                            <span id="stale-indicator" class="hidden" data-toggle="tooltip" title="The output is stale. The input or recipe has changed since this output was generated. Bake again to get the new value." data-help-title="Staleness indicator" data-help="The staleness indicator is displayed when the Recipe or Input has changed but the Output has not yet been updated to reflect this. It is most commonly displayed when Auto-bake is turned off and indicates that you need to Bake in order to see an accurate Output.">
>>>>>>> 1bc88728
                                <i class="material-icons">access_time</i>
                            </span>
                        </div>

                        <div id="output-wrapper" class="no-select">
                            <div id="output-tabs-wrapper" style="display: none" class="no-select">
                                <span id="btn-previous-output-tab" class="output-tab-buttons">
                                    &lt;
                                </span>
                                <span id="btn-output-tab-dropdown" class="output-tab-buttons" data-toggle="dropdown"  aria-haspopup="true" aria-expanded="false">
                                    ···
                                </span>
                                <div class="dropdown-menu" aria-labelledby="btn-input-tab-dropdown">
                                    <a id="btn-go-to-output-tab" class="dropdown-item">
                                        转到标签
                                    </a>
                                    <a id="btn-find-output-tab" class="dropdown-item">
                                        查找标签
                                    </a>
                                </div>
                                <span id="btn-next-output-tab" class="output-tab-buttons">
                                    &gt;
                                </span>
                                <ul id="output-tabs">
                                </ul>
                            </div>
<<<<<<< HEAD
                            <div class="textarea-wrapper">
                                <div id="output-highlighter" class="no-select"></div>
                                <div id="output-html"></div>
                                <textarea id="output-text" readonly="readonly" spellcheck="false"></textarea>
                                <img id="show-file-overlay" aria-hidden="true" src="<%- require('../static/images/file-32x32.png') %>" alt="Show file overlay" title="显示文件信息窗口"/>
                                <div id="output-file">
                                    <div class="file-overlay"></div>
                                    <div style="position: relative; height: 100%;">
                                        <div class="io-card card">
                                            <img aria-hidden="true" src="<%- require('../static/images/file-128x128.png') %>" alt="File icon"/>
                                            <div class="card-body">
                                                大小： <span id="output-file-size"></span><br>
                                                <button id="output-file-download" type="button" class="btn btn-primary btn-outline">下载</button>
                                                <button id="output-file-show-all" type="button" class="btn btn-warning btn-outline" data-toggle="tooltip" title="警告：可能会卡死浏览器，后果自负。">显示所有</button>
                                                <div class="input-group">
                                                    <span class="input-group-prepend">
                                                        <button id="output-file-slice" type="button" class="btn btn-secondary bmd-btn-icon" data-toggle="tooltip" title="查看切片">
                                                            <i class="material-icons">search</i>
                                                        </button>
                                                    </span>
                                                    <input type="number" class="form-control" id="output-file-slice-from" placeholder="From" value="0" step="128" min="0">
                                                    <div class="input-group-addon">to</div>
                                                    <input type="number" class="form-control" id="output-file-slice-to" placeholder="To" value="256" step="128" min="0">
                                                    <div class="input-group-addon">KiB</div>
                                                </div>
                                            </div>
                                        </div>
                                    </div>
                                </div>
                                <div id="output-loader">
                                    <div id="output-loader-animation">
                                        <object id="bombe" data="<%- require('../static/images/rocket-1.svg') %>" width="100%" height="100%"></object>
                                    </div>
                                    <div class="loading-msg"></div>
=======
                            <div id="output-text"></div>
                            <div id="output-loader">
                                <div id="output-loader-animation">
                                    <object id="bombe" data="<%- require('../static/images/bombe.svg') %>" width="100%" height="100%" data-help-title="Loading animation" data-help="This loading animation shows an accurate representation of how rotors moved on The Bombe, an electro-mechanical device built at Bletchley Park in 1939 by Alan Turing with refinements by Gordon Welchman in 1940. The Bombe was used by the Government Code and Cipher School (the precursor to GCHQ) to discover daily settings of Enigma machines used by the German military in World War 2.<br><br>More information can be found on <a href='https://wikipedia.org/wiki/Bombe'>Wikipedia</a>."></object>
>>>>>>> 1bc88728
                                </div>
                                <div class="loading-msg"></div>
                            </div>
                        </div>
                    </div>
                </div>
            </div>
        </div>

        <div class="modal fade" id="save-modal" tabindex="-1" role="dialog">
            <div class="modal-dialog modal-lg" role="document">
                <div class="modal-content" data-help-proxy="#save">
                    <div class="modal-header">
                        <h5 class="modal-title">保存流程</h5>
                    </div>
                    <div class="modal-body">
                        <div class="form-group">
                            <ul class="nav nav-tabs" role="tablist">
                                <li class="nav-item">
                                    <a class="nav-link active" href="#chef-format" role="tab" data-toggle="tab">流程文本</a>
                                </li>
                                <li class="nav-item">
                                    <a class="nav-link" href="#clean-json" role="tab" data-toggle="tab">JSON格式</a>
                                </li>
                                <li class="nav-item">
                                    <a class="nav-link" href="#compact-json" role="tab" data-toggle="tab">精简JSON</a>
                                </li>
                            </ul>
                            <div class="tab-content" id="save-texts">
                                <div role="tabpanel" class="tab-pane active" id="chef-format">
                                    <textarea class="form-control" id="save-text-chef" rows="5"></textarea>
                                </div>
                                <div role="tabpanel" class="tab-pane" id="clean-json">
                                    <textarea class="form-control" id="save-text-clean" rows="5"></textarea>
                                </div>
                                <div role="tabpanel" class="tab-pane" id="compact-json">
                                    <textarea class="form-control" id="save-text-compact" rows="5"></textarea>
                                </div>
                            </div>
                        </div>
                        <div class="form-group">
                            <label for="save-name" class="bmd-label-floating">流程名称</label>
                            <input type="text" class="form-control" id="save-name">
                            <span class="bmd-help">把流程保存下来，或者复制到别处以备下次使用。</span>
                        </div>
                    </div>
                    <div class="modal-footer" id="save-footer">
                        <button type="button" class="btn btn-primary" id="save-button" data-dismiss="modal">保存</button>
                        <button type="button" class="btn btn-secondary" data-dismiss="modal">完成</button>
                    </div>
                    <div class="modal-body">
                        <div class="form-group" id="save-link-group">
<<<<<<< HEAD
                            <h6 style="display: inline">直链</h6>
=======
                            <h6 style="display: inline">Deep link</h6>
>>>>>>> 1bc88728
                            <div class="save-link-options">
                                <label class="checkbox-inline">
                                    <input type="checkbox" id="save-link-recipe-checkbox" checked> 包含流程
                                </label>
                                <label class="checkbox-inline">
                                    <input type="checkbox" id="save-link-input-checkbox" checked> 包含输入
                                </label>
                            </div>
                            <br><br>
                            <a id="save-link" style="word-wrap: break-word;"></a>
                        </div>
                    </div>
                </div>
            </div>
        </div>

        <div class="modal fade" id="load-modal" tabindex="-1" role="dialog">
            <div class="modal-dialog modal-lg" role="document">
                <div class="modal-content" data-help-proxy="#load">
                    <div class="modal-header">
                        <h5 class="modal-title">载入流程</h5>
                    </div>
                    <div class="modal-body">
                        <div class="form-group">
                            <label for="load-name" class="bmd-label-floating">流程名称</label>
                            <select class="form-control" id="load-name"></select>
                            <span class="bmd-help">在下拉框选择需要载入的流程名称。</span>
                        </div>
                        <div class="form-group">
                            <label for="load-text" class="bmd-label-floating">流程文本</label>
                            <textarea class="form-control" id="load-text" rows="5"></textarea>
                            <span class="bmd-help">把之前保存的流程文本粘贴到输入框。</span>
                        </div>
                    </div>
                    <div class="modal-footer">
                        <button type="button" class="btn btn-primary" id="load-button" data-dismiss="modal">载入</button>
                        <button type="button" class="btn btn-danger" id="load-delete-button">删除</button>
                        <button type="button" class="btn btn-secondary" data-dismiss="modal">取消</button>
                    </div>
                </div>
            </div>
        </div>

        <div class="modal fade" id="options-modal" tabindex="-1" role="dialog">
            <div class="modal-dialog modal-lg" role="document">
                <div class="modal-content" data-help-proxy="#options">
                    <div class="modal-header">
                        <h5 class="modal-title">设置</h5>
                    </div>
                    <div class="modal-body" id="options-body">
                        <p style="font-weight: bold">注意：以下设置在你清理浏览器缓存之前会一直生效。</p>

                        <div class="form-group option-item">
                            <label for="theme" class="bmd-label-floating"> 主题（不支持老旧浏览器）</label>
                            <select class="form-control" option="theme" id="theme">
                                <option value="classic">经典</option>
                                <option value="dark">暗黑</option>
                                <option value="geocities">GeoCities</option>
                                <option value="solarizedDark">Solarized Dark</option>
                                <option value="solarizedLight">Solarized Light</option>
                            </select>
                        </div>

                        <div class="form-group option-item">
<<<<<<< HEAD
                            <label for="preserveCR" class="bmd-label-floating"> 保留回车符 (CR,\r,0x0d)</label>
                            <select class="form-control" option="preserveCR" id="preserveCR" data-toggle="tooltip" data-placement="bottom" data-offset="-10%" data-html="true" title="HTML textarea不支持\r，所以如果需要在输入里使用\r，必须禁用编辑。<br><br>默认是只对高信息熵输入启用，你也可以自行选择。">
                                <option value="entropy">只对高熵输入内容</option>
                                <option value="always">总是</option>
                                <option value="never">从不</option>
                            </select>
                        </div>

                        <div class="form-group option-item">
                            <label for="errorTimeout" class="bmd-label-floating">操作超时时间毫秒数 (0为不设置超时)</label>
                            <input type="number" class="form-control" option="errorTimeout" id="errorTimeout">
                        </div>

                        <div class="form-group option-item">
                            <label for="ioDisplayThreshold" class="bmd-label-floating">多大的输入输出会被当作一个文件，不直接显示内容 (KiB)</label>
                            <input type="number" class="form-control" option="ioDisplayThreshold" id="ioDisplayThreshold">
                        </div>

                        <div class="form-group option-item">
                            <label for="logLevel" class="bmd-label-floating">日志输出级别</label>
=======
                            <label for="logLevel" class="bmd-label-floating">Console logging level</label>
>>>>>>> 1bc88728
                            <select class="form-control" option="logLevel" id="logLevel">
                                <option value="silent">Silent</option>
                                <option value="error">Error</option>
                                <option value="warn">Warn</option>
                                <option value="info">Info</option>
                                <option value="debug">Debug</option>
                                <option value="trace">Trace</option>
                            </select>
                        </div>

                        <div class="checkbox option-item">
                            <label for="updateUrl">
                                <input type="checkbox" option="updateUrl" id="updateUrl" checked>
                                流程或输入改变时自动更新URL
                            </label>
                        </div>

                        <div class="checkbox option-item">
                            <label for="showHighlighter">
                                <input type="checkbox" option="showHighlighter" id="showHighlighter" checked>
                                高亮输入输出框中被选中的字节
                            </label>
                        </div>

                        <div class="checkbox option-item">
<<<<<<< HEAD
                            <label for="treatAsUtf8">
                                <input type="checkbox" option="treatAsUtf8" id="treatAsUtf8" checked>
                                输出用UTF-8解码
                            </label>
                        </div>

                        <div class="checkbox option-item">
=======
>>>>>>> 1bc88728
                            <label for="wordWrap">
                                <input type="checkbox" option="wordWrap" id="wordWrap" checked>
                                对输入输出自动换行（Word wrap）
                            </label>
                        </div>

                        <div class="checkbox option-item mb-0">
                            <label for="showErrors">
                                <input type="checkbox" option="showErrors" id="showErrors" checked>
<<<<<<< HEAD
                                操作错误报告 （推荐开启）
=======
                                Show errors from operations (recommended)
>>>>>>> 1bc88728
                            </label>
                        </div>

                        <div class="form-group option-item">
                            <label for="errorTimeout" class="bmd-label-floating">Operation error timeout in ms (0 for never)</label>
                            <input type="number" class="form-control" option="errorTimeout" id="errorTimeout">
                        </div>

                        <div class="checkbox option-item">
                            <label for="useMetaKey">
                                <input type="checkbox" option="useMetaKey" id="useMetaKey">
                                在快捷键中使用系统功能键 (Windows ⊞/Command ⌘)
                            </label>
                        </div>

                        <div class="checkbox option-item">
                            <label for="autoMagic">
                                <input type="checkbox" option="autoMagic" id="autoMagic">
                                自动探测输入格式（就是有这样的操作！）
                            </label>
                        </div>

                        <div class="checkbox option-item">
                            <label for="imagePreview">
                                <input type="checkbox" option="imagePreview" id="imagePreview">
                                如果检测到输入的内容是图像格式，显示图像
                            </label>
                        </div>

                        <div class="checkbox option-item">
                            <label for="syncTabs">
                                <input type="checkbox" option="syncTabs" id="syncTabs">
                                同步选中输入输出标签
                            </label>
                        </div>
                    </div>
                    <div class="modal-footer">
                        <button type="button" class="btn btn-secondary" id="reset-options">恢复默认值</button>
                        <button type="button" class="btn btn-secondary" data-dismiss="modal">关闭</button>
                    </div>
                </div>
            </div>
        </div>

        <div class="modal fade" id="favourites-modal" tabindex="-1" role="dialog">
            <div class="modal-dialog modal-lg" role="document">
                <div class="modal-content" data-help-proxy="a[data-target='#catFavourites']">
                    <div class="modal-header">
                        <h5 class="modal-title">编辑收藏</h5>
                    </div>
                    <div class="modal-body" id="favourites-body">
                        <ul>
<<<<<<< HEAD
                            <li><span style="font-weight: bold">添加：</span>把操作直接拖到收藏分类</li>
                            <li><span style="font-weight: bold">排序：</span>直接拖动修改</li>
                            <li><span style="font-weight: bold">删除：</span>点击红垃圾桶按钮或者直接拖出去</li>
=======
                            <li><span style="font-weight: bold">To add:</span> drag the operation over the favourites category and drop it</li>
                            <li><span style="font-weight: bold">To reorder:</span> drag up and down in the list below</li>
                            <li><span style="font-weight: bold">To remove:</span> hit the delete button or drag out of the list below</li>
>>>>>>> 1bc88728
                        </ul>
                        <br>
                        <ul id="edit-favourites-list" class="op-list"></ul>
                        <div class="option-item">
                        </div>
                    </div>
                    <div class="modal-footer">
                        <button type="button" class="btn btn-secondary" data-dismiss="modal" id="reset-favourites">恢复默认收藏</button>
                        <button type="button" class="btn btn-success" data-dismiss="modal" id="save-favourites">保存</button>
                        <button type="button" class="btn btn-danger" data-dismiss="modal">取消</button>
                    </div>
                </div>
            </div>
        </div>

        <div class="modal fade" id="support-modal" tabindex="-1" role="dialog">
            <div class="modal-dialog modal-lg" role="document">
                <div class="modal-content" data-help-proxy="#support">
                    <div class="modal-header">
                        <h5 class="modal-title">SRK Toolbox<small> - Smiling RaKa Toolbox</small></h5>
                    </div>
                    <div class="modal-body">
                        <img aria-hidden="true" class="about-img-left" src="<%- require('../static/images/srk-128x128.png') %>" alt="SRK Toolbox Logo"/>
                        <p class="subtext">
                            基于CyberChef版本： <%=  htmlWebpackPlugin.options.version %><br>
                            编译时间： <%= htmlWebpackPlugin.options.compileTime %>
                        </p>
                        <p>据说SRK都或多或少沾点IT，这个工具箱就是为他们准备的。</p>
                        <p>套壳自<a href="https://github.com/gchq/CyberChef" target="_blank">CyberChef - The Cyber Swiss Army Knife</a></p>
                        <p>Based on CyberChef &copy; Crown Copyright 2016. Released under the Apache Licence, Version 2.0.</p>
                        <p>预计于2035年掏空CyberChef代码。届时SRK Toolbox将成为完全自主研发。</p>
                        <p><strong>备注：汉化工作基本结束，仍存在一些小bug，应该不影响使用吧……</strong></p>

                        <ul class="nav nav-tabs" role="tablist">
                            <li class="nav-item" role="presentation">
                                <a class="nav-link active" href="#faqs" aria-controls="profile" role="tab" data-toggle="tab">
                                    FAQ
                                </a>
                            </li>
                            <li class="nav-item" role="presentation">
                                <a class="nav-link" href="#report-bug" aria-controls="messages" role="tab" data-toggle="tab">
                                    报告Bug
                                </a>
                            </li>
                            <li class="nav-item" role="presentation">
                                <a class="nav-link" href="#about" aria-controls="messages" role="tab" data-toggle="tab">
                                    关于
                                </a>
                            </li>
                            <li class="nav-item" role="presentation">
                                <a class="nav-link" href="#keybindings" aria-controls="messages" role="tab" data-toggle="tab">
                                    快捷键
                                </a>
                            </li>
                        </ul>
                        <div class="tab-content">
                            <div role="tabpanel" class="tab-pane active" id="faqs" data-help-title="FAQ pane" data-help="The Frequently Asked Questions pane provides answers to some of the most common queries people have about CyberChef.">
                                <br>
                                <a class="btn btn-primary" data-toggle="collapse" data-target="#faq-contextual-help">
                                    How does X feature work?
                                </a>
                                <div class="collapse" id="faq-contextual-help">
                                    <p>CyberChef has a contextual help feature. Just hover your cursor over a feature that you want to learn more about and press <code>F1</code> on your keyboard to get some information about it. Give it a try by hovering over this text and pressing <code>F1</code> now!</code></p>
                                </div>
                                <br>

                                <a class="btn btn-primary" data-toggle="collapse" data-target="#faq-examples">
                                    我用SRK Toolbox能干什么？
                                </a>
                                <div class="collapse" id="faq-examples">
                                    <p>有300多种操作可以使用（汉化死我了），可以方便地搞定很多解码操作，以下是一些例子：</p>
                                    <ul>
                                        <li><a href="#recipe=Base64解码('A-Za-z0-9%2B/%3D',true)&input=VTI4Z2JHOXVaeUJoYm1RZ2RHaGhibXR6SUdadmNpQmhiR3dnZEdobElHWnBjMmd1">Base64字符串解码</a></li>
                                        <li><a href="#recipe=转换DateTime格式('Standard%20date%20and%20time','DD/MM/YYYY%20HH:mm:ss','UTC','dddd%20Do%20MMMM%20YYYY%20HH:mm:ss%20Z%20z','Australia/Queensland')&input=MTUvMDYvMjAxNSAyMDo0NTowMA">把日期时间转换到别的时区</a></li>
                                        <li><a href="#recipe=解析IPv6地址()&input=MjAwMTowMDAwOjQxMzY6ZTM3ODo4MDAwOjYzYmY6M2ZmZjpmZGQy">解析Teredo IPv6地址</a></li>
                                        <li><a href="#recipe=从Hexdump提取()Gunzip()&input=MDAwMDAwMDAgIDFmIDhiIDA4IDAwIDEyIGJjIGYzIDU3IDAwIGZmIDBkIGM3IGMxIDA5IDAwIDIwICB8Li4uLi6881cu/y7HwS4uIHwKMDAwMDAwMTAgIDA4IDA1IGQwIDU1IGZlIDA0IDJkIGQzIDA0IDFmIGNhIDhjIDQ0IDIxIDViIGZmICB8Li7QVf4uLdMuLsouRCFb/3wKMDAwMDAwMjAgIDYwIGM3IGQ3IDAzIDE2IGJlIDQwIDFmIDc4IDRhIDNmIDA5IDg5IDBiIDlhIDdkICB8YMfXLi6%2BQC54Sj8uLi4ufXwKMDAwMDAwMzAgIDRlIGM4IDRlIDZkIDA1IDFlIDAxIDhiIDRjIDI0IDAwIDAwIDAwICAgICAgICAgICB8TshObS4uLi5MJC4uLnw">把数据从Hexdump恢复，然后解压缩</a></li>
                                        <li><a href="#recipe=RC4(%7B'option':'UTF8','string':'secret'%7D,'十六进制','十六进制')x86反汇编('64','Full%20x86%20architecture',16,0,true,true)&input=MjFkZGQyNTQwMTYwZWU2NWZlMDc3NzEwM2YyYTM5ZmJlNWJjYjZhYTBhYWJkNDE0ZjkwYzZjYWY1MzEyNzU0YWY3NzRiNzZiM2JiY2QxOTNjYjNkZGZkYmM1YTI2NTMzYTY4NmI1OWI4ZmVkNGQzODBkNDc0NDIwMWFlYzIwNDA1MDcxMzhlMmZlMmIzOTUwNDQ2ZGIzMWQyYmM2MjliZTRkM2YyZWIwMDQzYzI5M2Q3YTVkMjk2MmMwMGZlNmRhMzAwNzJkOGM1YTZiNGZlN2Q4NTlhMDQwZWVhZjI5OTczMzYzMDJmNWEwZWMxOQ">解密然后反汇编</a></li>
                                        <li><a href="#recipe=Fork('%5C%5Cn','%5C%5Cn',false)从UNIX时间戳提取('秒%20(s)')&input=OTc4MzQ2ODAwCjEwMTI2NTEyMDAKMTA0NjY5NjQwMAoxMDgxMDg3MjAwCjExMTUzMDUyMDAKMTE0OTYwOTYwMA">把多个时间戳转换成日期时间</a></li>
                                        <li><a href="#recipe=Fork('%5C%5Cn','%5C%5Cn',false)Conditional_Jump('1',false,'base64',10)字符转十六进制('空格')Return()Label('base64')Base64编码('A-Za-z0-9%2B/%3D')&input=U29tZSBkYXRhIHdpdGggYSAxIGluIGl0ClNvbWUgZGF0YSB3aXRoIGEgMiBpbiBpdA">不同的输入数据用不同的操作流程</a></li>
                                        <li><a href="#recipe=Register('key%3D(%5B%5C%5Cda-f%5D*)',true,false)查找/替换(%7B'option':'正则表达式','string':'.*data%3D(.*)'%7D,'$1',true,false,true)RC4(%7B'option':'十六进制','string':'$R0'%7D,'十六进制','Latin1')&input=aHR0cDovL21hbHdhcmV6LmJpei9iZWFjb24ucGhwP2tleT0wZTkzMmE1YyZkYXRhPThkYjdkNWViZTM4NjYzYTU0ZWNiYjMzNGUzZGIxMQ">把输入的一部分作为流程参数</a></li>
                                    </ul>
                                </div>
                                <br>

                                <a class="btn btn-primary" data-toggle="collapse" data-target="#faq-load-files">
                                    我能直接载入文件吗？
                                </a>
                                <div class="collapse" id="faq-load-files">
                                    <p>可以！直接把文件拖到输入区域就可以了。</p>
                                    <p>根据你的浏览器，最大差不多可以处理2GB的数据，但是这么大的数据，有些操作可能会非常慢。</p>
                                    <p>如果输出内容大小大于某个值（默认<a href="#recipe=求积('换行')单位转换：数据('字节%20(B)','兆字节%20(MiB)')&input=MTAyNAoxMDI0">1MiB</a>），输出会变成文件链接供下载。你可以预览文件当中的一些内容。</p>
                                </div>
                                <br>

                                <a class="btn btn-primary" data-toggle="collapse" data-target="#faq-fork">
                                    怎样对多个输入值使用同一个操作？
                                </a>
                                <div class="collapse" id="faq-fork">
                                    <p>打个比方，你有10个时间戳或者16个用同一个key加密的字符串。</p>
                                    <p>“Fork”操作（在“流程控制”分类）会按照给定的分隔符对输入进行分割，然后对每个部分进行相同的操作，在输出框按行显示。</p>
                                    <p><a href="#recipe=Fork('%5C%5Cn','%5C%5Cn',false)从UNIX时间戳提取('秒%20(s)')&input=OTc4MzQ2ODAwCjEwMTI2NTEyMDAKMTA0NjY5NjQwMAoxMDgxMDg3MjAwCjExMTUzMDUyMDAKMTE0OTYwOTYwMA">点此</a>查看范例。</p>
                                </div>
                                <br>

                                <a class="btn btn-primary" data-toggle="collapse" data-target="#faq-magic">
                                    “Magic”操作是什么？
                                </a>
                                <div class="collapse" id="faq-magic">
                                    <p>“Magic”操作会根据输入内容自动尝试解码。原理请查阅<a href="https://github.com/gchq/CyberChef/wiki/Automatic-detection-of-encoded-data-using-CyberChef-Magic" target="_blank">CyberChef的原始文档</a>。</p>
                                </div>
                            </div>
                            <div role="tabpanel" class="tab-pane" id="report-bug">
                                <br>
                                <p>如果你发现BUG，请在原版CyberChef尝试复现：<a href="https://gchq.github.io/CyberChef/" target="_blank">点此前往</a>。如果可以复现，请提交至CyberChef。如果是我搞砸了，请用下面的链接提交给我。</p>
                                <br>
                                <pre id="report-bug-info"></pre>
                                <br>
                                <a class="btn btn-primary" href="https://github.com/Raka-loah/SRK-Toolbox/issues" role="button">在Raka-loah的GitHub提交issue</a>
                            </div>
                            <div role="tabpanel" class="tab-pane" id="about" style="padding: 20px;">
                                <p>以下是CyberChef的原版内容，我不想努力翻译了：</p>

                                <h5><strong>What</strong></h5>
                                <p>A simple, intuitive web app for analysing and decoding data without having to deal with complex tools or programming languages. CyberChef encourages both technical and non-technical people to explore data formats, encryption and compression.</p><br>

                                <h5><strong>Why</strong></h5>
                                <p>Digital data comes in all shapes, sizes and formats in the modern world – CyberChef helps to make sense of this data all on one easy-to-use platform.</p><br>


                                <h5><strong>How</strong></h5>
                                <p>The interface is designed with simplicity at its heart. Complex techniques are now as trivial as drag-and-drop. Simple functions can be combined to build up a "recipe", potentially resulting in complex analysis, which can be shared with other users and used with their input.</p>
                                <p>For those comfortable writing code, CyberChef is a quick and efficient way to prototype solutions to a problem which can then be scripted once proven to work.</p><br>


                                <h5><strong>Who</strong></h5>
                                <p>It is expected that CyberChef will be useful for cybersecurity and antivirus companies. It should also appeal to the academic world and any individuals or companies involved in the analysis of digital data, be that software developers, analysts, mathematicians or casual puzzle solvers.</p><br>


                                <h5><strong>Aim</strong></h5>
                                <p>It is hoped that by releasing CyberChef through <a href="https://github.com/gchq/CyberChef">GitHub</a>, contributions can be added which can be rolled out into future versions of the tool.</p><br>


                                <br>
                                <p>There are around 200 useful operations in CyberChef for anyone working on anything vaguely Internet-related, whether you just want to convert a timestamp to a different format, decompress gzipped data, create a SHA3 hash, or parse an X.509 certificate to find out who issued it.</p>
                                <p>It’s the Cyber Swiss Army Knife.</p>
                            </div>
                            <div role="tabpanel" class="tab-pane" id="keybindings" style="padding: 20px;">
                                <table class="table table-condensed table-bordered table-hover" id="keybList"></table>
                            </div>
                        </div>
                    </div>
                    <div class="modal-footer">
                        <button type="button" class="btn btn-secondary" data-dismiss="modal">关闭</button>
                    </div>
                    <a href="https://github.com/Raka-loah/SRK-Toolbox">
                        <img aria-hidden="true" style="position: absolute; top: 0; right: 0; border: 0;" src="<%- require('../static/images/fork_me.png') %>" alt="Fork me on GitHub">
                    </a>
                </div>
            </div>
        </div>

        <div class="modal fade" id="confirm-modal" tabindex="-1" role="dialog">
            <div class="modal-dialog modal-lg" role="document">
                <div class="modal-content">
                    <div class="modal-header">
                        <h5 class="modal-title" id="confirm-title"></h5>
                    </div>
                    <div class="modal-body" id="confirm-body"></div>
                    <div class="modal-footer">
                        <button type="button" class="btn btn-success" id="confirm-yes">
                            是
                        </button>
                        <button type="button" class="btn btn-danger" id="confirm-no" data-dismiss="modal">
                            否
                        </button>
                    </div>
                </div>
            </div>
        </div>

        <div class="modal fade" id="input-tab-modal" tabindex="-1" role="dialog">
            <div class="modal-dialog modal-lg" role="document">
                <div class="modal-content">
                    <div class="modal-header">
                        <h5 class="modal-title">查找输入标签</h5>
                    </div>
                    <div class="modal-body" id="input-tab-body">
                        <h6>载入状态</h6>
                        <div id="input-find-options">
                            <ul id="input-find-options-checkboxes">
                                <li class="checkbox input-find-option">
                                    <label for="input-show-pending">
                                        <input type="checkbox" id="input-show-pending" checked="">
                                        等待中
                                    </label>
                                </li>
                                <li class="checkbox input-find-option">
                                    <label for="input-show-loading">
                                        <input type="checkbox" id="input-show-loading" checked="">
                                        载入中
                                    </label>
                                </li>
                                <li class="checkbox input-find-option">
                                    <label for="input-show-loaded">
                                        <input type="checkbox" id="input-show-loaded" checked="">
                                        已载入
                                    </label>
                                </li>
                            </ul>
                        </div>
                        <div class="form-group input-group">
                            <div class="toggle-string">
                                <label for="input-filter" class="bmd-label-floating toggle-string">正则过滤</label>
                                <input type="text" class="form-control toggle-string" id="input-filter">
                            </div>
                            <div class="input-group-append">
                                <button class="btn btn-secondary dropdown-toggle" id="input-filter-button" type="button" data-toggle="dropdown" aria-haspopup="true" aria-expanded="false">CONTENT</button>
                                <div class="dropdown-menu toggle-dropdown">
                                    <a class="dropdown-item" id="input-filter-content" title="内容">Content</a>
                                    <a class="dropdown-item" id="input-filter-filename" title="文件名">Filename</a>
                                </div>
                            </div>
                        </div>
                        <div class="form-group input-find-option" id="input-num-results-container">
                            <label for="input-num-results" class="bmd-label-floating">结果数量</label>
                            <input type="number" class="form-control" id="input-num-results" value="20" min="1">
                        </div>
                        <div style="clear:both"></div>
                        <h6>查找结果</h6>
                        <ul id="input-search-results"></ul>
                    </div>
                    <div class="modal-footer">
                            <button type="button" class="btn btn-primary" id="input-filter-refresh">刷新</button>
                            <button type="button" class="btn btn-secondary" data-dismiss="modal">关闭</button>
                    </div>
                </div>
            </div>
        </div>

        <div class="modal fade" id="output-tab-modal" tabindex="-1" role="dialog">
            <div class="modal-dialog modal-lg" role="document">
                <div class="modal-content">
                    <div class="modal-header">
                        <h5 class="modal-title">查找输出标签</h5>
                    </div>
                    <div class="modal-body" id="output-tab-body">
                        <h6>执行状态</h6>
                        <div id="output-find-options">
                            <ul id="output-find-options-checkboxes">
                                <li class="checkbox output-find-option">
                                    <label for="output-show-pending">
                                        <input type="checkbox" id="output-show-pending" checked="">
                                        等待中
                                    </label>
                                </li>
                                <li class="checkbox output-find-option">
                                    <label for="output-show-baking">
                                        <input type="checkbox" id="output-show-baking" checked="">
                                        执行中
                                    </label>
                                </li>
                                <li class="checkbox output-find-option">
                                    <label for="output-show-baked">
                                        <input type="checkbox" id="output-show-baked" checked="">
                                        已执行
                                    </label>
                                </li>
                                <li class="checkbox output-find-option">
                                    <label for="output-show-stale">
                                        <input type="checkbox" id="output-show-stale" checked="">
                                        已过期
                                    </label>
                                </li>
                                <li class="checkbox output-find-option">
                                    <label for="output-show-errored">
                                        <input type="checkbox" id="output-show-errored" checked="">
                                        报错
                                    </label>
                                </li>
                            </ul>
                            <div class="form-group output-find-option">
                                <label for="output-content-filter" class="bmd-label-floating">正则过滤</label>
                                <input type="text" class="form-control" id="output-content-filter">
                            </div>
                            <div class="form-group output-find-option" id="output-num-results-container">
                                <label for="output-num-results" class="bmd-label-floating">结果数量</label>
                                <input type="number" class="form-control" id="output-num-results" value="20">
                            </div>
                        </div>
                        <br>
                        <h6>结果</h6>
                        <ul id="output-search-results"></ul>
                    </div>
                    <div class="modal-footer">
                            <button type="button" class="btn btn-primary" id="output-filter-refresh">刷新</button>
                            <button type="button" class="btn btn-secondary" data-dismiss="modal">关闭</button>
                    </div>
                </div>
            </div>
        </div>

        <div class="modal fade" id="download-modal" tabindex="-1" role="dialog">
            <div class="modal-dialog modal-lg" role="document">
                <div class="modal-content" data-help-proxy="a[data-target='#download-modal']">
                    <div class="modal-header">
                        <h5 class="modal-title">Download CyberChef</h5>
                    </div>
                    <div class="modal-body">
                        <p>
                            CyberChef runs entirely within your browser with no server-side component, meaning that your Input data and Recipe configuration are not sent anywhere, whether you use the live, official version of CyberChef or a downloaded, standalone version (assuming it is unmodified).
                        </p>
                        <p>
                            There are three operations that make calls to external services, those being the 'Show on map' operation which downloads map tiles from wikimedia.org, the 'DNS over HTTPS' operation which resolves DNS requests using either Google or Cloudflare services, and the 'HTTP request' operation that calls out to the configured URL you enter. You can confirm what network requests are made using your browser's developer console (F12) and viewing the Network tab.
                        </p>
                        <p>
                            If you would like to download your own standalone copy of CyberChef to run in a segregated network or where there is limited or no Internet connectivity, you can get a ZIP file containing the whole web app below. This can be run locally or hosted on a web server with no configuration required.
                        </p>
                        <p>
                            Be aware that the standalone version will never update itself, meaning it will not receive bug fixes or new features until you re-download newer versions manually.
                        </p>

                        <h6>CyberChef v<%= htmlWebpackPlugin.options.version %></h6>
                        <ul>
                            <li>Build time: <%= htmlWebpackPlugin.options.compileTime %></li>
                            <li>The changelog for this version can be viewed <a href="https://github.com/gchq/CyberChef/blob/master/CHANGELOG.md">here</a></li>
                            <li>&copy; Crown Copyright 2016</li>
                            <li>Released under the Apache Licence, Version 2.0</li>
                            <li>SHA256 hash: DOWNLOAD_HASH_PLACEHOLDER</li>
                        </ul>
                        <a href="CyberChef_v<%= htmlWebpackPlugin.options.version %>.zip" download class="btn btn-outline-primary">Download ZIP file</a>
                    </div>
                    <div class="modal-footer">
                        <button type="button" class="btn btn-primary" data-dismiss="modal">Ok</button>
                    </div>
                </div>
            </div>
        </div>

        <!-- The Help modal should be last to ensure it has the highest z-index -->
        <div class="modal fade" id="help-modal" tabindex="-1" role="dialog">
            <div class="modal-dialog modal-lg" role="document">
                <div class="modal-content">
                    <div class="modal-header">
                        <h5 class="modal-title">
                            <i class="material-icons modal-icon">info_outline</i>
                            <span id="help-title"></span>
                        </h5>
                    </div>
                    <div class="modal-body">

                    </div>
                    <div class="modal-footer">
                        <button type="button" class="btn btn-primary" id="help-ok" data-dismiss="modal">Ok</button>
                    </div>
                </div>
            </div>
        </div>

    </body>
</html><|MERGE_RESOLUTION|>--- conflicted
+++ resolved
@@ -59,20 +59,12 @@
                 "正在挖比特币现金...",
                 "正在生成随机字符串以尝试退出vim...",
                 "for i in range(additional): Pylon()",
-<<<<<<< HEAD
                 "(激化你的强迫症...",
                 "正在把emacs和vim符号链接到ed...",
                 "正在训练分支预测...",
                 "正在对缓存命中计时...",
-                "正在猜你要执行什么操作..."
-=======
-                "(creating unresolved tension...",
-                "Symlinking emacs and vim to ed...",
-                "Training branch predictor...",
-                "Timing cache hits...",
-                "Speculatively executing recipes...",
+                "正在猜你要执行什么操作...",
                 "Adding LLM hallucinations..."
->>>>>>> 1bc88728
             ];
 
             // Shuffle array using Durstenfeld algorithm
@@ -155,11 +147,7 @@
         <div id="content-wrapper">
             <div id="banner" class="row">
                 <div class="col" style="text-align: left; padding-left: 10px;">
-<<<<<<< HEAD
-                    <a href="SRK_Toolbox_v<%= htmlWebpackPlugin.options.version %>.zip" download>下载离线版SRK Toolbox <i class="material-icons">file_download</i></a>
-=======
                     <a href="#" data-toggle="modal" data-target="#download-modal" data-help-title="Downloading CyberChef" data-help="<p>CyberChef can be downloaded to run locally or hosted within your own network. It has no server-side component so all that is required is that the ZIP file is uncompressed and the files are accessible.</p><p>As a user, it is worth noting that unofficial versions of CyberChef could have been modified to introduce Input and/or Recipe exfiltration. We recommend always using the official, open source, up-to-date version of CyberChef hosted at <a href='https://gchq.github.io/CyberChef'>https://gchq.github.io/CyberChef</a> if accessible.</p><p>The Network tab in your browser's Developer console (F12) can be used to inspect the network requests made by a website. This can confirm that no data is uploaded when a CyberChef recipe is baked.</p>">Download CyberChef <i class="material-icons">file_download</i></a>
->>>>>>> 1bc88728
                 </div>
                 <div class="col-md-6" id="notice-wrapper">
                     <span id="notice">
@@ -174,26 +162,16 @@
                     </span>
                 </div>
                 <div class="col" style="text-align: right; padding-right: 0;">
-<<<<<<< HEAD
-                    <a href="#" id="options">设置 <i class="material-icons">settings</i></a>
-                    <a href="#" id="support" data-toggle="modal" data-target="#support-modal">关于 / 帮助 <i class="material-icons">help</i></a>
-=======
                     <a href="#" id="options" data-help-title="Options and Settings" data-help="Configurable options to change how CyberChef behaves. These settings are stored in your browser's local storage, meaning they will persist between sessions that use the same browser profile.">Options <i class="material-icons">settings</i></a>
                     <a href="#" id="support" data-toggle="modal" data-target="#support-modal" data-help-title="About / Support" data-help="This pane provides information about the CyberChef web app, how to use some of the features, and how to raise bug reports.">About / Support <i class="material-icons">help</i></a>
->>>>>>> 1bc88728
                 </div>
             </div>
             <div id="workspace-wrapper">
                 <div id="operations" class="split split-horizontal no-select">
-<<<<<<< HEAD
-                    <div class="title no-select">可用操作</div>
-                    <input id="search" type="search" class="form-control" placeholder="搜索..." autocomplete="off" tabindex="2">
-=======
                     <div class="title no-select" data-help-title="Operations list" data-help="<p>The Operations list contains all the operations in CyberChef arranged into categories. Some operations may be present in multiple categories. You can search for operations using the search box.</p><p>To use an operation, either double click it, or drag it into the Recipe pane. You will then be able to configure its arguments (or 'Ingredients' in CyberChef terminology).</p>">
                         Operations
                     </div>
                     <input id="search" type="search" class="form-control" placeholder="Search..." autocomplete="off" tabindex="2" data-help-title="Searching for operations" data-help="<p>Use the search box to find useful operations.</p><p>Both operation names and descriptions are queried using a fuzzy matching algorithm.</p>">
->>>>>>> 1bc88728
                     <ul id="search-results" class="op-list"></ul>
                     <div id="categories" class="panel-group no-select"></div>
                 </div>
@@ -202,15 +180,6 @@
                     <div class="title no-select">
                         操作流程
                         <span class="pane-controls hide-on-maximised-output">
-<<<<<<< HEAD
-                            <button type="button" class="btn btn-primary bmd-btn-icon" id="save" data-toggle="tooltip" title="保存流程">
-                                <i class="material-icons">save</i>
-                            </button>
-                            <button type="button" class="btn btn-primary bmd-btn-icon" id="load" data-toggle="tooltip" title="载入流程">
-                                <i class="material-icons">folder</i>
-                            </button>
-                            <button type="button" class="btn btn-primary bmd-btn-icon" id="clr-recipe" data-toggle="tooltip" title="清除流程">
-=======
                             <button type="button" class="btn btn-primary bmd-btn-icon" id="save" data-toggle="tooltip" title="Save recipe" data-help-title="Saving a recipe" data-help="<p>Recipes can be represented in a few different formats and saved for use at a later date. You can either copy the Recipe configuration and save it somewhere offline for later use, or use your browser's local storage.</p><ul><li><b>Deep link:</b> The easiest way to share a CyberChef Recipe is to copy the deep link, either from the address bar (which is updated as the Recipe or Input changes), or from the 'Save recipe' pane. When you visit this link, the Recipe and Input should be populated from where you left off.</li><li><b>Chef format:</b> This custom format is designed to be compact and easily readable. It is the format used in CyberChef's URL, so it largely uses characters that do not have to be escaped in URL encoding, making it a little easier to understand what a CyberChef URL contains.</li><li><b>Clean JSON:</b> This JSON format uses whitespace and indentation in a way that makes the Recipe easy to read.</li><li><b>Compact JSON:</b> This is the most compact way that the Recipe can be represented in JSON.</li><li><b>Local storage:</b> Alternatively, you can enter a name into the 'Recipe name' field and save to your browser's local storage. The Recipe will then be available to load from the 'Load Recipe' pane as long as you are using the same browser profile. Be aware that if your browser profile is cleaned, you may lose this data.</li></ul>">
                                 <i class="material-icons">save</i>
                             </button>
@@ -218,7 +187,6 @@
                                 <i class="material-icons">folder</i>
                             </button>
                             <button type="button" class="btn btn-primary bmd-btn-icon" id="clr-recipe" data-toggle="tooltip" title="Clear recipe" data-help-title="Clearing a recipe" data-help="Clicking the 'Clear recipe' button will remove all operations from the Recipe. It will not clear the Input, but it will trigger a Bake if Auto-bake is turned on, which will change the value of the Output.">
->>>>>>> 1bc88728
                                 <i class="material-icons">delete</i>
                             </button>
                         </span>
@@ -226,16 +194,6 @@
                     <ul id="rec-list" class="list-area no-select"></ul>
 
                     <div id="controls" class="no-select hide-on-maximised-output">
-<<<<<<< HEAD
-                        <div id="controls-content" class="d-flex align-items-center">
-                            <button type="button" class="mx-2 btn btn-lg btn-secondary" style="white-space:nowrap;" id="step" data-toggle="tooltip" title="分步执行流程">
-                                步进
-                            </button>
-
-                            <button type="button" class="mx-2 btn btn-lg btn-success btn-raised btn-block" id="bake">
-                                <img aria-hidden="true" src="<%- require('../static/images/multitool-32x32.png') %>" alt="Run Icon"/>
-                                <span>开整！</span>
-=======
                         <div id="controls-content">
                             <button type="button" class="mx-2 btn btn-lg btn-secondary" id="step" data-toggle="tooltip" title="Step through the recipe" data-help-title="Stepping through the Recipe" data-help="<p>The Step button allows you to execute one operation at a time, rather than running the whole Recipe from beginning to end.</p><p>Step allows you to inspect the data at each stage of the Recipe and understand what is being passed to the next operation.</p>">
                                 Step
@@ -244,7 +202,6 @@
                             <button type="button" class="mx-2 btn btn-lg btn-success btn-raised btn-block" id="bake" data-help-title="Baking" data-help="<p>Baking causes CyberChef to run the Recipe against your data. This involves three steps:</p><ol><li>The data in the Input is encoded into bytes using the character encoding selected in the Input status bar.</li><li>The data is run through each of the operations in the Recipe in turn with the output of one operation being fed into the next operation as its input.</li><li>The outcome of the final operation in the Recipe is decoded into Output text using the character encoding selected in the Output status bar.</li></ol><p>If there are multiple Inputs, the Bake button causes every Input to be baked simultaneously.</p>">
                                 <img aria-hidden="true" src="<%- require('../static/images/cook_male-32x32.png') %>" alt="Chef Icon"/>
                                 <span>Bake!</span>
->>>>>>> 1bc88728
                             </button>
 
                             <div class="form-group" style="display: contents;">
@@ -265,70 +222,6 @@
                             <label for="input-text">输入</label>
                             <span class="pane-controls">
                                 <div class="io-info" id="input-files-info"></div>
-<<<<<<< HEAD
-                                <div class="io-info" id="input-selection-info"></div>
-                                <div class="io-info" id="input-info"></div>
-                                <button type="button" class="btn btn-primary bmd-btn-icon" id="btn-new-tab" data-toggle="tooltip" title="新标签页">
-                                    <i class="material-icons">add</i>
-                                </button>
-                                <button type="button" class="btn btn-primary bmd-btn-icon" id="btn-open-folder" data-toggle="tooltip" title="打开文件夹">
-                                    <i class="material-icons">folder_open</i>
-                                    <input type="file" id="open-folder" style="display: none" multiple directory webkitdirectory>
-                                </button>
-                                <button type="button" class="btn btn-primary bmd-btn-icon" id="btn-open-file" data-toggle="tooltip" title="打开文件">
-                                    <i class="material-icons">input</i>
-                                    <input type="file" id="open-file" style="display: none" multiple>
-                                </button>
-                                <button type="button" class="btn btn-primary bmd-btn-icon" id="clr-io" data-toggle="tooltip" title="清空输入输出">
-                                    <i class="material-icons">delete</i>
-                                </button>
-                                <button type="button" class="btn btn-primary bmd-btn-icon" id="reset-layout" data-toggle="tooltip" title="重置窗口布局">
-                                    <i class="material-icons">view_compact</i>
-                                </button>
-                            </span>
-
-                        </div>
-                        <div id="input-tabs-wrapper" style="display: none;" class="no-select">
-                            <span id="btn-previous-input-tab" class="input-tab-buttons">
-                                &lt;
-                            </span>
-                            <span id="btn-input-tab-dropdown" class="input-tab-buttons" data-toggle="dropdown" aria-haspopup="true" aria-expanded="false">
-                                ···
-                            </span>
-                            <div class="dropdown-menu" aria-labelledby="btn-input-tab-dropdown">
-                                <a id="btn-go-to-input-tab" class="dropdown-item">
-                                    转到标签
-                                </a>
-                                <a id="btn-find-input-tab" class="dropdown-item">
-                                    查找标签
-                                </a>
-                                <a id="btn-close-all-tabs" class="dropdown-item">
-                                    关闭所有标签
-                                </a>
-                            </div>
-                            <span id="btn-next-input-tab" class="input-tab-buttons">
-                                &gt;
-                            </span>
-                            <ul id="input-tabs">
-                            </ul>
-                        </div>
-                        <div class="textarea-wrapper no-select input-wrapper" id="input-wrapper">
-                            <div id="input-highlighter" class="no-select"></div>
-                            <textarea id="input-text" class="input-text" spellcheck="false" tabindex="1" autofocus></textarea>
-                            <div class="input-file" id="input-file">
-                                <div class="file-overlay" id="file-overlay"></div>
-                                <div style="position: relative; height: 100%;">
-                                    <div class="io-card card">
-                                        <img aria-hidden="true" src="<%- require('../static/images/file-128x128.png') %>" alt="File icon" id="input-file-thumbnail"/>
-                                        <div class="card-body">
-                                            <button type="button" class="close" id="input-file-close">&times;</button>
-                                            文件名： <span id="input-file-name"></span><br>
-                                            大小： <span id="input-file-size"></span><br>
-                                            类型： <span id="input-file-type"></span><br>
-                                            已载入： <span id="input-file-loaded"></span>
-                                        </div>
-                                    </div>
-=======
                                 <button type="button" class="btn btn-primary bmd-btn-icon" id="btn-new-tab" data-toggle="tooltip" title="Add a new input tab" data-help-title="Tabs" data-help="<p>New tabs can be created to support multiple Inputs. These tabs have their own associated character encodings and EOL separators, as defined in their status bars.</p><p>The deep link in the URL bar only contains information about the currently active tab.</p>">
                                     <i class="material-icons">add</i>
                                 </button>
@@ -367,7 +260,6 @@
                                     <a id="btn-close-all-tabs" class="dropdown-item">
                                         Close all tabs
                                     </a>
->>>>>>> 1bc88728
                                 </div>
                                 <span id="btn-next-input-tab" class="input-tab-buttons">
                                     &gt;
@@ -384,26 +276,6 @@
                             <label for="output-text">输出</label>
                             <span class="pane-controls">
                                 <div class="io-info" id="bake-info"></div>
-<<<<<<< HEAD
-                                <div class="io-info" id="output-selection-info"></div>
-                                <div class="io-info" id="output-info"></div>
-                                <button type="button" class="btn btn-primary bmd-btn-icon" id="save-all-to-file" data-toggle="tooltip" title="保存为压缩包" style="display: none">
-                                        <i class="material-icons">archive</i>
-                                    </button>
-                                <button type="button" class="btn btn-primary bmd-btn-icon" id="save-to-file" data-toggle="tooltip" title="保存到文件">
-                                    <i class="material-icons">save</i>
-                                </button>
-                                <button type="button" class="btn btn-primary bmd-btn-icon" id="copy-output" data-toggle="tooltip" title="复制到剪贴板">
-                                    <i class="material-icons">content_copy</i>
-                                </button>
-                                <button type="button" class="btn btn-primary bmd-btn-icon" id="switch" data-toggle="tooltip" title="填写到输入区">
-                                    <i class="material-icons">open_in_browser</i>
-                                </button>
-                                <button type="button" class="btn btn-primary bmd-btn-icon" id="undo-switch" data-toggle="tooltip" title="撤销" disabled="disabled">
-                                    <i class="material-icons">undo</i>
-                                </button>
-                                <button type="button" class="btn btn-primary bmd-btn-icon" id="maximise-output" data-toggle="tooltip" title="最大化">
-=======
                                 <button type="button" class="btn btn-primary bmd-btn-icon" id="save-all-to-file" data-toggle="tooltip" title="Save all outputs to a zip file" style="display: none" data-help-title="Saving all outputs to a zip file" data-help="<p>When operating with multiple tabbed Inputs and Outputs, you can use this button to save off all the Outputs at once in a ZIP file.</p><p>Use the 'Bake' button to bake all Inputs at once.</p><p>You will be given the choice to specify the file extension for the Outputs, or you can let CyberChef attempt to detect the filetype of each one. If an Output's type is not clear, CyberChef will use the '.dat' extension.</p>">
                                         <i class="material-icons">archive</i>
                                     </button>
@@ -417,7 +289,6 @@
                                     <i class="material-icons">open_in_browser</i>
                                 </button>
                                 <button type="button" class="btn btn-primary bmd-btn-icon" id="maximise-output" data-toggle="tooltip" title="Maximise output pane" data-help-title="Maximising the Output pane" data-help="This button allows you to view the Output pane at maximum size, hiding the Operations, Recipe and Input panes. You can restore the pane to its normal size by clicking the same button again.">
->>>>>>> 1bc88728
                                     <i class="material-icons">fullscreen</i>
                                 </button>
                             </span>
@@ -427,11 +298,7 @@
                                     <path d="M7.5,5.6L5,7L6.4,4.5L5,2L7.5,3.4L10,2L8.6,4.5L10,7L7.5,5.6M19.5,15.4L22,14L20.6,16.5L22,19L19.5,17.6L17,19L18.4,16.5L17,14L19.5,15.4M22,2L20.6,4.5L22,7L19.5,5.6L17,7L18.4,4.5L17,2L19.5,3.4L22,2M13.34,12.78L15.78,10.34L13.66,8.22L11.22,10.66L13.34,12.78M14.37,7.29L16.71,9.63C17.1,10 17.1,10.65 16.71,11.04L5.04,22.71C4.65,23.1 4,23.1 3.63,22.71L1.29,20.37C0.9,20 0.9,19.35 1.29,18.96L12.96,7.29C13.35,6.9 14,6.9 14.37,7.29Z" />
                                 </svg>
                             </button>
-<<<<<<< HEAD
-                            <span id="stale-indicator" class="hidden" data-toggle="tooltip" title="输出内容已过期：输入或流程已被修改，需要重新执行获取最新结果。">
-=======
                             <span id="stale-indicator" class="hidden" data-toggle="tooltip" title="The output is stale. The input or recipe has changed since this output was generated. Bake again to get the new value." data-help-title="Staleness indicator" data-help="The staleness indicator is displayed when the Recipe or Input has changed but the Output has not yet been updated to reflect this. It is most commonly displayed when Auto-bake is turned off and indicates that you need to Bake in order to see an accurate Output.">
->>>>>>> 1bc88728
                                 <i class="material-icons">access_time</i>
                             </span>
                         </div>
@@ -458,47 +325,10 @@
                                 <ul id="output-tabs">
                                 </ul>
                             </div>
-<<<<<<< HEAD
-                            <div class="textarea-wrapper">
-                                <div id="output-highlighter" class="no-select"></div>
-                                <div id="output-html"></div>
-                                <textarea id="output-text" readonly="readonly" spellcheck="false"></textarea>
-                                <img id="show-file-overlay" aria-hidden="true" src="<%- require('../static/images/file-32x32.png') %>" alt="Show file overlay" title="显示文件信息窗口"/>
-                                <div id="output-file">
-                                    <div class="file-overlay"></div>
-                                    <div style="position: relative; height: 100%;">
-                                        <div class="io-card card">
-                                            <img aria-hidden="true" src="<%- require('../static/images/file-128x128.png') %>" alt="File icon"/>
-                                            <div class="card-body">
-                                                大小： <span id="output-file-size"></span><br>
-                                                <button id="output-file-download" type="button" class="btn btn-primary btn-outline">下载</button>
-                                                <button id="output-file-show-all" type="button" class="btn btn-warning btn-outline" data-toggle="tooltip" title="警告：可能会卡死浏览器，后果自负。">显示所有</button>
-                                                <div class="input-group">
-                                                    <span class="input-group-prepend">
-                                                        <button id="output-file-slice" type="button" class="btn btn-secondary bmd-btn-icon" data-toggle="tooltip" title="查看切片">
-                                                            <i class="material-icons">search</i>
-                                                        </button>
-                                                    </span>
-                                                    <input type="number" class="form-control" id="output-file-slice-from" placeholder="From" value="0" step="128" min="0">
-                                                    <div class="input-group-addon">to</div>
-                                                    <input type="number" class="form-control" id="output-file-slice-to" placeholder="To" value="256" step="128" min="0">
-                                                    <div class="input-group-addon">KiB</div>
-                                                </div>
-                                            </div>
-                                        </div>
-                                    </div>
-                                </div>
-                                <div id="output-loader">
-                                    <div id="output-loader-animation">
-                                        <object id="bombe" data="<%- require('../static/images/rocket-1.svg') %>" width="100%" height="100%"></object>
-                                    </div>
-                                    <div class="loading-msg"></div>
-=======
                             <div id="output-text"></div>
                             <div id="output-loader">
                                 <div id="output-loader-animation">
                                     <object id="bombe" data="<%- require('../static/images/bombe.svg') %>" width="100%" height="100%" data-help-title="Loading animation" data-help="This loading animation shows an accurate representation of how rotors moved on The Bombe, an electro-mechanical device built at Bletchley Park in 1939 by Alan Turing with refinements by Gordon Welchman in 1940. The Bombe was used by the Government Code and Cipher School (the precursor to GCHQ) to discover daily settings of Enigma machines used by the German military in World War 2.<br><br>More information can be found on <a href='https://wikipedia.org/wiki/Bombe'>Wikipedia</a>."></object>
->>>>>>> 1bc88728
                                 </div>
                                 <div class="loading-msg"></div>
                             </div>
@@ -551,11 +381,7 @@
                     </div>
                     <div class="modal-body">
                         <div class="form-group" id="save-link-group">
-<<<<<<< HEAD
-                            <h6 style="display: inline">直链</h6>
-=======
                             <h6 style="display: inline">Deep link</h6>
->>>>>>> 1bc88728
                             <div class="save-link-options">
                                 <label class="checkbox-inline">
                                     <input type="checkbox" id="save-link-recipe-checkbox" checked> 包含流程
@@ -620,30 +446,7 @@
                         </div>
 
                         <div class="form-group option-item">
-<<<<<<< HEAD
-                            <label for="preserveCR" class="bmd-label-floating"> 保留回车符 (CR,\r,0x0d)</label>
-                            <select class="form-control" option="preserveCR" id="preserveCR" data-toggle="tooltip" data-placement="bottom" data-offset="-10%" data-html="true" title="HTML textarea不支持\r，所以如果需要在输入里使用\r，必须禁用编辑。<br><br>默认是只对高信息熵输入启用，你也可以自行选择。">
-                                <option value="entropy">只对高熵输入内容</option>
-                                <option value="always">总是</option>
-                                <option value="never">从不</option>
-                            </select>
-                        </div>
-
-                        <div class="form-group option-item">
-                            <label for="errorTimeout" class="bmd-label-floating">操作超时时间毫秒数 (0为不设置超时)</label>
-                            <input type="number" class="form-control" option="errorTimeout" id="errorTimeout">
-                        </div>
-
-                        <div class="form-group option-item">
-                            <label for="ioDisplayThreshold" class="bmd-label-floating">多大的输入输出会被当作一个文件，不直接显示内容 (KiB)</label>
-                            <input type="number" class="form-control" option="ioDisplayThreshold" id="ioDisplayThreshold">
-                        </div>
-
-                        <div class="form-group option-item">
                             <label for="logLevel" class="bmd-label-floating">日志输出级别</label>
-=======
-                            <label for="logLevel" class="bmd-label-floating">Console logging level</label>
->>>>>>> 1bc88728
                             <select class="form-control" option="logLevel" id="logLevel">
                                 <option value="silent">Silent</option>
                                 <option value="error">Error</option>
@@ -669,16 +472,6 @@
                         </div>
 
                         <div class="checkbox option-item">
-<<<<<<< HEAD
-                            <label for="treatAsUtf8">
-                                <input type="checkbox" option="treatAsUtf8" id="treatAsUtf8" checked>
-                                输出用UTF-8解码
-                            </label>
-                        </div>
-
-                        <div class="checkbox option-item">
-=======
->>>>>>> 1bc88728
                             <label for="wordWrap">
                                 <input type="checkbox" option="wordWrap" id="wordWrap" checked>
                                 对输入输出自动换行（Word wrap）
@@ -688,11 +481,7 @@
                         <div class="checkbox option-item mb-0">
                             <label for="showErrors">
                                 <input type="checkbox" option="showErrors" id="showErrors" checked>
-<<<<<<< HEAD
-                                操作错误报告 （推荐开启）
-=======
                                 Show errors from operations (recommended)
->>>>>>> 1bc88728
                             </label>
                         </div>
 
@@ -745,15 +534,9 @@
                     </div>
                     <div class="modal-body" id="favourites-body">
                         <ul>
-<<<<<<< HEAD
-                            <li><span style="font-weight: bold">添加：</span>把操作直接拖到收藏分类</li>
-                            <li><span style="font-weight: bold">排序：</span>直接拖动修改</li>
-                            <li><span style="font-weight: bold">删除：</span>点击红垃圾桶按钮或者直接拖出去</li>
-=======
                             <li><span style="font-weight: bold">To add:</span> drag the operation over the favourites category and drop it</li>
                             <li><span style="font-weight: bold">To reorder:</span> drag up and down in the list below</li>
                             <li><span style="font-weight: bold">To remove:</span> hit the delete button or drag out of the list below</li>
->>>>>>> 1bc88728
                         </ul>
                         <br>
                         <ul id="edit-favourites-list" class="op-list"></ul>
