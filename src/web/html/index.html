--- conflicted
+++ resolved
@@ -35,13 +35,7 @@
             "use strict";
 
             // Load theme before the preloader is shown
-<<<<<<< HEAD
             document.querySelector(":root").className = (JSON.parse(localStorage.getItem("options")) || {}).theme;
-=======
-            try {
-                document.querySelector(":root").className = JSON.parse(localStorage.getItem("options")).theme;
-            } catch (e) {}
->>>>>>> 559c13a0
 
             // Define loading messages
             const loadingMsgs = [
