--- conflicted
+++ resolved
@@ -169,14 +169,9 @@
             </div>
             <div id="workspace-wrapper">
                 <div id="operations" class="split split-horizontal no-select">
-<<<<<<< HEAD
                     <div class="title no-select" data-help-title="可用操作列表" data-help="<p>可用操作列表按类型列出当前SRK Toolbox中所有可用的数据操作。有些操作可能会出现在多个类别中。可以使用搜索框来搜索需要的操作。</p><p>双击或者将操作拖动到操作流程框中来使用。你可以在操作流程框中调整对应的参数。</p>">
                         可用操作
-=======
-                    <div class="title no-select" data-help-title="Operations list" data-help="<p>The Operations list contains all the operations in CyberChef arranged into categories. Some operations may be present in multiple categories. You can search for operations using the search box.</p><p>To use an operation, either double click it, or drag it into the Recipe pane. You will then be able to configure its arguments (or 'Ingredients' in CyberChef terminology).</p>">
-                        Operations
                         <span class="op-count"></span>
->>>>>>> a477f47a
                     </div>
                     <input id="search" type="search" class="form-control" placeholder="搜索..." autocomplete="off" tabindex="2" data-help-title="搜索可用操作" data-help="<p>使用搜索框来查找需要的操作。</p><p>操作名称和描述内容都可以被模糊搜索。</p>">
                     <ul id="search-results" class="op-list"></ul>
@@ -524,7 +519,7 @@
                         <div class="checkbox option-item">
                             <label for="syncTabs">
                                 <input type="checkbox" option="syncTabs" id="syncTabs">
-                                同步选中输入输出标签
+                                Keep the current tab in sync between the input and output
                             </label>
                         </div>
 
