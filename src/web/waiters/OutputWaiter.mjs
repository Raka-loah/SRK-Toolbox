/**
 * @author n1474335 [n1474335@gmail.com]
 * @author j433866 [j433866@gmail.com]
 * @copyright Crown Copyright 2016
 * @license Apache-2.0
 *
 * Modified by Raka-loah@github
 */

import Utils, {debounce} from "../../core/Utils.mjs";
import Dish from "../../core/Dish.mjs";
import {detectFileType} from "../../core/lib/FileType.mjs";
import FileSaver from "file-saver";
import ZipWorker from "worker-loader?inline=no-fallback!../workers/ZipWorker.mjs";

import {
    EditorView,
    keymap,
    highlightSpecialChars,
    drawSelection,
    rectangularSelection,
    crosshairCursor
} from "@codemirror/view";
import {
    EditorState,
    Compartment
} from "@codemirror/state";
import {
    defaultKeymap
} from "@codemirror/commands";
import {
    bracketMatching
} from "@codemirror/language";
import {
    search,
    searchKeymap,
    highlightSelectionMatches
} from "@codemirror/search";

import {statusBar} from "../utils/statusBar.mjs";
import {htmlPlugin} from "../utils/htmlWidget.mjs";
import {copyOverride} from "../utils/copyOverride.mjs";
import {renderSpecialChar} from "../utils/editorUtils.mjs";


/**
  * Waiter to handle events related to the output
  */
class OutputWaiter {

    /**
     * OutputWaiter constructor.
     *
     * @param {App} app - The main view object for CyberChef.
     * @param {Manager} manager - The CyberChef event manager
     */
    constructor(app, manager) {
        this.app = app;
        this.manager = manager;

        this.outputTextEl = document.getElementById("output-text");
        // Object to handle output HTML state - used by htmlWidget extension
        this.htmlOutput = {
            html: "",
            changed: false
        };
        // Hold a copy of the currently displayed output so that we don't have to update it unnecessarily
        this.currentOutputCache = null;
        this.initEditor();

        this.outputs = {};
        this.zipWorker = null;
        this.maxTabs = this.manager.tabs.calcMaxTabs();
        this.tabTimeout = null;
    }

    /**
     * Sets up the CodeMirror Editor
     */
    initEditor() {
        // Mutable extensions
        this.outputEditorConf = {
            eol: new Compartment,
            lineWrapping: new Compartment,
            drawSelection: new Compartment
        };

        const initialState = EditorState.create({
            doc: null,
            extensions: [
                // Editor extensions
                EditorState.readOnly.of(true),
                highlightSpecialChars({
                    render: renderSpecialChar, // Custom character renderer to handle special cases
                    addSpecialChars: /[\ue000-\uf8ff]/g // Add the Unicode Private Use Area which we use for some whitespace chars
                }),
                rectangularSelection(),
                crosshairCursor(),
                bracketMatching(),
                highlightSelectionMatches(),
                search({top: true}),
                EditorState.allowMultipleSelections.of(true),

                // Custom extensions
                statusBar({
                    label: "Output",
                    timing: this.manager.timing,
                    tabNumGetter: function() {
                        return this.manager.tabs.getActiveTab("output");
                    }.bind(this),
                    eolHandler: this.eolChange.bind(this),
                    chrEncHandler: this.chrEncChange.bind(this),
                    chrEncGetter: this.getChrEnc.bind(this),
                    htmlOutput: this.htmlOutput
                }),
                htmlPlugin(this.htmlOutput),
                copyOverride(),

                // Mutable state
                this.outputEditorConf.lineWrapping.of(EditorView.lineWrapping),
                this.outputEditorConf.eol.of(EditorState.lineSeparator.of("\n")),
                this.outputEditorConf.drawSelection.of(drawSelection()),

                // Keymap
                keymap.of([
                    ...defaultKeymap,
                    ...searchKeymap
                ]),

                // Event listeners
                EditorView.updateListener.of(e => {
                    if (e.selectionSet)
                        this.manager.highlighter.selectionChange("output", e);
                    if (e.docChanged || this.docChanging) {
                        this.docChanging = false;
                        this.toggleLoader(false);
                    }
                })
            ]
        });

        this.outputEditorView = new EditorView({
            state: initialState,
            parent: this.outputTextEl
        });
    }

    /**
     * Handler for EOL change events
     * Sets the line separator
     * @param {string} eolVal
     */
    async eolChange(eolVal) {
        const currentTabNum = this.manager.tabs.getActiveTab("output");
        if (currentTabNum >= 0) {
            this.outputs[currentTabNum].eolSequence = eolVal;
        } else {
            throw new Error(`Cannot change output ${currentTabNum} EOL sequence to ${eolVal}`);
        }

        // Update the EOL value
        this.outputEditorView.dispatch({
            effects: this.outputEditorConf.eol.reconfigure(EditorState.lineSeparator.of(eolVal))
        });

        // Reset the output so that lines are recalculated, preserving the old EOL values
        await this.setOutput(this.currentOutputCache, true);
        // Update the URL manually since we aren't firing a statechange event
        this.app.updateURL(true);
    }

    /**
     * Getter for the output EOL sequence
     * Prefer reading value from `this.outputs` since the editor may not have updated yet.
     * @returns {string}
     */
    getEOLSeq() {
        const currentTabNum = this.manager.tabs.getActiveTab("output");
        if (currentTabNum < 0) {
            return this.outputEditorConf.state?.lineBreak || "\n";
        }
        return this.outputs[currentTabNum].eolSequence;
    }

    /**
     * Handler for Chr Enc change events
     * Sets the output character encoding
     * @param {number} chrEncVal
     */
    async chrEncChange(chrEncVal) {
        if (typeof chrEncVal !== "number") return;

        const currentTabNum = this.manager.tabs.getActiveTab("output");
        if (currentTabNum >= 0) {
            this.outputs[currentTabNum].encoding = chrEncVal;
        } else {
            throw new Error(`Cannot change output ${currentTabNum} chrEnc to ${chrEncVal}`);
        }

        // Reset the output, forcing it to re-decode the data with the new character encoding
        await this.setOutput(this.currentOutputCache, true);
        // Update the URL manually since we aren't firing a statechange event
        this.app.updateURL(true);
    }

    /**
     * Getter for the output character encoding
     * @returns {number}
     */
    getChrEnc() {
        const currentTabNum = this.manager.tabs.getActiveTab("output");
        if (currentTabNum < 0) {
            return 0;
        }
        return this.outputs[currentTabNum].encoding;
    }

    /**
     * Sets word wrap on the output editor
     * @param {boolean} wrap
     */
    setWordWrap(wrap) {
        this.outputEditorView.dispatch({
            effects: this.outputEditorConf.lineWrapping.reconfigure(
                wrap ? EditorView.lineWrapping : []
            )
        });
    }

    /**
     * Sets the value of the current output
     * @param {string|ArrayBuffer} data
     * @param {boolean} [force=false]
     */
    async setOutput(data, force=false) {
        // Don't do anything if the output hasn't changed
        if (!force && data === this.currentOutputCache) {
            this.manager.controls.hideStaleIndicator();
            this.toggleLoader(false);
            return;
        }

        this.currentOutputCache = data;
        this.toggleLoader(true);

        // Remove class to #output-text to change display settings
        this.outputTextEl.classList.remove("html-output");

        // If data is an ArrayBuffer, convert to a string in the correct character encoding
        const tabNum = this.manager.tabs.getActiveTab("output");
        this.manager.timing.recordTime("outputDecodingStart", tabNum);
        if (data instanceof ArrayBuffer) {
            data = await this.bufferToStr(data);
        }
        this.manager.timing.recordTime("outputDecodingEnd", tabNum);

        // Turn drawSelection back on
        this.outputEditorView.dispatch({
            effects: this.outputEditorConf.drawSelection.reconfigure(
                drawSelection()
            )
        });

        // Ensure we're not exceeding the maximum line length
        let wrap = this.app.options.wordWrap;
        const lineLengthThreshold = 131072; // 128KB
        if (data.length > lineLengthThreshold) {
            const lines = data.split(this.getEOLSeq());
            const longest = lines.reduce((a, b) =>
                a > b.length ? a : b.length, 0
            );
            if (longest > lineLengthThreshold) {
                // If we are exceeding the max line length, turn off word wrap
                wrap = false;
            }
        }

        // If turning word wrap off, do it before we populate the editor for performance reasons
        if (!wrap) this.setWordWrap(wrap);

        // We use setTimeout here to delay the editor dispatch until the next event cycle,
        // ensuring all async actions have completed before attempting to set the contents
        // of the editor. This is mainly with the above call to setWordWrap() in mind.
        setTimeout(() => {
            this.docChanging = true;
            // Insert data into editor, overwriting any previous contents
            this.outputEditorView.dispatch({
                changes: {
                    from: 0,
                    to: this.outputEditorView.state.doc.length,
                    insert: data
                }
            });

            // If turning word wrap on, do it after we populate the editor
            if (wrap)
                setTimeout(() => {
                    this.setWordWrap(wrap);
                });
        });
    }

    /**
     * Sets the value of the current output to a rendered HTML value
     * @param {string} html
     */
    async setHTMLOutput(html) {
        this.htmlOutput.html = html;
        this.htmlOutput.changed = true;
        // This clears the text output, but also fires a View update which
        // triggers the htmlWidget to render the HTML. We set the force flag
        // to ensure the loader gets removed and HTML is rendered.
        await this.setOutput("", true);

        // Turn off drawSelection
        this.outputEditorView.dispatch({
            effects: this.outputEditorConf.drawSelection.reconfigure([])
        });

        // Add class to #output-text to change display settings
        this.outputTextEl.classList.add("html-output");

        // Execute script sections
        const outputHTML = document.getElementById("output-html");
        const scriptElements = outputHTML ? outputHTML.querySelectorAll("script") : [];
        for (let i = 0; i < scriptElements.length; i++) {
            try {
                eval(scriptElements[i].innerHTML); // eslint-disable-line no-eval
            } catch (err) {
                log.error(err);
            }
        }
    }

    /**
     * Clears the HTML output
     */
    clearHTMLOutput() {
        this.htmlOutput.html = "";
        this.htmlOutput.changed = true;
        // Fire a blank change to force the htmlWidget to update and remove any HTML
        this.outputEditorView.dispatch({
            changes: {
                from: 0,
                insert: ""
            }
        });
    }

    /**
     * Calculates the maximum number of tabs to display
     */
    calcMaxTabs() {
        const numTabs = this.manager.tabs.calcMaxTabs();
        if (numTabs !== this.maxTabs) {
            this.maxTabs = numTabs;
            this.refreshTabs(this.manager.tabs.getActiveTab("output"), "right");
        }
    }

    /**
     * Gets the dish object for an output.
     *
     * @param inputNum - The inputNum of the output to get the dish of
     * @returns {Dish}
     */
    getOutputDish(inputNum) {
        if (this.outputExists(inputNum) &&
            this.outputs[inputNum].data &&
            this.outputs[inputNum].data.dish) {
            return this.outputs[inputNum].data.dish;
        }
        return null;
    }

    /**
     * Checks if an output exists in the output dictionary
     *
     * @param {number} inputNum - The number of the output we're looking for
     * @returns {boolean}
     */
    outputExists(inputNum) {
        if (this.outputs[inputNum] === undefined ||
            this.outputs[inputNum] === null) {
            return false;
        }
        return true;
    }

    /**
     * Adds a new output to the output array.
     * Creates a new tab if we have less than maxtabs tabs open
     *
     * @param {number} inputNum - The inputNum of the new output
     * @param {boolean} [changeTab=true] - If true, change to the new output
     */
    addOutput(inputNum, changeTab = true) {
        // Remove the output (will only get removed if it already exists)
        this.removeOutput(inputNum);

        const newOutput = {
            data: null,
            inputNum: inputNum,
            statusMessage: `Input ${inputNum} has not been baked yet.`,
            error: null,
            status: "inactive",
            bakeId: -1,
            progress: false,
            encoding: 0,
            eolSequence: "\u000a"
        };

        this.outputs[inputNum] = newOutput;

        this.addTab(inputNum, changeTab);
    }

    /**
     * Updates the value for the output in the output array.
     * If this is the active output tab, updates the output textarea
     *
     * @param {ArrayBuffer | String} data
     * @param {number} inputNum
     * @param {boolean} set
     */
    updateOutputValue(data, inputNum, set=true) {
        if (!this.outputExists(inputNum)) {
            this.addOutput(inputNum);
        }

        if (Object.prototype.hasOwnProperty.call(data, "dish")) {
            data.dish = new Dish(data.dish);
        }

        this.outputs[inputNum].data = data;

        const tabItem = this.manager.tabs.getTabItem(inputNum, "output");
        if (tabItem) tabItem.style.background = "";

        if (set) this.set(inputNum);
    }

    /**
     * Updates the status message for the output in the output array.
     * If this is the active output tab, updates the output textarea
     *
     * @param {string} statusMessage
     * @param {number} inputNum
     * @param {boolean} [set=true]
     */
    updateOutputMessage(statusMessage, inputNum, set=true) {
        if (!this.outputExists(inputNum)) return;
        this.outputs[inputNum].statusMessage = statusMessage;
        if (set) this.set(inputNum);
    }

    /**
     * Updates the error value for the output in the output array.
     * If this is the active output tab, calls app.handleError.
     * Otherwise, the error will be handled when the output is switched to
     *
     * @param {Error} error
     * @param {number} inputNum
     * @param {number} [progress=0]
     */
    updateOutputError(error, inputNum, progress=0) {
        if (!this.outputExists(inputNum)) return;

        const errorString = error.displayStr || error.toString();

        this.outputs[inputNum].error = errorString;
        this.outputs[inputNum].progress = progress;
        this.updateOutputStatus("error", inputNum);
    }

    /**
     * Updates the status value for the output in the output array
     *
     * @param {string} status
     * @param {number} inputNum
     */
    updateOutputStatus(status, inputNum) {
        if (!this.outputExists(inputNum)) return;
        this.outputs[inputNum].status = status;

        if (status !== "error") {
            delete this.outputs[inputNum].error;
        }

        this.displayTabInfo(inputNum);
        this.set(inputNum);
    }

    /**
     * Updates the stored bake ID for the output in the output array
     *
     * @param {number} bakeId
     * @param {number} inputNum
     */
    updateOutputBakeId(bakeId, inputNum) {
        if (!this.outputExists(inputNum)) return;
        this.outputs[inputNum].bakeId = bakeId;
    }

    /**
     * Updates the stored progress value for the output in the output array
     *
     * @param {number} progress
     * @param {number} total
     * @param {number} inputNum
     */
    updateOutputProgress(progress, total, inputNum) {
        if (!this.outputExists(inputNum)) return;
        this.outputs[inputNum].progress = progress;

        if (progress !== false) {
            this.manager.tabs.updateTabProgress(inputNum, progress, total, "output");
        }

    }

    /**
     * Removes an output from the output array.
     *
     * @param {number} inputNum
     */
    removeOutput(inputNum) {
        if (!this.outputExists(inputNum)) return;

        delete this.outputs[inputNum];
    }

    /**
     * Removes all output tabs
     */
    removeAllOutputs() {
        this.outputs = {};

        const tabsList = document.getElementById("output-tabs");
        const tabsListChildren = tabsList.children;

        tabsList.classList.remove("tabs-left");
        tabsList.classList.remove("tabs-right");
        for (let i = tabsListChildren.length - 1; i >= 0; i--) {
            tabsListChildren.item(i).remove();
        }
    }

    /**
     * Sets the output in the output pane.
     *
     * @param {number} inputNum
     */
    async set(inputNum) {
        inputNum = parseInt(inputNum, 10);
        if (inputNum !== this.manager.tabs.getActiveTab("output") ||
            !this.outputExists(inputNum)) return;
        this.toggleLoader(true);

        return new Promise(async function(resolve, reject) {
            const output = this.outputs[inputNum];
            this.manager.timing.recordTime("settingOutput", inputNum);

            // Update the EOL value
            this.outputEditorView.dispatch({
                effects: this.outputEditorConf.eol.reconfigure(
                    EditorState.lineSeparator.of(output.eolSequence)
                )
            });

            // If pending or baking, show loader and status message
            // If error, style the tab and handle the error
            // If done, display the output if it's the active tab
            // If inactive, show the last bake value (or blank)
            if (output.status === "inactive" ||
                output.status === "stale" ||
                (output.status === "baked" && output.bakeId < this.manager.worker.bakeId)) {
                this.manager.controls.showStaleIndicator();
            } else {
                this.manager.controls.hideStaleIndicator();
            }

            if (output.progress !== undefined && !this.app.baking) {
                this.manager.recipe.updateBreakpointIndicator(output.progress);
            } else {
                this.manager.recipe.updateBreakpointIndicator(false);
            }

            if (output.status === "pending" || output.status === "baking") {
                // show the loader and the status message if it's being shown
                // otherwise don't do anything
                document.querySelector("#output-loader .loading-msg").textContent = output.statusMessage;
            } else if (output.status === "error") {
                this.clearHTMLOutput();

                if (output.error) {
                    await this.setOutput(output.error);
                } else {
                    await this.setOutput(output.data.result);
                }
            } else if (output.status === "baked" || output.status === "inactive") {
<<<<<<< HEAD
                document.querySelector("#output-loader .loading-msg").textContent = `输出 ${inputNum} 加载中……`;
                this.closeFile();
                let scriptElements, lines, length;
=======
                document.querySelector("#output-loader .loading-msg").textContent = `Loading output ${inputNum}`;
>>>>>>> 1bc88728

                if (output.data === null) {
                    this.clearHTMLOutput();
                    await this.setOutput("");
                    return;
                }

                switch (output.data.type) {
                    case "html":
                        await this.setHTMLOutput(output.data.result);
                        break;
                    case "ArrayBuffer":
                    case "string":
                    default:
                        this.clearHTMLOutput();
                        await this.setOutput(output.data.result);
                        break;
                }
                this.manager.timing.recordTime("complete", inputNum);

                // Trigger an update so that the status bar recalculates timings
                this.outputEditorView.dispatch({
                    changes: {
                        from: 0,
                        to: 0
                    }
                });

                debounce(this.backgroundMagic, 50, "backgroundMagic", this, [])();
            }
        }.bind(this));
    }

    /**
     * Retrieves the dish as a string
     *
     * @param {Dish} dish
     * @returns {string}
     */
    async getDishStr(dish) {
        return await new Promise(resolve => {
            this.manager.worker.getDishAs(dish, "string", r => {
                resolve(r.value);
            });
        });
    }

    /**
     * Retrieves the dish as an ArrayBuffer
     *
     * @param {Dish} dish
     * @returns {ArrayBuffer}
     */
    async getDishBuffer(dish) {
        return await new Promise(resolve => {
            this.manager.worker.getDishAs(dish, "ArrayBuffer", r => {
                resolve(r.value);
            });
        });
    }

    /**
     * Retrieves the title of the Dish as a string
     *
     * @param {Dish} dish
     * @param {number} maxLength
     * @returns {string}
     */
    async getDishTitle(dish, maxLength) {
        return await new Promise(resolve => {
            this.manager.worker.getDishTitle(dish, maxLength, r => {
                resolve(r.value);
            });
        });
    }

    /**
     * Asks a worker to translate an ArrayBuffer into a certain character encoding
     *
     * @param {ArrrayBuffer} buffer
     * @returns {string}
     */
    async bufferToStr(buffer) {
        const encoding = this.getChrEnc();

        if (buffer.byteLength === 0) return "";
        return await new Promise(resolve => {
            this.manager.worker.bufferToStr(buffer, encoding, r => {
                resolve(r.value);
            });
        });
    }

    /**
     * Save bombe object then remove it from the DOM so that it does not cause performance issues.
     */
    saveBombe() {
        this.bombeEl = document.getElementById("bombe");
        this.bombeEl.parentNode.removeChild(this.bombeEl);
    }

    /**
     * Shows or hides the output loading screen.
     * The animated Bombe SVG, whilst quite aesthetically pleasing, is reasonably CPU
     * intensive, so we remove it from the DOM when not in use. We only show it if the
     * recipe is taking longer than 200ms. We add it to the DOM just before that so that
     * it is ready to fade in without stuttering.
     *
     * @param {boolean} value - If true, show the loader
     */
    toggleLoader(value) {
        const outputLoader = document.getElementById("output-loader"),
            animation = document.getElementById("output-loader-animation");

        if (value) {
            this.manager.controls.hideStaleIndicator();
            // Don't add the bombe if it's already there or scheduled to be loaded
            if (animation.children.length === 0 && !this.appendBombeTimeout) {
                // Start a timer to add the Bombe to the DOM just before we make it
                // visible so that there is no stuttering
                this.appendBombeTimeout = setTimeout(function() {
                    this.appendBombeTimeout = null;
                    animation.appendChild(this.bombeEl);
                }.bind(this), 150);
            }

            if (outputLoader.style.visibility !== "visible" && !this.outputLoaderTimeout) {
                // Show the loading screen
                this.outputLoaderTimeout = setTimeout(function() {
                    this.outputLoaderTimeout = null;
                    outputLoader.style.visibility = "visible";
                    outputLoader.style.opacity = 1;
                }, 200);
            }
        } else if (outputLoader.style.visibility !== "hidden" || this.appendBombeTimeout || this.outputLoaderTimeout) {
            clearTimeout(this.appendBombeTimeout);
            clearTimeout(this.outputLoaderTimeout);
            this.appendBombeTimeout = null;
            this.outputLoaderTimeout = null;

            // Remove the Bombe from the DOM to save resources
            this.outputLoaderTimeout = setTimeout(function () {
                this.outputLoaderTimeout = null;
                if (animation.children.length > 0)
                    animation.removeChild(this.bombeEl);
            }.bind(this), 500);
            outputLoader.style.opacity = 0;
            outputLoader.style.visibility = "hidden";
        }
    }

    /**
     * Handler for save click events.
     * Saves the current output to a file.
     */
    saveClick() {
        this.downloadFile();
    }

    /**
     * Handler for file download events.
     */
    async downloadFile() {
        const dish = this.getOutputDish(this.manager.tabs.getActiveTab("output"));
        if (dish === null) {
            this.app.alert("没有数据可供下载。是不是过程没有运行？", 3000);
            return;
        }
<<<<<<< HEAD
        const fileName = window.prompt("请输入文件名：", "download.dat");
=======

        const data = await dish.get(Dish.ARRAY_BUFFER);
        let ext = ".dat";

        // Detect file type automatically
        const types = detectFileType(data);
        if (types.length) {
            ext = `.${types[0].extension.split(",", 1)[0]}`;
        }

        const fileName = window.prompt("Please enter a filename: ", `download${ext}`);
>>>>>>> 1bc88728

        // Assume if the user clicks cancel they don't want to download
        if (fileName === null) return;

        const file = new File([data], fileName);
        FileSaver.saveAs(file, fileName, {autoBom: false});
    }

    /**
     * Handler for save all click event
     * Saves all outputs to a single archive file
     */
    async saveAllClick() {
        const downloadButton = document.getElementById("save-all-to-file");
        if (downloadButton.firstElementChild.innerHTML === "archive") {
            this.downloadAllFiles();
        } else {
            const cancel = await new Promise(function(resolve, reject) {
                this.app.confirm(
                    "取消打包？",
                    "当前输出内容将在打包后下载。<br>取消打包？",
                    "继续打包",
                    "取消打包",
                    resolve, this);
            }.bind(this));
            if (!cancel) {
                this.terminateZipWorker();
            }
        }
    }

    /**
     * Spawns a new ZipWorker and sends it the outputs so that they can
     * be zipped for download
     */
    async downloadAllFiles() {
        const inputNums = Object.keys(this.outputs);
        for (let i = 0; i < inputNums.length; i++) {
            const iNum = inputNums[i];
            if (this.outputs[iNum].status !== "baked" ||
            this.outputs[iNum].bakeId !== this.manager.worker.bakeId) {
                const continueDownloading = await new Promise(function(resolve, reject) {
                    this.app.confirm(
                        "输出不完整",
                        "有部分输出未运算完成。仍然要下载吗？",
                        "下载", "取消", resolve, this);
                }.bind(this));
                if (continueDownloading) {
                    break;
                } else {
                    return;
                }
            }
        }

        let fileName = window.prompt("请输入文件名： ", "download.zip");

        if (fileName === null || fileName === "") {
            // Don't zip the files if there isn't a filename
            this.app.alert("请输入文件名！", 3000);
            return;
        }

        if (!fileName.match(/.zip$/)) {
            fileName += ".zip";
        }

        let fileExt = window.prompt("请输入文件扩展名，或者留空由程序自动探测。", "");

        if (fileExt === null) fileExt = "";

        if (this.zipWorker !== null) {
            this.terminateZipWorker();
        }

        const downloadButton = document.getElementById("save-all-to-file");

        downloadButton.classList.add("spin");
        downloadButton.title = `打包 ${inputNums.length} 个文件...`;
        downloadButton.setAttribute("data-original-title", `打包 ${inputNums.length} 个文件...`);

        downloadButton.firstElementChild.innerHTML = "autorenew";

        log.debug("Creating ZipWorker");
        this.zipWorker = new ZipWorker();
        this.zipWorker.postMessage({
            action: "setLogLevel",
            data: log.getLevel()
        });
        this.zipWorker.postMessage({
            action: "zipFiles",
            data: {
                outputs: this.outputs,
                filename: fileName,
                fileExtension: fileExt
            }
        });
        this.zipWorker.addEventListener("message", this.handleZipWorkerMessage.bind(this));
    }

    /**
     * Terminate the ZipWorker
     */
    terminateZipWorker() {
        if (this.zipWorker === null) return; // Already terminated

        log.debug("Terminating ZipWorker.");

        this.zipWorker.terminate();
        this.zipWorker = null;

        const downloadButton = document.getElementById("save-all-to-file");
        downloadButton.classList.remove("spin");
<<<<<<< HEAD
        downloadButton.title = "打包下载所有输出内容";
        downloadButton.setAttribute("data-original-title", "打包下载所有输出内容");

=======
        downloadButton.title = "Save all outputs to a zip file";
        downloadButton.setAttribute("data-original-title", "Save all outputs to a zip file");
>>>>>>> 1bc88728
        downloadButton.firstElementChild.innerHTML = "archive";
    }

    /**
     * Handle messages sent back by the ZipWorker
     */
    handleZipWorkerMessage(e) {
        const r = e.data;
        if (!("zippedFile" in r)) {
            log.error("No zipped file was sent in the message.");
            this.terminateZipWorker();
            return;
        }
        if (!("filename" in r)) {
            log.error("No filename was sent in the message.");
            this.terminateZipWorker();
            return;
        }

        const file = new File([r.zippedFile], r.filename);
        FileSaver.saveAs(file, r.filename, {autoBom: false});

        this.terminateZipWorker();
    }

    /**
     * Adds a new output tab.
     *
     * @param {number} inputNum
     * @param {boolean} [changeTab=true]
     */
    addTab(inputNum, changeTab = true) {
        const tabsWrapper = document.getElementById("output-tabs");
        const numTabs = tabsWrapper.children.length;

        if (!this.manager.tabs.getTabItem(inputNum, "output") && numTabs < this.maxTabs) {
            // Create a new tab element
            const newTab = this.manager.tabs.createTabElement(inputNum, changeTab, "output");
            tabsWrapper.appendChild(newTab);
        } else if (numTabs === this.maxTabs) {
            // Can't create a new tab
            document.getElementById("output-tabs").lastElementChild.classList.add("tabs-right");
        }

        this.displayTabInfo(inputNum);

        if (changeTab) {
            this.changeTab(inputNum, false);
        }
    }

    /**
     * Changes the active tab
     *
     * @param {number} inputNum
     * @param {boolean} [changeInput = false]
     */
    changeTab(inputNum, changeInput = false) {
        if (!this.outputExists(inputNum)) return;
        const currentNum = this.manager.tabs.getActiveTab("output");

        this.hideMagicButton();

        if (!this.manager.tabs.changeTab(inputNum, "output")) {
            let direction = "right";
            if (currentNum > inputNum) {
                direction = "left";
            }
            const newOutputs = this.getNearbyNums(inputNum, direction);

            const tabsLeft = (newOutputs[0] !== this.getSmallestInputNum());
            const tabsRight = (newOutputs[newOutputs.length - 1] !== this.getLargestInputNum());

            this.manager.tabs.refreshTabs(newOutputs, inputNum, tabsLeft, tabsRight, "output");

            for (let i = 0; i < newOutputs.length; i++) {
                this.displayTabInfo(newOutputs[i]);
            }
        }

        this.set(inputNum);

        if (changeInput) {
            this.manager.input.changeTab(inputNum, false);
        }
    }

    /**
     * Handler for changing tabs event
     *
     * @param {event} mouseEvent
     */
    changeTabClick(mouseEvent) {
        if (!mouseEvent.target) return;

        const tabNum = mouseEvent.target.parentElement.getAttribute("inputNum");
        if (tabNum) {
            this.changeTab(parseInt(tabNum, 10), this.app.options.syncTabs);
        }
    }

    /**
     * Handler for scrolling on the output tabs area
     *
     * @param {event} wheelEvent
     */
    scrollTab(wheelEvent) {
        wheelEvent.preventDefault();

        if (wheelEvent.deltaY > 0) {
            this.changeTabLeft();
        } else if (wheelEvent.deltaY < 0) {
            this.changeTabRight();
        }
    }

    /**
     * Handler for mouse down on the next tab button
     */
    nextTabClick() {
        this.mousedown = true;
        this.changeTabRight();
        const time = 200;
        const func = function(time) {
            if (this.mousedown) {
                this.changeTabRight();
                const newTime = (time > 50) ? time - 10 : 50;
                setTimeout(func.bind(this, [newTime]), newTime);
            }
        };
        this.tabTimeout = setTimeout(func.bind(this, [time]), time);
    }

    /**
     * Handler for mouse down on the previous tab button
     */
    previousTabClick() {
        this.mousedown = true;
        this.changeTabLeft();
        const time = 200;
        const func = function(time) {
            if (this.mousedown) {
                this.changeTabLeft();
                const newTime = (time > 50) ? time - 10 : 50;
                setTimeout(func.bind(this, [newTime]), newTime);
            }
        };
        this.tabTimeout = setTimeout(func.bind(this, [time]), time);
    }

    /**
     * Handler for mouse up event on the tab buttons
     */
    tabMouseUp() {
        this.mousedown = false;

        clearTimeout(this.tabTimeout);
        this.tabTimeout = null;
    }

    /**
     * Handler for changing to the left tab
     */
    changeTabLeft() {
        const currentTab = this.manager.tabs.getActiveTab("output");
        this.changeTab(this.getPreviousInputNum(currentTab), this.app.options.syncTabs);
    }

    /**
     * Handler for changing to the right tab
     */
    changeTabRight() {
        const currentTab = this.manager.tabs.getActiveTab("output");
        this.changeTab(this.getNextInputNum(currentTab), this.app.options.syncTabs);
    }

    /**
     * Handler for go to tab button clicked
     */
    goToTab() {
        const min = this.getSmallestInputNum(),
            max = this.getLargestInputNum();

<<<<<<< HEAD
        let tabNum = window.prompt(`输入标签编号 (${min} - ${max})：`, this.manager.tabs.getActiveOutputTab().toString());
=======
        let tabNum = window.prompt(`Enter tab number (${min} - ${max}):`, this.manager.tabs.getActiveTab("output").toString());
>>>>>>> 1bc88728
        if (tabNum === null) return;
        tabNum = parseInt(tabNum, 10);

        if (this.outputExists(tabNum)) {
            this.changeTab(tabNum, this.app.options.syncTabs);
        }
    }

    /**
     * Generates a list of the nearby inputNums
     * @param inputNum
     * @param direction
     */
    getNearbyNums(inputNum, direction) {
        const nums = [];
        for (let i = 0; i < this.maxTabs; i++) {
            let newNum;
            if (i === 0 && this.outputs[inputNum] !== undefined) {
                newNum = inputNum;
            } else {
                switch (direction) {
                    case "left":
                        newNum = this.getNextInputNum(nums[i - 1]);
                        if (newNum === nums[i - 1]) {
                            direction = "right";
                            newNum = this.getPreviousInputNum(nums[0]);
                        }
                        break;
                    case "right":
                        newNum = this.getPreviousInputNum(nums[i - 1]);
                        if (newNum === nums[i - 1]) {
                            direction = "left";
                            newNum = this.getNextInputNum(nums[0]);
                        }
                }
            }
            if (!nums.includes(newNum) && (newNum > 0)) {
                nums.push(newNum);
            }
        }
        nums.sort((a, b) => a - b); // Forces the sort function to treat a and b as numbers
        return nums;
    }

    /**
     * Gets the largest inputNum
     *
     * @returns {number}
     */
    getLargestInputNum() {
        const inputNums = Object.keys(this.outputs);
        if (inputNums.length === 0) return -1;
        return Math.max(...inputNums);
    }

    /**
     * Gets the smallest inputNum
     *
     * @returns {number}
     */
    getSmallestInputNum() {
        const inputNums = Object.keys(this.outputs);
        if (inputNums.length === 0) return -1;
        return Math.min(...inputNums);
    }

    /**
     * Gets the previous inputNum
     *
     * @param {number} inputNum - The current input number
     * @returns {number}
     */
    getPreviousInputNum(inputNum) {
        const inputNums = Object.keys(this.outputs);
        if (inputNums.length === 0) return -1;
        let num = Math.min(...inputNums);
        for (let i = 0; i < inputNums.length; i++) {
            const iNum = parseInt(inputNums[i], 10);
            if (iNum < inputNum) {
                if (iNum > num) {
                    num = iNum;
                }
            }
        }
        return num;
    }

    /**
     * Gets the next inputNum
     *
     * @param {number} inputNum - The current input number
     * @returns {number}
     */
    getNextInputNum(inputNum) {
        const inputNums = Object.keys(this.outputs);
        if (inputNums.length === 0) return -1;
        let num = Math.max(...inputNums);
        for (let i = 0; i < inputNums.length; i++) {
            const iNum = parseInt(inputNums[i], 10);
            if (iNum > inputNum) {
                if (iNum < num) {
                    num = iNum;
                }
            }
        }
        return num;
    }

    /**
     * Removes a tab and it's corresponding output
     *
     * @param {number} inputNum
     */
    removeTab(inputNum) {
        if (!this.outputExists(inputNum)) return;

        const tabElement = this.manager.tabs.getTabItem(inputNum, "output");

        this.removeOutput(inputNum);

        if (tabElement !== null) {
            this.refreshTabs(this.getPreviousInputNum(inputNum), "left");
        }
    }

    /**
     * Redraw the entire tab bar to remove any outdated tabs
     *
     * @param {number} activeTab
     * @param {string} direction - Either "left" or "right"
     */
    refreshTabs(activeTab, direction) {
        const newNums = this.getNearbyNums(activeTab, direction),
            tabsLeft = (newNums[0] !== this.getSmallestInputNum() && newNums.length > 0),
            tabsRight = (newNums[newNums.length - 1] !== this.getLargestInputNum() && newNums.length > 0);

        this.manager.tabs.refreshTabs(newNums, activeTab, tabsLeft, tabsRight, "output");

        for (let i = 0; i < newNums.length; i++) {
            this.displayTabInfo(newNums[i]);
        }
    }

    /**
     * Display output information in the tab header
     *
     * @param {number} inputNum
     */
    async displayTabInfo(inputNum) {
        // Don't display anything if there are no, or only one, tabs
        if (!this.outputExists(inputNum) || Object.keys(this.outputs).length <= 1) return;

        const dish = this.getOutputDish(inputNum);
        let tabStr = "";

        if (dish !== null) {
            tabStr = await this.getDishTitle(this.getOutputDish(inputNum), 100);
            tabStr = tabStr.replace(/[\n\r]/g, "");
        }
        this.manager.tabs.updateTabHeader(inputNum, tabStr, "output");
        if (this.manager.worker.recipeConfig !== undefined) {
            this.manager.tabs.updateTabProgress(inputNum, this.outputs[inputNum]?.progress, this.manager.worker.recipeConfig.length, "output");
        }

        const tabItem = this.manager.tabs.getTabItem(inputNum, "output");
        if (tabItem) {
            if (this.outputs[inputNum].status === "error") {
                tabItem.style.color = "#FF0000";
            } else {
                tabItem.style.color = "";
            }
        }
    }

    /**
<<<<<<< HEAD
     * Displays information about the output.
     *
     * @param {number} length - The length of the current output string
     * @param {number} lines - The number of the lines in the current output string
     * @param {number} duration - The length of time (ms) it took to generate the output
     */
    setOutputInfo(length, lines, duration) {
        if (!length) return;
        let width = length.toString().length;
        width = width < 4 ? 4 : width;

        const lengthStr = length.toString().padStart(width, " ").replace(/ /g, "&nbsp;");
        const timeStr = (duration.toString() + "ms").padStart(width, " ").replace(/ /g, "&nbsp;");

        let msg = "耗时： " + timeStr + "<br>长度： " + lengthStr;

        if (typeof lines === "number") {
            const linesStr = lines.toString().padStart(width, " ").replace(/ /g, "&nbsp;");
            msg += "<br>行数： " + linesStr;
        }

        document.getElementById("output-info").innerHTML = msg;
        document.getElementById("input-selection-info").innerHTML = "";
        document.getElementById("output-selection-info").innerHTML = "";
    }

    /**
=======
>>>>>>> 1bc88728
     * Triggers the BackgroundWorker to attempt Magic on the current output.
     */
    async backgroundMagic() {
        this.hideMagicButton();
        const dish = this.getOutputDish(this.manager.tabs.getActiveTab("output"));
        if (!this.app.options.autoMagic || dish === null) return;
        const buffer = await this.getDishBuffer(dish);
        const sample = buffer.slice(0, 1000) || "";

        if (sample.length || sample.byteLength) {
            this.manager.background.magic(sample);
        }
    }

    /**
     * Handles the results of a background Magic call.
     *
     * @param {Object[]} options
     */
    backgroundMagicResult(options) {
        if (!options.length) return;

        const currentRecipeConfig = this.app.getRecipeConfig();
        let msg = "",
            newRecipeConfig;

        if (options[0].recipe.length) {
            const opSequence = options[0].recipe.map(o => o.op).join(", ");
            newRecipeConfig = currentRecipeConfig.concat(options[0].recipe);
            msg = `<i>${opSequence}</i> 可以解码成 <span class="data-text">"${Utils.escapeHtml(Utils.truncate(options[0].data), 30)}"</span>`;
        } else if (options[0].fileType && options[0].fileType.name) {
            const ft = options[0].fileType;
            newRecipeConfig = currentRecipeConfig.concat([{op: "检测文件类型", args: []}]);
            msg = `检测到 <i>${ft.name}</i> 文件`;
        } else {
            return;
        }

        this.showMagicButton(msg, newRecipeConfig);
    }

    /**
     * Handler for Magic click events.
     *
     * Loads the Magic recipe.
     *
     * @fires Manager#statechange
     */
    magicClick() {
        const magicButton = document.getElementById("magic");
        this.app.setRecipeConfig(JSON.parse(magicButton.getAttribute("data-recipe")));
        window.dispatchEvent(this.manager.statechange);
        this.hideMagicButton();
    }

    /**
     * Displays the Magic button with a title and adds a link to a recipe.
     *
     * @param {string} msg
     * @param {Object[]} recipeConfig
     */
    showMagicButton(msg, recipeConfig) {
        const magicButton = document.getElementById("magic");
        magicButton.setAttribute("data-original-title", msg);
        magicButton.setAttribute("data-recipe", JSON.stringify(recipeConfig), null, "");
        magicButton.classList.remove("hidden");
        magicButton.classList.add("pulse");
    }


    /**
     * Hides the Magic button and resets its values.
     */
    hideMagicButton() {
        const magicButton = document.getElementById("magic");
        magicButton.classList.add("hidden");
        magicButton.classList.remove("pulse");
        magicButton.setAttribute("data-recipe", "");
        magicButton.setAttribute("data-original-title", "Magic!");
    }

<<<<<<< HEAD

    /**
     * Handler for file slice display events.
     */
    async displayFileSlice() {
        document.querySelector("#output-loader .loading-msg").textContent = "文件分块载入中……";
        this.toggleLoader(true);
        const outputText = document.getElementById("output-text"),
            outputHtml = document.getElementById("output-html"),
            outputFile = document.getElementById("output-file"),
            outputHighlighter = document.getElementById("output-highlighter"),
            inputHighlighter = document.getElementById("input-highlighter"),
            showFileOverlay = document.getElementById("show-file-overlay"),
            sliceFromEl = document.getElementById("output-file-slice-from"),
            sliceToEl = document.getElementById("output-file-slice-to"),
            sliceFrom = parseInt(sliceFromEl.value, 10) * 1024,
            sliceTo = parseInt(sliceToEl.value, 10) * 1024,
            output = this.outputs[this.manager.tabs.getActiveOutputTab()].data;

        let str;
        if (output.type === "ArrayBuffer") {
            str = Utils.arrayBufferToStr(output.result.slice(sliceFrom, sliceTo));
        } else {
            str = Utils.arrayBufferToStr(await this.getDishBuffer(output.dish).slice(sliceFrom, sliceTo));
        }

        outputText.classList.remove("blur");
        showFileOverlay.style.display = "block";
        outputText.value = Utils.printable(str, true);

        outputText.style.display = "block";
        outputHtml.style.display = "none";
        outputFile.style.display = "none";
        outputHighlighter.display = "block";
        inputHighlighter.display = "block";

        this.toggleLoader(false);
    }

    /**
     * Handler for showing an entire file at user's discretion (even if it's way too big)
     */
    async showAllFile() {
        document.querySelector("#output-loader .loading-msg").textContent = "按照用户要求载入整个文件。这可能会崩掉浏览器……";
        this.toggleLoader(true);
        const outputText = document.getElementById("output-text"),
            outputHtml = document.getElementById("output-html"),
            outputFile = document.getElementById("output-file"),
            outputHighlighter = document.getElementById("output-highlighter"),
            inputHighlighter = document.getElementById("input-highlighter"),
            showFileOverlay = document.getElementById("show-file-overlay"),
            output = this.outputs[this.manager.tabs.getActiveOutputTab()].data;

        let str;
        if (output.type === "ArrayBuffer") {
            str = Utils.arrayBufferToStr(output.result);
        } else {
            str = Utils.arrayBufferToStr(await this.getDishBuffer(output.dish));
        }

        outputText.classList.remove("blur");
        showFileOverlay.style.display = "none";
        outputText.value = Utils.printable(str, true);

        outputText.style.display = "block";
        outputHtml.style.display = "none";
        outputFile.style.display = "none";
        outputHighlighter.display = "block";
        inputHighlighter.display = "block";

        this.toggleLoader(false);
    }

    /**
     * Handler for show file overlay events
     *
     * @param {Event} e
     */
    showFileOverlayClick(e) {
        const showFileOverlay = e.target;

        document.getElementById("output-text").classList.add("blur");
        showFileOverlay.style.display = "none";
        this.set(this.manager.tabs.getActiveOutputTab());
    }

=======
>>>>>>> 1bc88728
    /**
     * Handler for extract file events.
     *
     * @param {Event} e
     */
    async extractFileClick(e) {
        e.preventDefault();
        e.stopPropagation();

        const el = e.target.nodeName === "I" ? e.target.parentNode : e.target;
        const blobURL = el.getAttribute("blob-url");
        const fileName = el.getAttribute("file-name");

        const blob = await fetch(blobURL).then(r => r.blob());
        this.manager.input.loadUIFiles([new File([blob], fileName, {type: blob.type})]);
    }


    /**
     * Handler for copy click events.
     * Copies the output to the clipboard
     */
    async copyClick() {
        const dish = this.getOutputDish(this.manager.tabs.getActiveTab("output"));
        if (dish === null) {
            this.app.alert("没有需要复制的数据。过程是否仍在运行？", 3000);
            return;
        }

<<<<<<< HEAD
        const output = await dish.get(Dish.STRING);

        // Create invisible textarea to populate with the raw dish string (not the printable version that
        // contains dots instead of the actual bytes)
        const textarea = document.createElement("textarea");
        textarea.style.position = "fixed";
        textarea.style.top = 0;
        textarea.style.left = 0;
        textarea.style.width = 0;
        textarea.style.height = 0;
        textarea.style.border = "none";

        textarea.value = output;
        document.body.appendChild(textarea);

        let success = false;
        try {
            textarea.select();
            success = output && document.execCommand("copy");
        } catch (err) {
            success = false;
        }

        if (success) {
            this.app.alert("输出成功复制到剪贴板。", 2000);
        } else {
            this.app.alert("抱歉，输出内容无法被复制。", 3000);
        }

        // Clean up
        document.body.removeChild(textarea);
    }
=======
        const output = await this.getDishStr(dish);
        const self = this;
>>>>>>> 1bc88728

        navigator.clipboard.writeText(output).then(function() {
            self.app.alert("Copied raw output successfully.", 2000);
        }, function(err) {
            self.app.alert("Sorry, the output could not be copied.", 3000);
        });
    }

    /**
     * Handler for switch click events.
     * Moves the current output into the input textarea.
     */
    async switchClick() {
        const activeTab = this.manager.tabs.getActiveTab("output");
        const switchButton = document.getElementById("switch");

        switchButton.classList.add("spin");
        switchButton.disabled = true;
        switchButton.firstElementChild.innerHTML = "autorenew";
        $(switchButton).tooltip("hide");

        const activeData = await this.getDishBuffer(this.getOutputDish(activeTab));

        if (this.outputExists(activeTab)) {
            this.manager.input.set(activeTab, {
                type: "userinput",
                buffer: activeData,
                encoding: this.outputs[activeTab].encoding,
                eolSequence: this.outputs[activeTab].eolSequence
            });
        }

        switchButton.classList.remove("spin");
        switchButton.disabled = false;
        switchButton.firstElementChild.innerHTML = "open_in_browser";
    }

    /**
     * Handler for maximise output click events.
     * Resizes the output frame to be as large as possible, or restores it to its original size.
     */
    maximiseOutputClick(e) {
        const el = e.target.id === "maximise-output" ? e.target : e.target.parentNode;

        if (el.getAttribute("data-original-title").indexOf("最大化") === 0) {
            document.body.classList.add("output-maximised");
            this.app.initialiseSplitter(true);
            this.app.columnSplitter.collapse(0);
            this.app.columnSplitter.collapse(1);
            this.app.ioSplitter.collapse(0);

            $(el).attr("data-original-title", "恢复");
            el.querySelector("i").innerHTML = "fullscreen_exit";
        } else {
            document.body.classList.remove("output-maximised");
            $(el).attr("data-original-title", "最大化");
            el.querySelector("i").innerHTML = "fullscreen";
            this.app.initialiseSplitter(false);
            this.app.resetLayout();
        }
    }

    /**
     * Handler for find tab button clicked
     */
    findTab() {
        this.filterTabSearch();
        $("#output-tab-modal").modal();
    }

    /**
     * Searches the outputs using the filter settings and displays the results
     */
    async filterTabSearch() {
        const showPending = document.getElementById("output-show-pending").checked,
            showBaking = document.getElementById("output-show-baking").checked,
            showBaked = document.getElementById("output-show-baked").checked,
            showStale = document.getElementById("output-show-stale").checked,
            showErrored = document.getElementById("output-show-errored").checked,
            contentFilter = document.getElementById("output-content-filter").value,
            resultsList = document.getElementById("output-search-results"),
            numResults = parseInt(document.getElementById("output-num-results").value, 10),
            inputNums = Object.keys(this.outputs),
            results = [];

        let contentFilterExp;
        try {
            contentFilterExp = new RegExp(contentFilter, "i");
        } catch (error) {
            this.app.handleError(error);
            return;
        }

        // Search through the outputs for matching output results
        for (let i = 0; i < inputNums.length; i++) {
            const iNum = inputNums[i],
                output = this.outputs[iNum];

            if (output.status === "pending" && showPending ||
                output.status === "baking" && showBaking ||
                output.status === "error" && showErrored ||
                output.status === "stale" && showStale ||
                output.status === "inactive" && showStale) {
                const outDisplay = {
                    "pending": "等待中",
                    "baking": "执行中",
                    "error": output.error || "报错",
                    "stale": "已过期",
                    "inactive": "未执行"
                };

                // If the output has a dish object, check it against the filter
                if (Object.prototype.hasOwnProperty.call(output, "data") &&
                    output.data &&
                    Object.prototype.hasOwnProperty.call(output.data, "dish")) {
                    const data = await output.data.dish.get(Dish.STRING);
                    if (contentFilterExp.test(data)) {
                        results.push({
                            inputNum: iNum,
                            textDisplay: data.slice(0, 100)
                        });
                    }
                } else {
                    results.push({
                        inputNum: iNum,
                        textDisplay: outDisplay[output.status]
                    });
                }
            } else if (output.status === "baked" && showBaked && output.progress === false) {
                let data = await output.data.dish.get(Dish.STRING);
                data = data.replace(/[\r\n]/g, "");
                if (contentFilterExp.test(data)) {
                    results.push({
                        inputNum: iNum,
                        textDisplay: data.slice(0, 100)
                    });
                }
            } else if (output.progress !== false && showErrored) {
                let data = await output.data.dish.get(Dish.STRING);
                data = data.replace(/[\r\n]/g, "");
                if (contentFilterExp.test(data)) {
                    results.push({
                        inputNum: iNum,
                        textDisplay: data.slice(0, 100)
                    });
                }
            }

            if (results.length >= numResults) {
                break;
            }
        }

        for (let i = resultsList.children.length - 1; i >= 0; i--) {
            resultsList.children.item(i).remove();
        }

        for (let i = 0; i < results.length; i++) {
            const newListItem = document.createElement("li");
            newListItem.classList.add("output-filter-result");
            newListItem.setAttribute("inputNum", results[i].inputNum);
            newListItem.innerText = `${results[i].inputNum}: ${results[i].textDisplay}`;

            resultsList.appendChild(newListItem);
        }
    }

    /**
     * Handler for clicking on a filter result.
     * Changes to the clicked output
     *
     * @param {event} e
     */
    filterItemClick(e) {
        if (!e.target) return;
        const inputNum = parseInt(e.target.getAttribute("inputNum"), 10);
        if (inputNum <= 0) return;

        $("#output-tab-modal").modal("hide");
        this.changeTab(inputNum, this.app.options.syncTabs);
    }


    /**
     * Sets the console log level in the workers.
     */
    setLogLevel() {
        if (!this.zipWorker) return;
        this.zipWorker.postMessage({
            action: "setLogLevel",
            data: log.getLevel()
        });
    }
}

export default OutputWaiter;<|MERGE_RESOLUTION|>--- conflicted
+++ resolved
@@ -599,13 +599,7 @@
                     await this.setOutput(output.data.result);
                 }
             } else if (output.status === "baked" || output.status === "inactive") {
-<<<<<<< HEAD
-                document.querySelector("#output-loader .loading-msg").textContent = `输出 ${inputNum} 加载中……`;
-                this.closeFile();
-                let scriptElements, lines, length;
-=======
                 document.querySelector("#output-loader .loading-msg").textContent = `Loading output ${inputNum}`;
->>>>>>> 1bc88728
 
                 if (output.data === null) {
                     this.clearHTMLOutput();
@@ -774,9 +768,6 @@
             this.app.alert("没有数据可供下载。是不是过程没有运行？", 3000);
             return;
         }
-<<<<<<< HEAD
-        const fileName = window.prompt("请输入文件名：", "download.dat");
-=======
 
         const data = await dish.get(Dish.ARRAY_BUFFER);
         let ext = ".dat";
@@ -788,7 +779,6 @@
         }
 
         const fileName = window.prompt("Please enter a filename: ", `download${ext}`);
->>>>>>> 1bc88728
 
         // Assume if the user clicks cancel they don't want to download
         if (fileName === null) return;
@@ -902,14 +892,8 @@
 
         const downloadButton = document.getElementById("save-all-to-file");
         downloadButton.classList.remove("spin");
-<<<<<<< HEAD
-        downloadButton.title = "打包下载所有输出内容";
-        downloadButton.setAttribute("data-original-title", "打包下载所有输出内容");
-
-=======
         downloadButton.title = "Save all outputs to a zip file";
         downloadButton.setAttribute("data-original-title", "Save all outputs to a zip file");
->>>>>>> 1bc88728
         downloadButton.firstElementChild.innerHTML = "archive";
     }
 
@@ -1093,11 +1077,7 @@
         const min = this.getSmallestInputNum(),
             max = this.getLargestInputNum();
 
-<<<<<<< HEAD
-        let tabNum = window.prompt(`输入标签编号 (${min} - ${max})：`, this.manager.tabs.getActiveOutputTab().toString());
-=======
         let tabNum = window.prompt(`Enter tab number (${min} - ${max}):`, this.manager.tabs.getActiveTab("output").toString());
->>>>>>> 1bc88728
         if (tabNum === null) return;
         tabNum = parseInt(tabNum, 10);
 
@@ -1273,36 +1253,6 @@
     }
 
     /**
-<<<<<<< HEAD
-     * Displays information about the output.
-     *
-     * @param {number} length - The length of the current output string
-     * @param {number} lines - The number of the lines in the current output string
-     * @param {number} duration - The length of time (ms) it took to generate the output
-     */
-    setOutputInfo(length, lines, duration) {
-        if (!length) return;
-        let width = length.toString().length;
-        width = width < 4 ? 4 : width;
-
-        const lengthStr = length.toString().padStart(width, " ").replace(/ /g, "&nbsp;");
-        const timeStr = (duration.toString() + "ms").padStart(width, " ").replace(/ /g, "&nbsp;");
-
-        let msg = "耗时： " + timeStr + "<br>长度： " + lengthStr;
-
-        if (typeof lines === "number") {
-            const linesStr = lines.toString().padStart(width, " ").replace(/ /g, "&nbsp;");
-            msg += "<br>行数： " + linesStr;
-        }
-
-        document.getElementById("output-info").innerHTML = msg;
-        document.getElementById("input-selection-info").innerHTML = "";
-        document.getElementById("output-selection-info").innerHTML = "";
-    }
-
-    /**
-=======
->>>>>>> 1bc88728
      * Triggers the BackgroundWorker to attempt Magic on the current output.
      */
     async backgroundMagic() {
@@ -1384,95 +1334,6 @@
         magicButton.setAttribute("data-original-title", "Magic!");
     }
 
-<<<<<<< HEAD
-
-    /**
-     * Handler for file slice display events.
-     */
-    async displayFileSlice() {
-        document.querySelector("#output-loader .loading-msg").textContent = "文件分块载入中……";
-        this.toggleLoader(true);
-        const outputText = document.getElementById("output-text"),
-            outputHtml = document.getElementById("output-html"),
-            outputFile = document.getElementById("output-file"),
-            outputHighlighter = document.getElementById("output-highlighter"),
-            inputHighlighter = document.getElementById("input-highlighter"),
-            showFileOverlay = document.getElementById("show-file-overlay"),
-            sliceFromEl = document.getElementById("output-file-slice-from"),
-            sliceToEl = document.getElementById("output-file-slice-to"),
-            sliceFrom = parseInt(sliceFromEl.value, 10) * 1024,
-            sliceTo = parseInt(sliceToEl.value, 10) * 1024,
-            output = this.outputs[this.manager.tabs.getActiveOutputTab()].data;
-
-        let str;
-        if (output.type === "ArrayBuffer") {
-            str = Utils.arrayBufferToStr(output.result.slice(sliceFrom, sliceTo));
-        } else {
-            str = Utils.arrayBufferToStr(await this.getDishBuffer(output.dish).slice(sliceFrom, sliceTo));
-        }
-
-        outputText.classList.remove("blur");
-        showFileOverlay.style.display = "block";
-        outputText.value = Utils.printable(str, true);
-
-        outputText.style.display = "block";
-        outputHtml.style.display = "none";
-        outputFile.style.display = "none";
-        outputHighlighter.display = "block";
-        inputHighlighter.display = "block";
-
-        this.toggleLoader(false);
-    }
-
-    /**
-     * Handler for showing an entire file at user's discretion (even if it's way too big)
-     */
-    async showAllFile() {
-        document.querySelector("#output-loader .loading-msg").textContent = "按照用户要求载入整个文件。这可能会崩掉浏览器……";
-        this.toggleLoader(true);
-        const outputText = document.getElementById("output-text"),
-            outputHtml = document.getElementById("output-html"),
-            outputFile = document.getElementById("output-file"),
-            outputHighlighter = document.getElementById("output-highlighter"),
-            inputHighlighter = document.getElementById("input-highlighter"),
-            showFileOverlay = document.getElementById("show-file-overlay"),
-            output = this.outputs[this.manager.tabs.getActiveOutputTab()].data;
-
-        let str;
-        if (output.type === "ArrayBuffer") {
-            str = Utils.arrayBufferToStr(output.result);
-        } else {
-            str = Utils.arrayBufferToStr(await this.getDishBuffer(output.dish));
-        }
-
-        outputText.classList.remove("blur");
-        showFileOverlay.style.display = "none";
-        outputText.value = Utils.printable(str, true);
-
-        outputText.style.display = "block";
-        outputHtml.style.display = "none";
-        outputFile.style.display = "none";
-        outputHighlighter.display = "block";
-        inputHighlighter.display = "block";
-
-        this.toggleLoader(false);
-    }
-
-    /**
-     * Handler for show file overlay events
-     *
-     * @param {Event} e
-     */
-    showFileOverlayClick(e) {
-        const showFileOverlay = e.target;
-
-        document.getElementById("output-text").classList.add("blur");
-        showFileOverlay.style.display = "none";
-        this.set(this.manager.tabs.getActiveOutputTab());
-    }
-
-=======
->>>>>>> 1bc88728
     /**
      * Handler for extract file events.
      *
@@ -1502,8 +1363,8 @@
             return;
         }
 
-<<<<<<< HEAD
-        const output = await dish.get(Dish.STRING);
+        const output = await this.getDishStr(dish);
+        const self = this;
 
         // Create invisible textarea to populate with the raw dish string (not the printable version that
         // contains dots instead of the actual bytes)
@@ -1527,24 +1388,13 @@
         }
 
         if (success) {
-            this.app.alert("输出成功复制到剪贴板。", 2000);
+            this.app.alert("Copied raw output successfully.", 2000);
         } else {
-            this.app.alert("抱歉，输出内容无法被复制。", 3000);
+            this.app.alert("Sorry, the output could not be copied.", 3000);
         }
 
         // Clean up
         document.body.removeChild(textarea);
-    }
-=======
-        const output = await this.getDishStr(dish);
-        const self = this;
->>>>>>> 1bc88728
-
-        navigator.clipboard.writeText(output).then(function() {
-            self.app.alert("Copied raw output successfully.", 2000);
-        }, function(err) {
-            self.app.alert("Sorry, the output could not be copied.", 3000);
-        });
     }
 
     /**
