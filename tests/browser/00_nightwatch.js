--- conflicted
+++ resolved
@@ -237,14 +237,9 @@
         browser
             .waitForElementNotVisible("#snackbar-container")
             .click("#copy-output")
-<<<<<<< HEAD
             .waitForElementVisible("#toast-container")
             .waitForElementVisible("#toast-container .toast .toast-message")
             .expect.element("#toast-container .toast .toast-message").text.to.equal("原始数据复制成功。");
-=======
-            .waitForElementVisible("#snackbar-container .snackbar-content")
-            .expect.element("#snackbar-container .snackbar-content").text.to.equal("Copied raw output successfully.");
->>>>>>> 866c9a94
 
         // Alert bar disappears after the correct amount of time
         // Should disappear after 2000ms
