/**
 * Tests for operations.
 * The primary purpose for these test is to ensure that the operations
 * output something vaguely expected (i.e. they aren't completely broken
 * after a dependency update or changes to the UI), rather than to confirm
 * that this output is actually accurate. Accuracy of output and testing
 * of edge cases should be carried out in the operations test suite found
 * in /tests/operations as this is much faster and easier to configure
 * than the UI tests found here.
 *
 * @author n1474335 [n1474335@gmail.com]
 * @copyright Crown Copyright 2021
 * @license Apache-2.0
 *
 * Modified by Raka-loah@github for zh-CN i18n
 */

const utils = require("./browserUtils.js");

module.exports = {
    before: browser => {
        browser
            .resizeWindow(1280, 800)
            .url(browser.launchUrl)
            .useCss()
            .waitForElementNotPresent("#preloader", 10000)
            .click("#auto-bake-label");
    },

    "Sanity check operations": async browser => {
        const Images = await import("../samples/Images.mjs");
        testOp(browser, "A1Z26密码解密", "20 5 19 20 15 21 20 16 21 20", "testoutput");
        testOp(browser, "A1Z26密码加密", "test input", "20 5 19 20 9 14 16 21 20");
        testOp(browser, "ADD", "test input", "Ê»ÉÊv¿ÄÆËÊ", [{ "option": "十六进制", "string": "56" }]);
        testOp(browser, "AES解密", "b443f7f7c16ac5396a34273f6f639caa", "test output", [{ "option": "十六进制", "string": "00112233445566778899aabbccddeeff" }, { "option": "十六进制", "string": "00000000000000000000000000000000" }, "CBC", "十六进制", "原始", { "option": "十六进制", "string": "" }]);
        testOp(browser, "AES加密", "test input", "e42eb8fbfb7a98fff061cd2c1a794d92", [{"option": "十六进制", "string": "00112233445566778899aabbccddeeff"}, {"option": "十六进制", "string": "00000000000000000000000000000000"}, "CBC", "原始", "十六进制"]);
        testOp(browser, "AND", "test input", "4$04  $044", [{ "option": "十六进制", "string": "34" }]);
        testOp(browser, "添加行号", "test input", "1 test input");
        testOp(browser, ["十六进制转字符", "图像加字", "Base64编码"], Images.PNG_HEX, Images.PNG_CHEF_B64, [[], ["Chef", "Center", "Middle", 0, 0, 16], []]);
        testOp(browser, "Adler-32校验和", "test input", "16160411");
        testOp(browser, "仿射密码解密", "test input", "rcqr glnsr", [1, 2]);
        testOp(browser, "仿射密码加密", "test input", "njln rbfpn", [2, 1]);
        testOp(browser, "AMF解码", "\u000A\u0013\u0001\u0003a\u0006\u0009test", /"\$value": "test"/);
        testOp(browser, "AMF编码", '{"a": "test"}', "\u000A\u0013\u0001\u0003a\u0006\u0009test");
        testOp(browser, "哈希分析", "0123456789abcdef", /CRC-64/);
        testOp(browser, "阿特巴希密码", "test input", "gvhg rmkfg");
        // testOp(browser, "Avro to JSON", "test input", "test_output");
        testOp(browser, "BLAKE2b", "test input", "33ebdc8f38177f3f3f334eeb117a84e11f061bbca4db6b8923e5cec85103f59f415551a5d5a933fdb6305dc7bf84671c2540b463dbfa08ee1895cfaa5bd780b5", ["512", "十六进制", { "option": "UTF8", "string": "pass" }]);
        testOp(browser, "BLAKE2s", "test input", "defe73d61dfa6e5807e4f9643e159a09ccda6be3c26dcd65f8a9bb38bfc973a7", ["256", "十六进制", { "option": "UTF8", "string": "pass" }]);
        testOp(browser, "BSON反序列化", "\u0011\u0000\u0000\u0000\u0002a\u0000\u0005\u0000\u0000\u0000test\u0000\u0000", '{\u000A  "a": "test"\u000A}');
        testOp(browser, "BSON序列化", '{"a":"test"}', "\u0011\u0000\u0000\u0000\u0002a\u0000\u0005\u0000\u0000\u0000test\u0000\u0000");
        // testOp(browser, "Bacon Cipher Decode", "test input", "test_output");
        // testOp(browser, "Bacon Cipher Encode", "test input", "test_output");
        testOp(browser, "Bcrypt", "test input", /^\$2a\$06\$.{53}$/, [6]);
        testOp(browser, "Bcrypt比较", "test input", "匹配： test input", ["$2a$05$FCfBSVX7OeRkK.9kQVFCiOYu9XtwtIbePqUiroD1lkASW9q5QClzG"]);
        testOp(browser, "Bcrypt解析", "$2a$05$kXWtAIGB/R8VEzInoM5ocOTBtyc0m2YTIwFiBU/0XoW032f9QrkWW", /Rounds: 5/);
        testOp(browser, "双密码解密", "qblb tfovy", "test input", ["pass"]);
        testOp(browser, "双密码加密", "test input", "qblb tfovy", ["pass"]);
        testOp(browser, "按位左移", "test input", "\u00E8\u00CA\u00E6\u00E8@\u00D2\u00DC\u00E0\u00EA\u00E8");
        testOp(browser, "按位右移", "test input", ":29:\u0010478::");
        testOp(browser, "Blowfish解密", "10884e15427dd84ec35204e9c8e921ae", "test_output", [{"option": "十六进制", "string": "1234567801234567"}, {"option": "十六进制", "string": "0011223344556677"}, "CBC", "十六进制", "原始"]);
        testOp(browser, "Blowfish加密", "test input", "f0fadbd1d90d774f714248cf26b96410", [{"option": "十六进制", "string": "1234567801234567"}, {"option": "十六进制", "string": "0011223344556677"}, "CBC", "原始", "十六进制"]);
        testOp(browser, ["十六进制转字符", "模糊图像", "Base64编码"], Images.PNG_HEX, Images.PNG_BLUR_B64);
        testOpHtml(browser, "Bombe", "XTSYN WAEUG EZALY NRQIM AMLZX MFUOD AWXLY LZCUZ QOQBQ JLCPK NDDRW F", "table tr:last-child td:first-child", "ECG", ["3-rotor", "LEYJVCNIXWPBQMDRTAKZGFUHOS", "BDFHJLCPRTXVZNYEIWGAKMUSQO<W", "AJDKSIRUXBLHWTMCQGZNPYFVOE<F", "ESOVPZJAYQUIRHXLNFTGKDCMWB<K", "AY BR CU DH EQ FS GL IP JX KN MO TZ VW", "HELLO CYBER CHEFU SER", 0, true]);
        testOp(browser, ["Bzip2压缩", "字符转十六进制"], "test input", "42 5a 68 39 31 41 59 26 53 59 cf 96 82 1d 00 00 03 91 80 40 00 02 21 4e 00 20 00 21 90 c2 10 c0 88 33 92 8e df 17 72 45 38 50 90 cf 96 82 1d");
        testOp(browser, ["十六进制转字符", "Bzip2解压缩"], "425a68393141592653597b0884b7000003038000008200ce00200021a647a4218013709517c5dc914e14241ec2212dc0", "test_output", [[], [true]]);
    // testOp(browser, "CBOR Decode", "test input", "test output");
    // testOp(browser, "CBOR Encode", "test input", "test output");
        testOp(browser, "CRC-16校验和", "test input", "77c7");
        testOp(browser, "CRC-32校验和", "test input", "29822bc8");
        testOp(browser, "CRC-8校验和", "test input", "9d");
    // testOp(browser, "CSS Beautify", "test input", "test_output");
    // testOp(browser, "CSS Minify", "test input", "test_output");
        // testOp(browser, "CSS selector", "test input", "test_output");
        // testOp(browser, "CSV to JSON", "test input", "test_output");
    // testOp(browser, "CTPH", "test input", "test_output");
        // testOp(browser, "Cartesian Product", "test input", "test_output");
        // testOp(browser, "Change IP format", "test input", "test_output");
        // testOp(browser, "Chi Square", "test input", "test_output");
        // testOp(browser, "CipherSaber2 Decrypt", "test input", "test_output");
        // testOp(browser, "CipherSaber2 Encrypt", "test input", "test_output");
        // testOp(browser, "Citrix CTX1 Decode", "test input", "test_output");
        // testOp(browser, "Citrix CTX1 Encode", "test input", "test_output");
        testOpHtml(browser, "Colossus", "CTBKJUVXHZ-H3L4QV+YEZUK+SXOZ/N", "table tr:last-child td:first-child", "30", ["", "KH Pattern", "Z", "", "", "None", "Select Program", "Letter Count", "", "", "", "", "", "", false, "", "", "", "", "", "", false, "", "", "", "", "", "", false, "", false, "", false, false, false, false, false, "", false, false, "", "", 0, "", "", 1, 1, 1, 1, 1, 1, 1, 1, 1, 1, 1, 1]);
        // testOp(browser, "Comment", "test input", "test_output");
        // testOp(browser, "Compare CTPH hashes", "test input", "test_output");
        // testOp(browser, "Compare SSDEEP hashes", "test input", "test_output");
        // testOp(browser, "Conditional Jump", "test input", "test_output");
        testOpImage(browser, "容纳图像", "files/Hitchhikers_Guide.jpeg");
        // testOp(browser, "Convert area", "test input", "test_output");
    // testOp(browser, "Convert co-ordinate format", "test input", "test_output");
        // testOp(browser, "Convert data units", "test input", "test_output");
        // testOp(browser, "Convert distance", "test input", "test_output");
        testOpImage(browser, "图像格式转换", "files/Hitchhikers_Guide.jpeg");
        // testOp(browser, "Convert mass", "test input", "test_output");
        // testOp(browser, "Convert speed", "test input", "test_output");
        // testOp(browser, "Convert to NATO alphabet", "test input", "test_output");
        // testOp(browser, "Count occurrences", "test input", "test_output");
        testOpImage(browser, "覆盖图像", "files/Hitchhikers_Guide.jpeg");
        testOpImage(browser, "裁剪图像", "files/Hitchhikers_Guide.jpeg");
    // testOp(browser, "CSS Selector", "test input", "test output");
        // testOp(browser, "DES Decrypt", "test input", "test_output");
        // testOp(browser, "DES Encrypt", "test input", "test_output");
        // testOp(browser, "DNS over HTTPS", "test input", "test_output");
        // testOp(browser, "Dechunk HTTP response", "test input", "test_output");
        // testOp(browser, "Decode NetBIOS Name", "test input", "test_output");
        // testOp(browser, "Decode text", "test input", "test_output");
        // testOp(browser, "Defang IP Addresses", "test input", "test_output");
        // testOp(browser, "Defang URL", "test input", "test_output");
        // testOp(browser, "Derive EVP key", "test input", "test_output");
        // testOp(browser, "Derive PBKDF2 key", "test input", "test_output");
        // testOp(browser, "Detect File Type", "test input", "test_output");
<<<<<<< HEAD
        testOpHtml(browser, "Diff", "The cat sat on the mat\n\nThe mat cat on the sat", ".hl5:first-child", "mat", ["\\n\\n", "单词", true, true, false, false]);
=======
        testOpHtml(browser, "Diff", "The cat sat on the mat\n\nThe mat cat on the sat", "ins:first-child", "mat", ["\\n\\n", "Word", true, true, false, false]);
>>>>>>> ba82941c
        // testOp(browser, "Disassemble x86", "test input", "test_output");
        testOpImage(browser, "抖动图像", "files/Hitchhikers_Guide.jpeg");
    // testOp(browser, "Divide", "test input", "test_output");
        // testOp(browser, "Drop bytes", "test input", "test_output");
        // testOp(browser, "Encode NetBIOS Name", "test input", "test_output");
        // testOp(browser, "Encode text", "test input", "test_output");
        // testOp(browser, "Enigma", "test input", "test_output");
        testOpHtml(browser, "熵", "test input", "", /香农熵： 2.8464393446710154/);
    // testOp(browser, "Escape string", "test input", "test_output");
        // testOp(browser, "Escape Unicode Characters", "test input", "test_output");
        // testOp(browser, "Expand alphabet range", "test input", "test_output");
        // testOp(browser, "Extract dates", "test input", "test_output");
        // testOp(browser, "Extract domains", "test input", "test_output");
    // testOp(browser, "Extract EXIF", "test input", "test_output");
        // testOp(browser, "Extract email addresses", "test input", "test_output");
        // testOp(browser, "Extract file paths", "test input", "test_output");
        testOpFile(browser, "提取文件", "files/Hitchhikers_Guide.jpeg", ".card:last-child .collapsed", "extracted_at_0x3d38.zlib");
        testOpFile(browser, "提取ID3", "files/mp3example.mp3", "tr:last-child td:last-child", "Kevin MacLeod");
        // testOp(browser, "Extract IP addresses", "test input", "test_output");
        // testOp(browser, "Extract LSB", "test input", "test_output");
        // testOp(browser, "Extract MAC addresses", "test input", "test_output");
        // testOp(browser, "Extract RGBA", "test input", "test_output");
        // testOp(browser, "Extract URLs", "test input", "test_output");
        // testOp(browser, "Filter", "test input", "test_output");
        // testOp(browser, "Find / Replace", "test input", "test_output");
        // testOp(browser, "Fletcher-16校验和", "test input", "test_output");
        // testOp(browser, "Fletcher-32校验和", "test input", "test_output");
        // testOp(browser, "Fletcher-64校验和", "test input", "test_output");
        // testOp(browser, "Fletcher-8校验和", "test input", "test_output");
        testOpImage(browser, "图像翻转", "files/Hitchhikers_Guide.jpeg");
        // testOp(browser, "Fork", "test input", "test_output");
        // testOp(browser, "Format MAC addresses", "test input", "test_output");
        testOpHtml(browser, "频率分布", "test input", "", /未展示的字节数： 248/);
        // testOp(browser, "From BCD", "test input", "test_output");
    // testOp(browser, "From Base", "test input", "test_output");
        // testOp(browser, "From Base32", "test input", "test_output");
        // testOp(browser, "From Base58", "test input", "test_output");
        // testOp(browser, "From Base62", "test input", "test_output");
        // testOp(browser, "From Base64", "test input", "test_output");
        // testOp(browser, "From Base85", "test input", "test_output");
        // testOp(browser, "From Binary", "test input", "test_output");
        // testOp(browser, "From Braille", "test input", "test_output");
        // testOp(browser, "From Case Insensitive Regex", "test input", "test_output");
        // testOp(browser, "From Charcode", "test input", "test_output");
        // testOp(browser, "From Decimal", "test input", "test_output");
        // testOp(browser, "From HTML Entity", "test input", "test_output");
        // testOp(browser, "十六进制转字符", "test input", "test_output");
        // testOp(browser, "From Hex Content", "test input", "test_output");
        // testOp(browser, "From Hexdump", "test input", "test_output");
    // testOp(browser, "From MessagePack", "test input", "test_output");
        // testOp(browser, "From Morse Code", "test input", "test_output");
        // testOp(browser, "From Octal", "test input", "test_output");
        // testOp(browser, "From Punycode", "test input", "test_output");
        // testOp(browser, "From Quoted Printable", "test input", "test_output");
    // testOp(browser, "From UNIX Timestamp", "test input", "test_output");
        testOpHtml(browser, "模糊匹配", "test input", "b:last-child", "in", ["tein", 15, 30, 30, 15, -5, -15, -1]);
        // testOp(browser, "GOST hash", "test input", "test_output");
        // testOp(browser, "Generate all hashes", "test input", "test_output");
    // testOp(browser, "Generate HOTP", "test input", "test_output");
        testOpHtml(browser, "生成图像", "test input", "img", "");
        // testOp(browser, "Generate Lorem Ipsum", "test input", "test_output");
        // testOp(browser, "Generate PGP Key Pair", "test input", "test_output");
        testOpHtml(browser, "生成二维码", "test input", "img", "");
    // testOp(browser, "Generate TOTP", "test input", "test_output");
        // testOp(browser, "Generate UUID", "test input", "test_output");
        // testOp(browser, "Generic Code Beautify", "test input", "test_output");
        // testOp(browser, "Group IP addresses", "test input", "test_output");
    // testOp(browser, "Gunzip", "test input", "test_output");
    // testOp(browser, "Gzip", "test input", "test_output");
        // testOp(browser, "HAS-160", "test input", "test_output");
        // testOp(browser, "HMAC", "test input", "test_output");
        // testOp(browser, "HTML To Text", "test input", "test_output");
        // testOp(browser, "HTTP request", "test input", "test_output");
        // testOp(browser, "Hamming Distance", "test input", "test_output");
        // testOp(browser, "Haversine distance", "test input", "test_output");
        // testOp(browser, "Head", "test input", "test_output");
        testOpHtml(browser, "热图", "X Y\n0 1\n1 2", "svg", /X/);
        testOpHtml(browser, "六边形密度图", "X Y\n0 1\n1 2", "svg", /X/);
        // testOp(browser, "Hex to Object Identifier", "test input", "test_output");
        // testOp(browser, "Hex to PEM", "test input", "test_output");
        testOpImage(browser, "图像亮度/对比度", "files/Hitchhikers_Guide.jpeg");
        testOpImage(browser, "图像滤镜", "files/Hitchhikers_Guide.jpeg");
        testOpImage(browser, "图像色调/饱和度/明度", "files/Hitchhikers_Guide.jpeg");
        testOpImage(browser, "图像透明度", "files/Hitchhikers_Guide.jpeg");
        testOpHtml(browser, "重合因子", "test input", "", /重合因子： 0.08333333333333333/);
        testOpImage(browser, "图像反色", "files/Hitchhikers_Guide.jpeg");
    // testOp(browser, "JPath expression", "test input", "test_output");
        testOpHtml(browser, "JSON美化", "{a:1}", ".json-dict .json-literal", "1");
        // testOp(browser, "JSON Minify", "test input", "test_output");
    // testOp(browser, "JSON to CSV", "test input", "test_output");
    // testOp(browser, "JWT Decode", "test input", "test_output");
    // testOp(browser, "JWT Sign", "test input", "test_output");
    // testOp(browser, "JWT Verify", "test input", "test_output");
    // testOp(browser, "JavaScript Beautify", "test input", "test_output");
    // testOp(browser, "JavaScript Minify", "test input", "test_output");
    // testOp(browser, "JavaScript Parser", "test input", "test_output");
        // testOp(browser, "Jump", "test input", "test_output");
    // testOp(browser, "Keccak", "test input", "test_output");
        // testOp(browser, "Label", "test input", "test_output");
    // testOp(browser, "LM Hash", "test input", "test output");
        // testOp(browser, "Lorenz", "test input", "test_output");
        // testOp(browser, "Luhn校验和", "test input", "test_output");
    // testOp(browser, "LZ String", "test input", "test output");
    // testOp(browser, "LZ4 Compress", "test input", "test output");
    // testOp(browser, "LZ4 Decompress", "test input", "test output");
    // testOp(browser, "LZMA Compress", "test input", "test output");
    // testOp(browser, "LZMA Decompress", "test input", "test output");
    // testOp(browser, "MD2", "test input", "test_output");
    // testOp(browser, "MD4", "test input", "test_output");
    // testOp(browser, "MD5", "test input", "test_output");
    // testOp(browser, "MD6", "test input", "test_output");
        testOpHtml(browser, "Magic", "dGVzdF9vdXRwdXQ=", "tr:nth-of-type(1) th:nth-of-type(2)", "结果摘要");
        testOpHtml(browser, "Magic", "dGVzdF9vdXRwdXQ=", "tr:nth-of-type(2) td:nth-of-type(2)", "test_output");
        testOpHtml(browser, "Magic", "dGVzdF9vdXRwdXQ=", "tr:nth-of-type(2) td:nth-of-type(1)", /Base64/);
        // testOp(browser, "Mean", "test input", "test_output");
        // testOp(browser, "Median", "test input", "test_output");`
        // testOp(browser, "Merge", "test input", "test_output");`
        // testOp(browser, "Microsoft Script Decoder", "test input", "test_output");
        // testOp(browser, "Multiple Bombe", "test input", "test_output");
        // testOp(browser, "Multiply", "test input", "test_output");
        // testOp(browser, "NOT", "test input", "test_output");
        // testOp(browser, "Normalise Image", "test input", "test_output");
    // testOp(browser, "Normalise Unicode", "test input", "test_output");
        // testOp(browser, "Numberwang", "test input", "test_output");
        // testOp(browser, "OR", "test input", "test_output");
        // testOp(browser, "Object Identifier to Hex", "test input", "test_output");
        testOpHtml(browser, "偏移检测", "test input\n\nbest input", ".hl5", "est input");
    // testOp(browser, "Optical Character Recognition", "test input", "test_output");
        // testOp(browser, "PEM to Hex", "test input", "test_output");
    // testOp(browser, "PGP Decrypt", "test input", "test_output");
    // testOp(browser, "PGP Decrypt and Verify", "test input", "test_output");
    // testOp(browser, "PGP Encrypt", "test input", "test_output");
    // testOp(browser, "PGP Encrypt and Sign", "test input", "test_output");
    // testOp(browser, "PGP Verify", "test input", "test_output");
        // testOp(browser, "PHP Deserialize", "test input", "test_output");
        // testOp(browser, "Pad lines", "test input", "test_output");
    // testOp(browser, "Parse ASN.1 hex string", "test input", "test_output");
        testOpHtml(browser, "解析颜色代码", "#000", ".colorpicker-preview", "rgb(0, 0, 0)");
        testOpHtml(browser, "解析DateTime", "01/12/2000 13:00:00", "", /日期： Friday 1st December 2000/);
        // testOp(browser, "Parse IP range", "test input", "test_output");
        testOpHtml(browser, "解析IPv4首部", "45 c0 00 c4 02 89 00 00 ff 11　1e 8c c0 a8 0c 01 c0 a8 0c 02", "tr:last-child td:last-child", "192.168.12.2");
        // testOp(browser, "Parse IPv6 address", "test input", "test_output");
    // testOp(browser, "Parse ObjectID timestamp", "test input", "test_output");
    // testOp(browser, "Parse QR Code", "test input", "test_output");
        // testOp(browser, "Parse SSH Host Key", "test input", "test_output");
        testOpHtml(browser, "解析TCP", "c2eb0050a138132e70dc9fb9501804025ea70000", "tr:nth-of-type(2) td:last-child", "49899");
        // testOp(browser, "Parse TLV", "test input", "test_output");
        testOpHtml(browser, "解析UDP", "04 89 00 35 00 2c 01 01", "tr:last-child td:last-child", "0x0101");
        // testOp(browser, "Parse UNIX file permissions", "test input", "test_output");
        // testOp(browser, "Parse URI", "test input", "test_output");
    // testOp(browser, "Parse User Agent", "test input", "test_output");
        // testOp(browser, "Parse X.509 certificate", "test input", "test_output");
        testOpFile(browser, "播放媒体文件", "files/mp3example.mp3", "audio", "");
        // testOp(browser, "Power Set", "test input", "test_output");
    // testOp(browser, "Protobuf Decode", "test input", "test_output");
        // testOp(browser, "Pseudo-Random Number Generator", "test input", "test_output");
    // testOp(browser, "RC2 Decrypt", "test input", "test_output");
    // testOp(browser, "RC2 Encrypt", "test input", "test_output");
    // testOp(browser, "RC4", "test input", "test_output");
    // testOp(browser, "RC4 Drop", "test input", "test_output");
        // testOp(browser, "RIPEMD", "test input", "test_output");
        // testOp(browser, "ROT13", "test input", "test_output");
        // testOp(browser, "ROT47", "test input", "test_output");
        // testOp(browser, "ROT8000", "test input", "test_output");
        // testOp(browser, "Rail Fence Cipher Decode", "test input", "test_output");
        // testOp(browser, "Rail Fence Cipher Encode", "test input", "test_output");
        testOpImage(browser, "色板随机化", "files/Hitchhikers_Guide.jpeg");
    // testOp(browser, "Raw Deflate", "test input", "test_output");
    // testOp(browser, "Raw Inflate", "test input", "test_output");
        // testOp(browser, "Register", "test input", "test_output");
        testOpHtml(browser, "正则表达式", "The cat sat on the mat", ".hl2:last-child", "mat", ["自定义", ".at", true, true, false, false, false, false, "高亮匹配"]);
        // testOp(browser, "Remove Diacritics", "test input", "test_output");
        // testOp(browser, "Remove EXIF", "test input", "test_output");
        // testOp(browser, "Remove line numbers", "test input", "test_output");
        // testOp(browser, "Remove null bytes", "test input", "test_output");
        // testOp(browser, "Remove whitespace", "test input", "test_output");
        testOpImage(browser, "渲染图像", "files/Hitchhikers_Guide.jpeg");
        testOpHtml(browser, "渲染Markdown", "# test input", "h1", "test input");
        testOpImage(browser, "图像尺寸修改", "files/Hitchhikers_Guide.jpeg");
        // testOp(browser, "Return", "test input", "test_output");
        // testOp(browser, "Reverse", "test input", "test_output");
        testOpImage(browser, "旋转图像", "files/Hitchhikers_Guide.jpeg");
        // testOp(browser, "Rotate left", "test input", "test_output");
        // testOp(browser, "Rotate right", "test input", "test_output");
    // testOp(browser, "Scrypt", "test input", "test output");
    // testOp(browser, "SHA0", "test input", "test_output");
    // testOp(browser, "SHA1", "test input", "test_output");
    // testOp(browser, "SHA2", "test input", "test_output");
    // testOp(browser, "SHA3", "test input", "test_output");
        // testOp(browser, "SQL Beautify", "test input", "test_output");
        // testOp(browser, "SQL Minify", "test input", "test_output");
    // testOp(browser, "SSDEEP", "test input", "test_output");
        // testOp(browser, "SUB", "test input", "test_output");
        // testOp(browser, "Scan for Embedded Files", "test input", "test_output");
        testOpHtml(browser, "散点图", "a b\n1 2", "svg", /a/);
        // testOp(browser, "Scrypt", "test input", "test_output");
        testOpHtml(browser, "折线图", "1 2 3\n4 5 6", "svg", /3/);
        // testOp(browser, "Set Difference", "test input", "test_output");
        // testOp(browser, "Set Intersection", "test input", "test_output");
        // testOp(browser, "Set Union", "test input", "test_output");
    // testOp(browser, "Shake", "test input", "test_output");
        testOpImage(browser, "锐化图像", "files/Hitchhikers_Guide.jpeg");
        testOpHtml(browser, "显示Base64偏移形式", "test input", "span:nth-last-of-type(2)", "B");
        testOpHtml(browser, "在地图上显示", "51.5007° N, 0.1246° W", "#presentedMap .leaflet-popup-content", "51.5007,-0.1246");
        // testOp(browser, "Sleep", "test input", "test_output");
    // testOp(browser, "SM3", "test input", "test output");
        // testOp(browser, "Snefru", "test input", "test_output");
        // testOp(browser, "Sort", "test input", "test_output");
        // testOp(browser, "Split", "test input", "test_output");
        // testOpImage(browser, "Split Colour Channels", "files/Hitchhikers_Guide.jpeg");
        // testOp(browser, "Standard Deviation", "test input", "test_output");
        // testOp(browser, "Streebog", "test input", "test_output");
        // testOp(browser, "Strings", "test input", "test_output");
        // testOp(browser, "Strip HTML tags", "test input", "test_output");
        // testOp(browser, "Strip HTTP headers", "test input", "test_output");
        // testOp(browser, "Subsection", "test input", "test_output");
        // testOp(browser, "Substitute", "test input", "test_output");
        // testOp(browser, "Subtract", "test input", "test_output");
    // testOp(browser, "Sum", "test input", "test_output");
        // testOp(browser, "Swap endianness", "test input", "test_output");
        // testOp(browser, "Symmetric Difference", "test input", "test_output");
        testOpHtml(browser, "语法高亮", "var a = [4,5,6]", ".hljs-selector-attr", "[4,5,6]");
        // testOp(browser, "TCP/IP校验和", "test input", "test_output");
        // testOp(browser, "Tail", "test input", "test_output");
        // testOp(browser, "Take bytes", "test input", "test_output");
        testOp(browser, "Tar", "test input", /^file\.txt\x00{92}/);
        testOpHtml(browser, "文本编码暴力破解", "test input", "tr:nth-of-type(4) td:last-child", /t\u2400e\u2400s\u2400t\u2400/);
        // testOp(browser, "To BCD", "test input", "test_output");
        // testOp(browser, "To Base", "test input", "test_output");
        // testOp(browser, "To Base32", "test input", "test_output");
        // testOp(browser, "To Base58", "test input", "test_output");
        // testOp(browser, "To Base62", "test input", "test_output");
        // testOp(browser, "Base64编码", "test input", "test_output");
        // testOp(browser, "To Base85", "test input", "test_output");
        // testOp(browser, "To Binary", "test input", "test_output");
        // testOp(browser, "To Braille", "test input", "test_output");
    // testOp(browser, "To Camel case", "test input", "test_output");
        // testOp(browser, "To Case Insensitive Regex", "test input", "test_output");
        // testOp(browser, "To Charcode", "test input", "test_output");
        // testOp(browser, "To Decimal", "test input", "test_output");
        // testOp(browser, "To HTML Entity", "test input", "test_output");
        // testOp(browser, "字符转十六进制", "test input", "test_output");
        // testOp(browser, "To Hex Content", "test input", "test_output");
        // testOp(browser, "To Hexdump", "test input", "test_output");
    // testOp(browser, "To Kebab case", "test input", "test_output");
        // testOp(browser, "To Lower case", "test input", "test_output");
    // testOp(browser, "To MessagePack", "test input", "test_output");
        // testOp(browser, "To Morse Code", "test input", "test_output");
        // testOp(browser, "To Octal", "test input", "test_output");
        // testOp(browser, "To Punycode", "test input", "test_output");
        // testOp(browser, "To Quoted Printable", "test input", "test_output");
    // testOp(browser, "To Snake case", "test input", "test_output");
        testOpHtml(browser, "转换为表格", "a,b,c\n1,2,3", "", /| a | b | c |/);
        // testOp(browser, "To UNIX Timestamp", "test input", "test_output");
        // testOp(browser, "To Upper case", "test input", "test_output");
        // testOp(browser, "Translate DateTime Format", "test input", "test_output");
        // testOp(browser, "Triple DES Decrypt", "test input", "test_output");
        // testOp(browser, "Triple DES Encrypt", "test input", "test_output");
        // testOp(browser, "Typex", "test input", "test_output");
        // testOp(browser, "UNIX Timestamp to Windows Filetime", "test input", "test_output");
        // testOp(browser, "URL Decode", "test input", "test_output");
        // testOp(browser, "URL Encode", "test input", "test_output");
        // testOp(browser, "Unescape string", "test input", "test_output");
        // testOp(browser, "Unescape Unicode Characters", "test input", "test_output");
        // testOp(browser, "Unique", "test input", "test_output");
        testOpHtml(browser, ["Tar", "Untar"], "test input", ".float-right", /10 bytes/);
        testOpHtml(browser, ["Zip", "Unzip"], "test input", "#files span.float-right", /10 bytes/);
        // testOp(browser, "VarInt Decode", "test input", "test_output");
        // testOp(browser, "VarInt Encode", "test input", "test_output");
        testOpImage(browser, "查看位平面", "files/Hitchhikers_Guide.jpeg");
        // testOp(browser, "Vigenère Decode", "test input", "test_output");
        // testOp(browser, "Vigenère Encode", "test input", "test_output");
        testOp(browser, "Whirlpool", "test input", "8a0ee6885ba241353d17cbbe5f06538a7f04c8c955d376c20d6233fd4dd41aaffd13291447090ce781b5f940da266ed6d02cf8b79d4867065d10bdfc04166f38");
        // testOp(browser, "Windows Filetime to UNIX Timestamp", "test input", "test_output");
        testOp(browser, "XKCD Random Number", "test input", "4");
    // testOp(browser, "XML Beautify", "test input", "test_output");
    // testOp(browser, "XML Minify", "test input", "test_output");
        // testOp(browser, "XOR", "test input", "test_output");
        // testOp(browser, "XOR Brute Force", "test input", "test_output");
    // testOp(browser, "XPath expression", "test input", "test_output");
    // testOp(browser, "YARA Rules", "test input", "test_output");
        testOp(browser, "Zip", "test input", /^PK\u0003\u0004\u0014\u0000{3}/);
        // testOp(browser, "Zlib Deflate", "test input", "test_output");
        // testOp(browser, "Zlib Inflate", "test input", "test_output");
    },


    after: browser => {
        browser.end();
    }
};


/** @function
 * Clears the current recipe and bakes a new operation.
 *
 * @param {Browser} browser - Nightwatch client
 * @param {string|Array<string>} opName - name of operation to be tested, array for multiple ops
 * @param {string} input - input text for test
 * @param {Array<string>|Array<Array<string>>} args - arguments, nested if multiple ops
 */
function bakeOp(browser, opName, input, args=[]) {
    browser.perform(function() {
        console.log(`Current test: ${opName}`);
    });
    utils.loadRecipe(browser, opName, input, args);
    browser.waitForElementVisible("#stale-indicator", 5000);
    utils.bake(browser);
}

/** @function
 * Clears the current recipe and tests a new operation.
 *
 * @param {Browser} browser - Nightwatch client
 * @param {string|Array<string>} opName - name of operation to be tested, array for multiple ops
 * @param {string} input - input text
 * @param {string} output - expected output
 * @param {Array<string>|Array<Array<string>>} args - arguments, nested if multiple ops
 */
function testOp(browser, opName, input, output, args=[]) {
    bakeOp(browser, opName, input, args);
    utils.expectOutput(browser, output);
}

/** @function
 * Clears the current recipe and tests a new operation with HTML output.
 *
 * @param {Browser} browser - Nightwatch client
 * @param {string|Array<string>} opName - name of operation to be tested array for multiple ops
 * @param {string} input - input text
 * @param {string} cssSelector - CSS selector for HTML output
 * @param {string} output - expected output
 * @param {Array<string>|Array<Array<string>>} args - arguments, nested if multiple ops
 */
function testOpHtml(browser, opName, input, cssSelector, output, args=[]) {
    bakeOp(browser, opName, input, args);

    if (typeof output === "string") {
        browser.expect.element("#output-html " + cssSelector).text.that.equals(output);
    } else if (output instanceof RegExp) {
        browser.expect.element("#output-html " + cssSelector).text.that.matches(output);
    }
}

/** @function
 * Clears the current recipe and tests a new Image-based operation.
 *
 * @param {Browser} browser - Nightwatch client
 * @param {string|Array<string>} opName - name of operation to be tested array for multiple ops
 * @param {string} filename - filename of image file from samples directory
 * @param {Array<string>|Array<Array<string>>} args - arguments, nested if multiple ops
 */
function testOpImage(browser, opName, filename, args) {
    browser.perform(function() {
        console.log(`Current test: ${opName}`);
    });
    utils.loadRecipe(browser, opName, "", args);
    utils.uploadFile(browser, filename);
    browser.waitForElementVisible("#stale-indicator", 5000);
    utils.bake(browser);

    browser
        .waitForElementVisible("#output-html img")
        .expect.element("#output-html img").to.have.css("width").which.matches(/^[^0]\d*px/);
}

/** @function
 * Clears the current recipe and tests a new File-based operation.
 *
 * @param {Browser} browser - Nightwatch client
 * @param {string|Array<string>} opName - name of operation to be tested array for multiple ops
 * @param {string} filename - filename of file from samples directory
 * @param {string} cssSelector - CSS selector for HTML output
 * @param {string} output - expected output
 * @param {Array<string>|Array<Array<string>>} args - arguments, nested if multiple ops
 */
function testOpFile(browser, opName, filename, cssSelector, output, args) {
    browser.perform(function() {
        console.log(`Current test: ${opName}`);
    });
    utils.loadRecipe(browser, opName, "", args);
    utils.uploadFile(browser, filename);
    browser.pause(100).waitForElementVisible("#stale-indicator", 5000);
    utils.bake(browser);

    if (typeof output === "string") {
        browser.expect.element("#output-html " + cssSelector).text.that.equals(output);
    } else if (output instanceof RegExp) {
        browser.expect.element("#output-html " + cssSelector).text.that.matches(output);
    }
}<|MERGE_RESOLUTION|>--- conflicted
+++ resolved
@@ -110,11 +110,7 @@
         // testOp(browser, "Derive EVP key", "test input", "test_output");
         // testOp(browser, "Derive PBKDF2 key", "test input", "test_output");
         // testOp(browser, "Detect File Type", "test input", "test_output");
-<<<<<<< HEAD
-        testOpHtml(browser, "Diff", "The cat sat on the mat\n\nThe mat cat on the sat", ".hl5:first-child", "mat", ["\\n\\n", "单词", true, true, false, false]);
-=======
-        testOpHtml(browser, "Diff", "The cat sat on the mat\n\nThe mat cat on the sat", "ins:first-child", "mat", ["\\n\\n", "Word", true, true, false, false]);
->>>>>>> ba82941c
+        testOpHtml(browser, "Diff", "The cat sat on the mat\n\nThe mat cat on the sat", "ins:first-child", "mat", ["\\n\\n", "单词", true, true, false, false]);
         // testOp(browser, "Disassemble x86", "test input", "test_output");
         testOpImage(browser, "抖动图像", "files/Hitchhikers_Guide.jpeg");
     // testOp(browser, "Divide", "test input", "test_output");
