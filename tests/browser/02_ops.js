--- conflicted
+++ resolved
@@ -29,7 +29,6 @@
 
     "Sanity check operations": async browser => {
         const Images = await import("../samples/Images.mjs");
-<<<<<<< HEAD
         testOp(browser, "A1Z26密码解密", "20 5 19 20 15 21 20 16 21 20", "testoutput");
         testOp(browser, "A1Z26密码加密", "test input", "20 5 19 20 9 14 16 21 20");
         testOp(browser, "ADD", "test input", "Ê»ÉÊv¿ÄÆËÊ", [{ "option": "十六进制", "string": "56" }]);
@@ -40,28 +39,11 @@
         testOp(browser, ["十六进制转字符", "图像加字", "Base64编码"], Images.PNG_HEX, Images.PNG_CHEF_B64, [[], ["Chef", "居中", "中部", 0, 0, 16], []]);
         testOp(browser, "Adler-32校验和", "test input", "16160411");
         testOp(browser, "仿射密码解密", "test input", "rcqr glnsr", [1, 2]);
-        testOp(browser, "仿射密码加密", "test input", "njln rbfpn", [2, 1]);
+        testOp(browser, "仿射密码加密", "test input", "gndg zoujg", [3, 1]);
         testOp(browser, "AMF解码", "\u000A\u0013\u0001\u0003a\u0006\u0009test", /"\$value": "test"/);
         testOp(browser, "AMF编码", '{"a": "test"}', "\u000A\u0013\u0001\u0003a\u0006\u0009test");
         testOp(browser, "哈希分析", "0123456789abcdef", /CRC-64/);
         testOp(browser, "阿特巴希密码", "test input", "gvhg rmkfg");
-=======
-        testOp(browser, "A1Z26 Cipher Decode", "20 5 19 20 15 21 20 16 21 20", "testoutput");
-        testOp(browser, "A1Z26 Cipher Encode", "test input", "20 5 19 20 9 14 16 21 20");
-        testOp(browser, "ADD", "test input", "Ê»ÉÊv¿ÄÆËÊ", [{ "option": "Hex", "string": "56" }]);
-        testOp(browser, "AES Decrypt", "b443f7f7c16ac5396a34273f6f639caa", "test output", [{ "option": "Hex", "string": "00112233445566778899aabbccddeeff" }, { "option": "Hex", "string": "00000000000000000000000000000000" }, "CBC", "Hex", "Raw", { "option": "Hex", "string": "" }]);
-        testOp(browser, "AES Encrypt", "test input", "e42eb8fbfb7a98fff061cd2c1a794d92", [{"option": "Hex", "string": "00112233445566778899aabbccddeeff"}, {"option": "Hex", "string": "00000000000000000000000000000000"}, "CBC", "Raw", "Hex"]);
-        testOp(browser, "AND", "test input", "4$04  $044", [{ "option": "Hex", "string": "34" }]);
-        testOp(browser, "Add line numbers", "test input", "1 test input");
-        testOp(browser, ["From Hex", "Add Text To Image", "To Base64"], Images.PNG_HEX, Images.PNG_CHEF_B64, [[], ["Chef", "Center", "Middle", 0, 0, 16], []]);
-        testOp(browser, "Adler-32 Checksum", "test input", "16160411");
-        testOp(browser, "Affine Cipher Decode", "test input", "rcqr glnsr", [1, 2]);
-        testOp(browser, "Affine Cipher Encode", "test input", "gndg zoujg", [3, 1]);
-        testOp(browser, "AMF Decode", "\u000A\u0013\u0001\u0003a\u0006\u0009test", /"\$value": "test"/);
-        testOp(browser, "AMF Encode", '{"a": "test"}', "\u000A\u0013\u0001\u0003a\u0006\u0009test");
-        testOp(browser, "Analyse hash", "0123456789abcdef", /CRC-64/);
-        testOp(browser, "Atbash Cipher", "test input", "gvhg rmkfg");
->>>>>>> bbebba64
         // testOp(browser, "Avro to JSON", "test input", "test_output");
         testOp(browser, "BLAKE2b", "test input", "33ebdc8f38177f3f3f334eeb117a84e11f061bbca4db6b8923e5cec85103f59f415551a5d5a933fdb6305dc7bf84671c2540b463dbfa08ee1895cfaa5bd780b5", ["512", "十六进制", { "option": "UTF8", "string": "pass" }]);
         testOp(browser, "BLAKE2s", "test input", "defe73d61dfa6e5807e4f9643e159a09ccda6be3c26dcd65f8a9bb38bfc973a7", ["256", "十六进制", { "option": "UTF8", "string": "pass" }]);
