/* eslint no-console: 0 */

/**
 * nodeApi.js
 *
 * Test node api operations
 *
 * Aim of these tests is to ensure each arg type is
 * handled correctly by the wrapper.
 *
 * Generally just checking operations that use external dependencies to ensure
 * it behaves as expected in Node.
 *
 * @author d98762625 [d98762625@gmail.com]
 * @copyright Crown Copyright 2018
 * @license Apache-2.0
 *
 * Modified by Raka-loah@github for zh-CN i18n
 */

import assert from "assert";
import it from "../assertionHandler.mjs";
import fs from "fs";

import {
    addLineNumbers,
    adler32Checksum,
    AESDecrypt,
    affineCipherDecode,
    affineCipherEncode,
    bifidCipherEncode,
    bitShiftRight,
    cartesianProduct,
    CSSMinify,
    toBase64,
    toHex
} from "../../../src/node/index.mjs";
import chef from "../../../src/node/index.mjs";
import TestRegister from "../../lib/TestRegister.mjs";
import File from "../../../src/node/File.mjs";

global.File = File;

TestRegister.addApiTests([

    it("ADD: toggleString argument", () => {
        const result = chef.ADD("sample input", {
            key: {
                string: "some key",
                option: "utf8"
            }
        });
        assert.equal(result.toString(), "\xe6\xd0\xda\xd5\x8c\xd0\x85\xe2\xe1\xdf\xe2\xd9");
    }),


    it("ADD: default option toggleString argument", () => {
        const result = chef.ADD(3, {
            key: "4",
        });
        assert.strictEqual(result.toString(), "7");
    }),

    it("addLineNumbers: No arguments", () => {
        const result = addLineNumbers("sample input");
        assert.equal(result.toString(), "1 sample input");
    }),

    it("adler32Checksum: No args", () => {
        const result = adler32Checksum("sample input");
        assert.equal(result.toString(), "1f2304d3");
    }),

    it("AES decrypt: toggleString and option", () => {
        const result = AESDecrypt("4a123af235a507bbc9d5871721d61b98504d569a9a5a7847e2d78315fec7", {
            key: {
                string: "some longer key1",
                option: "utf8",
            },
            iv: {
                string: "some iv some iv1",
                option: "utf8",
            },
            mode: "OFB",
        });
        assert.equal(result.toString(), "a slightly longer sampleinput?");
    }),

    it("AffineCipherDecode: number input", () => {
        const result = affineCipherDecode("some input", {
            a: 7,
            b: 4
        });
        assert.strictEqual(result.toString(), "cuqa ifjgr");
    }),

    it("affineCipherEncode: number input", () => {
        const result = affineCipherEncode("some input", {
            a: 11,
            b: 6
        });
        assert.strictEqual(result.toString(), "weiy qtpsh");
    }),

    it("analyzeHash", () => {
        const result = chef.analyseHash(chef.MD5("some input"));
        const expected = `哈希长度： 32
字节数：   16
位长度：   128

根据长度，此哈希值可能由以下哈希算法生成：
MD5
MD4
MD2
HAVAL-128
RIPEMD-128
Snefru
Tiger-128`;
        assert.strictEqual(result.toString(), expected);
    }),

    it("AND", () => {
        const result = chef.AND("Scot-free", {
            key: {
                string: "Raining Cats and Dogs",
                option: "utf8",
            }
        });
        assert.strictEqual(result.toString(), "Raid)fb A");
    }),

    it("atBash Cipher", () => {
        const result = chef.atbashCipher("Happy as a Clam");
        assert.strictEqual(result.toString(), "Szkkb zh z Xozn");

    }),

    it("Bcrypt", async () => {
        const result = await chef.bcrypt("Put a Sock In It");
        const strResult = result.toString();
        assert.equal(strResult.length, 60);
        assert.equal(strResult.slice(0, 7), "$2a$10$");
    }),

    it("bcryptCompare", async() => {
        const result = await chef.bcryptCompare("Put a Sock In It", {
            哈希值: "$2a$10$2rT4a3XnIecBsd1H33dMTuyYE1HJ1n9F.V2rjQtAH73rh1qvOf/ae",
        });
        assert.strictEqual(result.toString(), "匹配： Put a Sock In It");
    }),

    it("Bcrypt Parse", async () => {
        const result = await chef.bcryptParse("$2a$10$ODeP1.6fMsb.ENk2ngPUCO7qTGVPyHA9TqDVcyupyed8FjsiF65L6");
        const expected = `轮数： 10
盐： $2a$10$ODeP1.6fMsb.ENk2ngPUCO
密码哈希： 7qTGVPyHA9TqDVcyupyed8FjsiF65L6
完整哈希： $2a$10$ODeP1.6fMsb.ENk2ngPUCO7qTGVPyHA9TqDVcyupyed8FjsiF65L6`;
        assert.strictEqual(result.toString(), expected);
    }),

    it("bifid cipher decode", () => {
        const result = chef.bifidCipherDecode("Vhef Qnte Ke Xfhz Mxon Bmgf", {
            加密关键词: "Alpha",
        });
        assert.strictEqual(result.toString(), "What Goes Up Must Come Down");
    }),

    it("bifid cipher encode: string option", () => {
        const result = bifidCipherEncode("some input", {
            加密关键词: "mykeyword",
        });
        assert.strictEqual(result.toString(), "nmhs zmsdo");
    }),

    it("bit shift left", () => {
        const result = chef.bitShiftLeft("Keep Your Eyes Peeled");
        assert.strictEqual(result.toString(), "ÊÊà@²Þêä@òÊæ@ ÊÊØÊÈ");
    }),

    it("bitShiftRight: number and option", () => {
        const result = bitShiftRight("some bits to shift", {
            type: "Arithmetic shift",
            amount: 1,
        });
        assert.strictEqual(result.toString(), "9762\u001014:9\u0010:7\u00109443:");
    }),

    it("Blowfish encrypt", () => {
        const result = chef.blowfishEncrypt("Fool's Gold", {
            key: {
                string: "0011223344556677",
                option: "十六进制",
            },
            iv: {
                string: "exparrot",
                option: "utf8"
            },
            mode: "CBC"
        });
        assert.strictEqual(result.toString(), "55a2838980078ffe1722b08d5fa1d481");
    }),

    it("Blowfish decrypt", () => {
        const result = chef.blowfishDecrypt("55a2838980078ffe1722b08d5fa1d481", {
            key: {
                string: "0011223344556677",
                option: "十六进制",
            },
            iv: {
                string: "exparrot",
                option: "utf8",
            },
            mode: "CBC"
        });
        assert.strictEqual(result.toString(), "Fool's Gold");
    }),

    it("BSON Serialise / Deserialise", () => {
        const result = chef.BSONDeserialise(chef.BSONSerialise("{\"phrase\": \"Mouth-watering\"}"));
        assert.strictEqual(result.toString(), `{
  "phrase": "Mouth-watering"
}`);
    }),

    it("Bzip2 Decompress", async () => {
        const result = await chef.bzip2Decompress(chef.fromBase64("QlpoOTFBWSZTWUdQlt0AAAIVgEAAAQAmJAwAIAAxBkxA0A2pTL6U2CozxdyRThQkEdQlt0A="));
        assert.strictEqual(result.toString(), "Fit as a Fiddle");
    }),

    it("cartesianProduct: binary string", () => {
        const result = cartesianProduct("1:2\\n\\n3:4", {
            元素分隔符: ":",
        });
        assert.strictEqual(result.toString(), "(1,3):(1,4):(2,3):(2,4)");
    }),

    it("Change IP format", () => {
        const result = chef.changeIPFormat("172.20.23.54", {
            输入格式: "十进制用点分隔",
            输出格式: "十六进制",
        });
        assert.strictEqual(result.toString(), "ac141736");
    }),

    it("Chi square", () => {
        const result = chef.chiSquare("Burst Your Bubble");
        assert.strictEqual(result.toString(), "433.55399816176475");
    }),

    it("Compare CTPH Hashes", () => {
        const result = chef.compareCTPHHashes("1234\n3456");
        assert.strictEqual(result.toString(), "0");
    }),

    it("Compare SSDEEPHashes", () => {
        const result = chef.compareCTPHHashes("1234\n3456");
        assert.strictEqual(result.toString(), "0");
    }),

    it("Convert area", () => {
        const result = chef.convertArea("12345", {
            输入单位: "平方米 (sq m)",
            输出单位: "怀特岛"
        });
        assert.strictEqual(result.toString(), "0.00003248684210526316");
    }),

    it("Convert data units", () => {
        const result = chef.convertDataUnits("12345", {
            输入单位: "比特 (b)",
            输出单位: "千字节 (KB)",
        });
        assert.strictEqual(result.toString(), "1.543125");
    }),

    it("Convert distance", () => {
        const result = chef.convertDistance("1234567", {
            输入单位: "纳米 (nm)",
            输出单位: "浪 (fur)",
        });
        assert.strictEqual(result.toString(), "0.00000613699494949495");
    }),

    it("Convert mass", () => {
        const result = chef.convertMass("123", {
            输入单位: "地球质量 (M⊕)",
            输出单位: "吉萨金字塔群 (6,000,000吨)",
        });
        assert.strictEqual(result.toString(), "122429895000000000");
    }),

    it("Convert speed", () => {
        const result = chef.convertSpeed("123", {
            输入单位: "月球逃逸速度",
            输出单位: "喷气式客机巡航速度",
        });
        assert.strictEqual(result.toString(), "1168.5");
    }),

    it("Count occurrences", () => {
        const result = chef.countOccurrences("Talk the Talk", {
            搜索字符串: {
                string: "Tal",
                option: "Simple string",
            }
        });
        assert.strictEqual(result.toString(), "2");
    }),

    it("CRC16 Checksum", () => {
        const result = chef.CRC16Checksum("Rain on Your Parade");
        assert.strictEqual(result.toString(), "db1c");
    }),

    it("CRC32 Checksum", () => {
        const result = chef.CRC32Checksum("Rain on Your Parade");
        assert.strictEqual(result.toString(), "e902f76c");
    }),

    it("CSS Beautify", () => {
        const result = chef.CSSBeautify("header {color:black;padding:3rem;}");
        const expected = `header {
\\tcolor:black;
\\tpadding:3rem;
}
`;
        assert.strictEqual(result.toString(), expected);
    }),

    it("CSS minify: boolean", () => {
        const input = `header {
// comment
width: 100%;
color: white;
}`;
        const result = CSSMinify(input, {
            preserveComments: true,
        });
        assert.strictEqual(result.toString(), "header {// comment width: 100%;color: white;}");
    }),

    it("CSS Selector", () => {
        const result = chef.CSSSelector("<html><header><h1>Hello</h1></header></html>", {
            CSS选择器: "h1",
        });
        assert.strictEqual(result.toString(), "<h1>Hello</h1>");
    }),

    it("CTPH", () => {
        const result = chef.CTPH("If You Can't Stand the Heat, Get Out of the Kitchen");
        assert.strictEqual(result.toString(), "A:+EgFgBKAA0V0UFfClEs6:+Qk0gUFse");
    }),

    it("Decode NetBIOS Name", () => {
        assert.strictEqual(chef.decodeNetBIOSName("EBGMGMCAEHHCGFGFGLCAFEGPCAENGFCA").toString(), "All Greek To Me");
    }),

    it("Decode text", () => {
        const encoded = chef.encodeText("Ugly Duckling", {
            encoding: "UTF-16LE (1200)",
        });
        const result = chef.decodeText(encoded, {
            encoding: "UTF-16LE (1200)",
        });
        assert.strictEqual(result.toString(), "Ugly Duckling");
    }),

    it("Derive EVP Key", () => {
        const result = chef.deriveEVPKey("", {
            口令: {
                string: "46 6c 65 61 20 4d 61 72 6b 65 74",
                option: "十六进制",
            },
            盐: {
                string: "Market",
                option: "utf8",
            },
        });
        assert.strictEqual(result.toString(), "4930d5d200e80f18c96b5550d13c6af8");
    }),

    it("Derive PBKDF2 Key", () => {
        const result = chef.derivePBKDF2Key("", {
            口令: {
                string: "Jack of All Trades Master of None",
                option: "utf8",
            },
            Key大小: 256,
            迭代次数: 2,
            哈希函数: "md5",
            盐: {
                string: "fruit",
                option: "utf8"
            }
        });
        assert.strictEqual(result.toString(), "728a885b209e8b19cbd7430ca32608ff09190f7ccb7ded204e1d4c50f87c47bf");
    }),

    it("DES Decrypt", () => {
        const result = chef.DESDecrypt("713081c66db781c323965ba8f166fd8c230c3bb48504a913", {
            Key: {
                string: "onetwoth",
                option: "UTF8",
            },
            IV: {
                string: "threetwo",
                option: "UTF8",
            },
            模式: "ECB",
        });
        assert.strictEqual(result.toString(), "Put a Sock In It");
    }),

    it("DES Encrypt", () => {
        const result = chef.DESEncrypt("Put a Sock In It", {
            Key: {
                string: "onetwoth",
                option: "utf8",
            },
            IV: {
                string: "threetwo",
                option: "utf8",
            },
            模式: "ECB",
        });
        assert.strictEqual(result.toString(), "713081c66db781c323965ba8f166fd8c230c3bb48504a913");
    }),

    it("Diff", () => {
        const result = chef.diff("one two\\n\\none two three");
        assert.strictEqual(result.toString(), "one two three");
    }),

    it("Disassemble x86", () => {
        const result = chef.disassembleX86(chef.toBase64("one two three"));
        const expected = `0000000000000000 0000                            ADD BYTE PTR [RAX],AL\r
0000000000000002 0B250000000B                    OR ESP,DWORD PTR [000000000B000008]\r
`;
        assert.strictEqual(result.toString(), expected);
    }),

    it("Divide", () => {
        assert.strictEqual(chef.divide("4\n7").toString(), "0.57142857142857142857");
    }),

    it("Drop bytes", () => {
        assert.strictEqual(chef.dropBytes("There's No I in Team").toString(), "'s No I in Team");
    }),

    it("Entropy", () => {
        const result = chef.entropy("Ride Him, Cowboy!");
        assert.strictEqual(result.toString(), "3.734521664779752");
    }),

    it("Escape string", () => {
        const result = chef.escapeString("Know the Ropes", {
            转义等级: "所有",
            JSON兼容: false,
            ES6兼容: true,
            十六进制大写: true,
        });
        assert.strictEqual(result.toString(), "\\x4B\\x6E\\x6F\\x77\\x20\\x74\\x68\\x65\\x20\\x52\\x6F\\x70\\x65\\x73");
    }),

    it("Escape unicode characters", () => {
        assert.strictEqual(chef.escapeUnicodeCharacters("σου").toString(), "\\u03C3\\u03BF\\u03C5");
    }),

    it("Expand alphabet range", () => {
        assert.strictEqual(
            chef.expandAlphabetRange("Fight Fire With Fire", {分隔符: "t"}).toString(),
            "Ftitgthttt tFtitrtet tWtitttht tFtitrte");
    }),

    it("Extract dates", () => {
        assert.strictEqual(chef.extractDates("Don't Look a Gift Horse In The Mouth 01/02/1992").toString(), "01/02/1992");
    }),

    it("Filter", () => {
        const result = chef.filter(
            `I Smell a Rat
Every Cloud Has a Silver Lining
Top Drawer`, {
                正则表达式: "Every",
            });
        const expected = "Every Cloud Has a Silver Lining";
        assert.strictEqual(result.toString(), expected);
    }),

    it("Find / Replace", () => {
        assert.strictEqual(
            chef.findReplace(
                "Curiosity Killed The Cat",
                {
                    查找内容: {
                        string: "l",
                        option: "正则表达式",
                    },
                    替换: "s",
                }).toString(),
            "Curiosity Kissed The Cat");
    }),

    it("Fletcher8 Checksum", () => {
        assert.strictEqual(chef.fletcher8Checksum("Keep Your Eyes Peeled").toString(), "48");
    }),

    it("Format MAC addresses", () => {
        const result = chef.formatMACAddresses("00-01-02-03-04-05");
        const expected = `000102030405
000102030405
00-01-02-03-04-05
00-01-02-03-04-05
00:01:02:03:04:05
00:01:02:03:04:05
`;
        assert.strictEqual(result.toString(), expected);
    }),

    it("Frequency distribution", () => {
        const result = chef.frequencyDistribution("Don't Count Your Chickens Before They Hatch");
        const expected = "{\"dataLength\":43,\"percentages\":[0,0,0,0,0,0,0,0,0,0,0,0,0,0,0,0,0,0,0,0,0,0,0,0,0,0,0,0,0,0,0,0,13.953488372093023,0,0,0,0,0,0,2.3255813953488373,0,0,0,0,0,0,0,0,0,0,0,0,0,0,0,0,0,0,0,0,0,0,0,0,0,0,2.3255813953488373,4.651162790697675,2.3255813953488373,0,0,0,2.3255813953488373,0,0,0,0,0,0,0,0,0,0,0,2.3255813953488373,0,0,0,0,2.3255813953488373,0,0,0,0,0,0,0,2.3255813953488373,0,4.651162790697675,0,9.30232558139535,2.3255813953488373,0,6.976744186046512,2.3255813953488373,0,2.3255813953488373,0,0,6.976744186046512,9.30232558139535,0,0,4.651162790697675,2.3255813953488373,6.976744186046512,4.651162790697675,0,0,0,2.3255813953488373,0,0,0,0,0,0,0,0,0,0,0,0,0,0,0,0,0,0,0,0,0,0,0,0,0,0,0,0,0,0,0,0,0,0,0,0,0,0,0,0,0,0,0,0,0,0,0,0,0,0,0,0,0,0,0,0,0,0,0,0,0,0,0,0,0,0,0,0,0,0,0,0,0,0,0,0,0,0,0,0,0,0,0,0,0,0,0,0,0,0,0,0,0,0,0,0,0,0,0,0,0,0,0,0,0,0,0,0,0,0,0,0,0,0,0,0,0,0,0,0,0,0,0,0,0,0,0,0,0,0,0,0,0,0],\"distribution\":[0,0,0,0,0,0,0,0,0,0,0,0,0,0,0,0,0,0,0,0,0,0,0,0,0,0,0,0,0,0,0,0,6,0,0,0,0,0,0,1,0,0,0,0,0,0,0,0,0,0,0,0,0,0,0,0,0,0,0,0,0,0,0,0,0,0,1,2,1,0,0,0,1,0,0,0,0,0,0,0,0,0,0,0,1,0,0,0,0,1,0,0,0,0,0,0,0,1,0,2,0,4,1,0,3,1,0,1,0,0,3,4,0,0,2,1,3,2,0,0,0,1,0,0,0,0,0,0,0,0,0,0,0,0,0,0,0,0,0,0,0,0,0,0,0,0,0,0,0,0,0,0,0,0,0,0,0,0,0,0,0,0,0,0,0,0,0,0,0,0,0,0,0,0,0,0,0,0,0,0,0,0,0,0,0,0,0,0,0,0,0,0,0,0,0,0,0,0,0,0,0,0,0,0,0,0,0,0,0,0,0,0,0,0,0,0,0,0,0,0,0,0,0,0,0,0,0,0,0,0,0,0,0,0,0,0,0,0,0,0,0,0,0,0,0,0,0,0,0,0,0,0,0,0,0,0],\"bytesRepresented\":22}";
        // Whacky formatting, but the data is all there
        assert.strictEqual(result.toString().replace(/\r?\n|\r|\s/g, ""), expected);
    }),

    it("From base", () => {
        assert.strictEqual(chef.fromBase("11", {进制: 13}).toString(), "14");
    }),

    it("From BCD", () => {
        assert.strictEqual(chef.fromBCD("1143", { 输入格式: "原始", scheme: "7 4 2 1"}).toString(), "31313433");
    }),

    it("From binary", () => {
        assert.strictEqual(chef.fromBinary("010101011100101101011010").toString(), "UËZ");
    }),

    it("From Charcode", () => {
        assert.strictEqual(chef.fromCharcode("4c 6f 6e 67 20 49 6e 20 54 68 65 20 54 6f 6f 74 68 0a").toString(), "Long In The Tooth\n");
    }),

    it("From decimal", () => {
        assert.strictEqual(chef.fromDecimal("72 101 108 108 111").toString(), "Hello");
    }),

    it("From hex", () => {
        assert.strictEqual(chef.fromHex("52 69 6e 67 20 41 6e 79 20 42 65 6c 6c 73 3f").toString(), "Ring Any Bells?");
    }),

    it("From hex content", () => {
        assert.strictEqual(chef.fromHexContent("foo|3d|bar").toString(), "foo=bar");
    }),

    it("To and From hex dump", () => {
        assert.strictEqual(chef.fromHexdump(chef.toHexdump("Elephant in the Room")).toString(), "Elephant in the Room");
    }),

    it("From HTML entity", () => {
        assert.strictEqual(chef.fromHTMLEntity("&amp;").toString(), "&");
    }),

    it("To and From morse code", () => {
        assert.strictEqual(chef.fromMorseCode(chef.toMorseCode("Put a Sock In It")).toString(), "PUT A SOCK IN IT");
    }),

    it("From octal", () => {
        assert.strictEqual(chef.fromOctal("113 156 157 167 40 164 150 145 40 122 157 160 145 163").toString(), "Know the Ropes");
    }),

    it("To, From punycode", () => {
        assert.strictEqual(chef.fromPunycode(chef.toPunycode("münchen")).toString(), "münchen");
    }),

    it("From unix timestamp", () => {
        assert.strictEqual(chef.fromUNIXTimestamp("978346800").toString(), "Mon 1 January 2001 11:00:00 UTC");
    }),

    it("Generate HOTP", () => {
<<<<<<< HEAD
        const result = chef.generateHOTP("Cut The Mustard", {
            名称: "colonel",
        });
        const expected = `URI： otpauth://hotp/colonel?secret=IN2XIICUNBSSATLVON2GC4TE

动态码： 034148`;
=======
        const result = chef.generateHOTP("JBSWY3DPEHPK3PXP", {
        });
        const expected = `URI: otpauth://hotp/?secret=JBSWY3DPEHPK3PXP&algorithm=SHA1&digits=6&counter=0

Password: 282760`;
>>>>>>> d3357d2a
        assert.strictEqual(result.toString(), expected);
    }),

    it("Generate PGP Key Pair", async () => {
        const result = await chef.generatePGPKeyPair("Back To the Drawing Board", {
            keyType: "ECC-256",
        });
        assert.strictEqual(result.toString().substr(0, 37), "-----BEGIN PGP PRIVATE KEY BLOCK-----");
    }),

    it("Generate UUID", () => {
        const result = chef.generateUUID();
        assert.ok(result.toString());
        assert.strictEqual(result.toString().length, 36);
    }),

    it("Gzip, Gunzip", () => {
        assert.strictEqual(chef.gunzip(chef.gzip("Down To The Wire")).toString(), "Down To The Wire");
    }),

    it("Hex to Object Identifier", () => {
        assert.strictEqual(
            chef.hexToObjectIdentifier(chef.toHex("You Can't Teach an Old Dog New Tricks")).toString(),
            "2.9.111.117.32.67.97.110.39.116.32.84.101.97.99.104.32.97.110.32.79.108.100.32.68.111.103.32.78.101.119.32.84.114.105.99.107.115");
    }),

    it("Hex to PEM", () => {
        const result = chef.hexToPEM(chef.toHex("Yada Yada"));
        const expected = `-----BEGIN CERTIFICATE-----\r
WWFkYSBZYWRh\r
-----END CERTIFICATE-----\r\n`;
        assert.strictEqual(result.toString(), expected);
    }),

    it("HMAC", () => {
        assert.strictEqual(chef.HMAC("On Cloud Nine", {key: "idea"}).toString(), "e15c268b4ee755c9e52db094ed50add7");
    }),

    it("JPathExpression", () => {
        assert.strictEqual(chef.JPathExpression("{\"key\" : \"value\"}", {JPath: "$.key"}).toString(), "\"value\"");
    }),

    it("JSON Beautify", () => {
        assert.strictEqual(
            chef.JSONBeautify("{\"key\" : \"value\"}").toString(),
            `{
    "key": "value"
}`);
    }),

    it("Keccak", () => {
        assert.strictEqual(chef.keccak("Flea Market").toString(), "c2a06880b19e453ee5440e8bd4c2024bedc15a6630096aa3f609acfd2b8f15f27cd293e1cc73933e81432269129ce954a6138889ce87831179d55dcff1cc7587");
    }),

    it("LZNT1 Decompress", () => {
        assert.strictEqual(chef.LZNT1Decompress("\x1a\xb0\x00compress\x00edtestda\x04ta\x07\x88alot").toString(), "compressedtestdatacompressedalot");
    }),

    it("MD6", () => {
        assert.strictEqual(chef.MD6("Head Over Heels", {key: "arty"}).toString(), "d8f7fe4931fbaa37316f76283d5f615f50ddd54afdc794b61da522556aee99ad");
    }),

    it("Parse ASN.1 Hex string", () => {
        assert.strictEqual(chef.parseASN1HexString(chef.toHex("Mouth-watering")).toString(), "UNKNOWN(77) 7574682d7761746572696e67\n");
    }),

    it("Parse DateTime", () => {
        const result = chef.parseDateTime("06/07/2001 01:59:30");
        const expected = `日期： Friday 6th July 2001
时间： 01:59:30
上下午： AM
时区： UTC
UTC偏移量： +0000

夏令时： false
闰年： false
当月天数： 31

当年第几天： 187
当年第几周： 27
季度： 3`;
        assert.strictEqual(result.toString(), expected);
    }),

    it("Parse IPV6 address", () => {
        const result = chef.parseIPv6Address("2001:0db8:85a3:0000:0000:8a2e:0370:7334");
        const expected = `Longhand:  2001:0db8:85a3:0000:0000:8a2e:0370:7334
Shorthand: 2001:db8:85a3::8a2e:370:7334

文档用IPv6地址。此范围用于文档中需要IPv6地址举例用于描述网络场景的时候。对应IPv4的192.0.2.0/24、198.51.100.0/24和203.0.113.0/24。
文档地址范围： 2001:db8::/32`;
        assert.strictEqual(result.toString(), expected);
    }),

    it("Parse URI", () => {
        const result = chef.parseURI("https://www.google.co.uk/search?q=almonds");
        const expected = `协议：	https:
主机名称：	www.google.co.uk
路径名称：	/search
参数：
\tq = almonds
`;
        assert.strictEqual(result.toString(), expected);
    }),

    it("Parse user agent", () => {
        const result = chef.parseUserAgent("Mozilla/5.0 (Windows NT 6.1; Win64; x64; rv:47.0) Gecko/20100101 Firefox/47.0 ");
        const expected = `浏览器
    名称: Firefox
    版本: 47.0
设备
    型号: 未知
    类型: 未知
    厂商: 未知
内核
    名称: Gecko
    版本: 47.0
操作系统
    名称: Windows
    版本: 7
CPU
    架构: amd64`;
        assert.strictEqual(result.toString(), expected);
    }),

    it("PGP Encrypt and decrypt", async () => {
        const pbkey = `-----BEGIN PGP PUBLIC KEY BLOCK-----
Version: Keybase OpenPGP v2.1.3
Comment: https://keybase.io/crypto

xo0EXZtlowEEAKUqTFownTmqgXWu2KDrtyNYtFck7a16WM5QD95bFoAFFdnlwZ45
6Vw8G8LCzHdyRXYp/JF1GknDrAd7nIRE+SuSz2yVK5nlOCfO1HFcg2Ov7e7/pBwd
qawx9GUIsCKd/6NxwDuT4YqarLFsuwljRC/eQiibO+ejnhoiKcU69sTNABEBAAHN
AMK0BBMBCgAeBQJdm2WjAhsvAwsJBwMVCggCHgECF4ADFgIBAhkBAAoJEGS79V2S
7D0owtMD/RT+o4BQJ8NSQBDgkYf42uOOu1Ud6GuN89nX6n20yAZbmqQ8CHnHY+Qc
l6ft4HnbIaNrI3arp/C2C+cwFypmt1BKyFEJUXO7ft3i/IxnjpCorDyAMCDckDvq
uma1LWtUHLb5s/ZuGMSHnhuji74IRWuIofNPdf7bCZW1GMbW9jNUzo0EXZtlowEE
AL38zaNkPmUVQaowP696fayBo18Nxs0yOzC4+0TYv1B/k5aUb0Air2h+o/Xw4E42
Jh9gVdPSvhOAEqdV0UDe71wxa4cfAVMDY9v8ta81MWunChj3ISUk1oIQylTJNsY/
b4KWOrLaOtBD9dyFGCzss5vLVdqdMjVIW2Cz0hb6IYG7ABEBAAHCwIMEGAEKAA8F
Al2bZaMFCQ8JnAACGy4AqAkQZLv1XZLsPSidIAQZAQoABgUCXZtlowAKCRA16MU2
u2hFTX+JBACZ27xk0Afny2jjSoRzqLMrhzE7DBGcg2QqecMdNre12hVompAWcS4l
NFmPShKRi6UT8Zb38nD43vwfqwZImn60dOPqqAep3YF/Axm1u5HJb0aMEsb8O9jV
sVmNJv9jVTzPdlTGFQjuaeJfk5lwxB+5/O9NcgDhPgRAk9xb4FrT+xzmA/4tD11C
AdcITUkTZT4ZOo2418DGeaiaEqWcIkZeQG4Vh5TMj4QtZDwsYQhXPl5Zj1zKIN/1
gRrKC+ztaQoDG8pJXTTtc9inRU++dhMqnRGrPcz0VfVXFaiH7PUCy+4WpP6r5Bs5
YQ9ESHo+FsmIvDzU3e/PD0SfXfO4vqBrFYN8986NBF2bZaMBBADJafe0w9diaCNx
3A7e8MqjbNrhrLkD2cPxXspCATX3SuI19d2+hMiHZfKTyadBTIa+ICxvqoxwxyZD
raHSY3CWVZd1V4KB5mqf+3Zj5riLeGU0dtXwi/5c0bdUhBUgHiAMhi75p05jYih5
KsNxPcK9hEwPu7B+QeHURMiIgojTGQARAQABwsCDBBgBCgAPBQJdm2WjBQkDwmcA
AhsuAKgJEGS79V2S7D0onSAEGQEKAAYFAl2bZaMACgkQzdkMJSM5Bqg2rwP/Ue28
m3Fdfgh5JxouZ3Dm2KUDhZL95B+vdMk72acdoU7SRjlyDT8cApRqYx+MIXb8WrPN
1xCZnOM4zXeWIM0CAPQ1e/sCrK58L+P+eVngNmrW9epKtZ4L6hx+dqqja9vPZGQK
CsFAhA6A1gWB++OLk9Y6H23tWIdKEXMeAX7492zDYgP+OSPS79EWAqXL8SvmDrbl
WI5eiM6X5hAMrOjQqzXhatD7eP41N/FC3SfhyhX7hFbagO7MJG2AS5bmSvcuCdcN
wDwXd94B+7bfYgJIRKbr272yDwkyzGn+zmxzvMUt6ak5PNzfmadvhMZvIfDftswp
GYpXIUU0GObOgP2tpCGTErs=
=m++F
-----END PGP PUBLIC KEY BLOCK-----`;
        const privateKey = `-----BEGIN PGP PRIVATE KEY BLOCK-----
Version: Keybase OpenPGP v2.1.3
Comment: https://keybase.io/crypto

xcEYBF2bZaMBBAClKkxaMJ05qoF1rtig67cjWLRXJO2teljOUA/eWxaABRXZ5cGe
OelcPBvCwsx3ckV2KfyRdRpJw6wHe5yERPkrks9slSuZ5TgnztRxXINjr+3u/6Qc
HamsMfRlCLAinf+jccA7k+GKmqyxbLsJY0Qv3kIomzvno54aIinFOvbEzQARAQAB
AAP7BXVS5aN3/AkNqIvOiUQ7nqrr9s9NHYUOvJllFNucxZP6x2MyQAjjlJKV9kdF
cOhxXDjXVHVIGPT4UUeoAgUHg6K0K5WLmmNaO1w7ayf9737OrhrQFblQNqh4J9BV
oP/cArJ5+j/4IGKGYuWy3kTpvtabedlWq99E9PYrDJHD8E8CANDjnboIRgmAwHwi
ZKqc5rNXIBl7fJgFdf96cWiMF/7j2nJuarJGJRQUGxDaBi5zZSTZnwfVJZrDboyb
JCahLTMCAMpqP0wTM4Qs95HhJUBmAdBhqxXjiAMtMDnn0ue8qAtv4JRjPkfxXUsC
4J4PExw6eMU7BCGInel5B6+jdpvURf8B/3koVTHTxyBR/OTpP8XiwOwreb/SleIS
JMYiXx6akUoPtACfXyBYM0fqCNCq38ZYhNM89oJbu1Rm5LJHe0m0DY6d4c0AwrQE
EwEKAB4FAl2bZaMCGy8DCwkHAxUKCAIeAQIXgAMWAgECGQEACgkQZLv1XZLsPSjC
0wP9FP6jgFAnw1JAEOCRh/ja4467VR3oa43z2dfqfbTIBluapDwIecdj5ByXp+3g
edsho2sjdqun8LYL5zAXKma3UErIUQlRc7t+3eL8jGeOkKisPIAwINyQO+q6ZrUt
a1Qctvmz9m4YxIeeG6OLvghFa4ih8091/tsJlbUYxtb2M1THwRgEXZtlowEEAL38
zaNkPmUVQaowP696fayBo18Nxs0yOzC4+0TYv1B/k5aUb0Air2h+o/Xw4E42Jh9g
VdPSvhOAEqdV0UDe71wxa4cfAVMDY9v8ta81MWunChj3ISUk1oIQylTJNsY/b4KW
OrLaOtBD9dyFGCzss5vLVdqdMjVIW2Cz0hb6IYG7ABEBAAEAA/4xkx7hrM2vOL26
t/5WPsM+WVGVAxZGAv549zvxuhEp4zBS0Ya6GJLm1GzaRzFwlyaZd1zN+ibJFdlI
OtdwcvvIAqNBsJMcjl2eaVtWK/PYvwqS7mVfojK8zUsKKNFIL6z/JKv7gmXzGuKV
S5aYUOUMQI3mliTuqQpfLewhYBtOeQIA42jDWJfxjWiejV6QSNmBYhLeOwi/CFrd
YE6obpXqX0V3vVOqB1rw/VHfabkWBmdOu55muw9kCLYOR89HNF6NrwIA1d+cTU7p
eFgSUm/u1esS1ucAoxdOPZ7pkLv9+NLQNvjLThmOHCFXyTZr4aoHtnqSG8PcUAWs
hyQ35+WpKWA7tQH9GqDFogK+8GjzgVl+vCEnaTV7H/69tS93m9z06hFRs4iEZwWC
4oCUNqOFj6IFyiBf2cM0pmMX0ODLnIG5SDVfWaIFwsCDBBgBCgAPBQJdm2WjBQkP
CZwAAhsuAKgJEGS79V2S7D0onSAEGQEKAAYFAl2bZaMACgkQNejFNrtoRU1/iQQA
mdu8ZNAH58to40qEc6izK4cxOwwRnINkKnnDHTa3tdoVaJqQFnEuJTRZj0oSkYul
E/GW9/Jw+N78H6sGSJp+tHTj6qgHqd2BfwMZtbuRyW9GjBLG/DvY1bFZjSb/Y1U8
z3ZUxhUI7mniX5OZcMQfufzvTXIA4T4EQJPcW+Ba0/sc5gP+LQ9dQgHXCE1JE2U+
GTqNuNfAxnmomhKlnCJGXkBuFYeUzI+ELWQ8LGEIVz5eWY9cyiDf9YEaygvs7WkK
AxvKSV007XPYp0VPvnYTKp0Rqz3M9FX1VxWoh+z1AsvuFqT+q+QbOWEPREh6PhbJ
iLw81N3vzw9En13zuL6gaxWDfPfHwRgEXZtlowEEAMlp97TD12JoI3HcDt7wyqNs
2uGsuQPZw/FeykIBNfdK4jX13b6EyIdl8pPJp0FMhr4gLG+qjHDHJkOtodJjcJZV
l3VXgoHmap/7dmPmuIt4ZTR21fCL/lzRt1SEFSAeIAyGLvmnTmNiKHkqw3E9wr2E
TA+7sH5B4dREyIiCiNMZABEBAAEAA/wJeGeSwtCaSm48OM4kMms8wu4JxW7PnQon
C79z2g25CnbXda+O+TxajXMZ+tXX7qq5PtcICxteZCbK8NuWgmF1QqWWhS2ZLbAV
5edTc0vw8FSDwiAeiHyKa5Hs4B3uJaB54uADPyOYHPfX/NhEOfNAleDgVoa1Toqf
R50lFsGOVwIA/cetzK3+NTZ5W+V8DGShxv4u5qAhhGZRb0GA3TPAoshVjHWY34i1
KivtI3/tLLNTaVSVblG2VVoydKelRhsjGwIAyy0E1KI5O2EhLsVsDwx9NtO4SmUG
REZt/LRYp1p5+nsarfeCVKQ4qQ6eqdK71Z7tEICT0JXqgSjQsKYVdscR2wH9GiyR
LuHX3Nnh+M8lUv36ZM5XrWEypRFQaNYssRzPpqU4f9oViSPxdADonxehDP4ICmFr
vqT+etEmjr9dzp4ZSKLswsCDBBgBCgAPBQJdm2WjBQkDwmcAAhsuAKgJEGS79V2S
7D0onSAEGQEKAAYFAl2bZaMACgkQzdkMJSM5Bqg2rwP/Ue28m3Fdfgh5JxouZ3Dm
2KUDhZL95B+vdMk72acdoU7SRjlyDT8cApRqYx+MIXb8WrPN1xCZnOM4zXeWIM0C
APQ1e/sCrK58L+P+eVngNmrW9epKtZ4L6hx+dqqja9vPZGQKCsFAhA6A1gWB++OL
k9Y6H23tWIdKEXMeAX7492zDYgP+OSPS79EWAqXL8SvmDrblWI5eiM6X5hAMrOjQ
qzXhatD7eP41N/FC3SfhyhX7hFbagO7MJG2AS5bmSvcuCdcNwDwXd94B+7bfYgJI
RKbr272yDwkyzGn+zmxzvMUt6ak5PNzfmadvhMZvIfDftswpGYpXIUU0GObOgP2t
pCGTErs=
=Ya+/
-----END PGP PRIVATE KEY BLOCK-----`;

        const message = "A Fool and His Money are Soon Parted";

        const encrypted = await chef.PGPEncrypt(message, {
            接收者公钥: pbkey,
        });
        const result = await chef.PGPDecrypt(encrypted, {
            接收者私钥: privateKey,
        });

        assert.strictEqual(result.toString(), message);
    }),

    it("Raw deflate", () => {
        assert.strictEqual(chef.rawInflate(chef.rawDeflate("Like Father Like Son", { compressionType: "Fixed Huffman Coding"})).toString(), "Like Father Like Son");
    }),

    it("RC4", () => {
        assert.strictEqual(
            chef.RC4("Go Out On a Limb", {加密密码: {string: "Under Your Nose", option: "UTF8"}, 输入格式: "UTF8", 输出格式: "十六进制"}).toString(),
            "7d17e60d9bc94b7f4095851c729e69a2");
    }),

    it("RC4 Drop", () => {
        assert.strictEqual(
            chef.RC4Drop("Go Out On a Limb", {加密密码: {string: "Under Your Nose", option: "UTF8"}, 输入格式: "UTF8", 输出格式: "十六进制"}).toString(),
            "b85cb1c4ed6bed8f260ab92829bba942");
    }),

    it("Regular Expression", () => {
        assert.strictEqual(chef.regularExpression("Wouldn't Harm a Fly", {正则表达式: "\\'[a-z]"}).toString(), "Wouldn't Harm a Fly");
    }),

    it("Remove EXIF", () => {
        const result = chef.removeEXIF(fs.readFileSync("tests/node/sampleData/pic.jpg"));
        assert.strictEqual(result.toString().length, 4582);
    }),

    it("Scan for embedded files", () => {
        const result = chef.scanForEmbeddedFiles(fs.readFileSync("src/web/static/images/cook_male-32x32.png"));
        const expected = "在输入内容中检测魔术字节（Magic bytes）来扫描潜在的嵌入文件。";
        assert.ok(result.toString().indexOf(expected) === 0);
    }),

    it("Scrypt", () => {
        assert.strictEqual(
            chef.scrypt("Playing For Keeps", {盐: {string: "salty", option: "十六进制"}}).toString(),
            "5446b6d86d88515894a163201765bceed0bc39610b1506cdc4d939ffc638bc46e051bce756e2865165d89d955a43a7eb5504502567dea8bfc9e7d49aaa894c07");
    }),

    it("SHA3", () => {
        assert.strictEqual(
            chef.SHA3("benign gravel").toString(),
            "2b1e36e0dbe151a89887be08da3bad141908cce62327f678161bcf058627e87abe57e3c5fce6581678714e6705a207acbd5c1f37f7a812280bc2cc558f00bed9");
    }),

    it("Shake", () => {
        assert.strictEqual(
            chef.shake("murderous bloodshed").toString(),
            "b79b3bb88099330bc6a15122f8dfaededf57a33b51c748d5a94e8122ff18d21e12f83412926b7e4a77a85ba6f36aa4841685e78296036337175e40096b5ac000");
    }),

    it("Snefru", () => {
        assert.strictEqual(
            chef.snefru("demeaning milestone", {长度: 256, 轮数: 8}).toString(),
            "a671b48770fe073ce49e9259cc2f47d345a53712639f8ae23c5ad3fec19540a5");
    }),

    it("SQL Beautify", () => {
        const result = chef.SQLBeautify(`SELECT MONTH, ID, RAIN_I, TEMP_F
FROM STATS;`);
        const expected = `SELECT MONTH,
         ID,
         RAIN_I,
         TEMP_F
FROM STATS;`;
        assert.strictEqual(result.toString(), expected);
    }),

    it("SSDEEP", () => {
        assert.strictEqual(
            chef.SSDEEP("shotgun tyranny snugly").toString(),
            "3:DLIXzMQCJc:XERKc");
    }),

    it("strings", () => {
        const result = chef.strings("smothering ampersand abreast", {显示总数: true});
        const expected = `总计： 1

smothering ampersand abreast`;
        assert.strictEqual(result.toString(), expected);
    }),

    it("toBase64: editableOption", () => {
        const result = toBase64("some input", {
            可用字符: {
                value: "0-9A-W+/a-zXYZ="
            },
        });
        assert.strictEqual(result.toString(), "StXkPI1gRe1sT0==");
    }),

    it("toBase64: editableOptions key is value", () => {
        const result = toBase64("some input", {
            可用字符: "0-9A-W+/a-zXYZ=",
        });
        assert.strictEqual(result.toString(), "StXkPI1gRe1sT0==");
    }),

    it("toBase64: editableOptions default", () => {
        const result = toBase64("some input");
        assert.strictEqual(result.toString(), "c29tZSBpbnB1dA==");
    }),

    it("To BCD", () => {
        assert.strictEqual(chef.toBCD("443").toString(), "0100 0100 0011");
    }),

    it("To CamelCase", () => {
        assert.strictEqual(chef.toCamelCase("Quickest Wheel").toString(), "quickestWheel");
    }),

    it("toHex: accepts args", () => {
        const result = toHex("some input", {
            分隔符: "冒号",
        });
        assert.strictEqual(result.toString(), "73:6f:6d:65:20:69:6e:70:75:74");
    }),

    it("To Kebab case", () => {
        assert.strictEqual(chef.toKebabCase("Elfin Gold").toString(), "elfin-gold");
    }),

    it("To punycode", () => {
        assert.strictEqual(chef.toPunycode("♠ ♣ ♥ ♦ ← ↑ ‍ →").toString(), "       -m06cw7klao368lfb3aq");
    }),

    it("to snake case", () => {
        assert.strictEqual(chef.toSnakeCase("Abhorrent Grass").value, "abhorrent_grass");
    }),

    it("to unix timestamp", () => {
        assert.strictEqual(chef.toUNIXTimestamp("2001-04-01").toString(), "986083200 (Sun 1 April 2001 00:00:00 UTC)");
    }),

    it("Translate DateTime format", () => {
        assert.strictEqual(chef.translateDateTimeFormat("01/04/1999 22:33:01").toString(), "Thursday 1st April 1999 22:33:01 +00:00 UTC");
    }),

    it("Triple DES encrypt / decrypt", () => {
        assert.strictEqual(
            chef.tripleDESDecrypt(
                chef.tripleDESEncrypt("Destroy Money", {
                    Key: {string: "30 31 2f 30 34 2f 31 39 39 39 20 32 32 3a 33 33 3a 30 3130 31 2f 30 34", option: "十六进制"},
                    IV: {string: "00 00 00 00 00 00 00 00", option: "十六进制"}}),
                {
                    Key: {string: "30 31 2f 30 34 2f 31 39 39 39 20 32 32 3a 33 33 3a 30 3130 31 2f 30 34", option: "十六进制"},
                    IV: {string: "00 00 00 00 00 00 00 00", option: "十六进制"}
                }).toString(),
            "Destroy Money");
    }),

    it("UNIX Timestamp to Windows Filetime", () => {
        assert.strictEqual(chef.UNIXTimestampToWindowsFiletime("2020735").toString(), "116464943350000000");
    }),

    it("XML Beautify", () => {
        assert.strictEqual(
            chef.XMLBeautify("<contact-info><company>abc</company></contact-info>").toString(),
            `<contact-info>
\\t<company>abc</company>
</contact-info>`);
    }),

    it("XOR: toggleString with default option", () => {
        assert.strictEqual(chef.XOR("fe023da5", {
            key: "73 6f 6d 65"
        }).toString(),
        "\u0015\n]W@\u000b\fP");
    }),

    it("XOR: toggleString with custom option", () => {
        assert.strictEqual(chef.XOR("fe023da5", {
            key: {
                string: "73 6f 6d 65",
                option: "utf8",
            }
        }).toString(),
        "QV\u0010\u0004UDWQ");
    }),

    it("XPath expression", () => {
        assert.strictEqual(
            chef.XPathExpression("<contact-info><company>abc</company></contact-info>", {xPath: "contact-info/company"}).toString(),
            "<company>abc</company>");
    }),

    it("Zlib deflate / inflate", () => {
        assert.strictEqual(chef.zlibInflate(chef.zlibDeflate("cut homer wile rooky grits dizen")).toString(), "cut homer wile rooky grits dizen");
    }),

    it("extract EXIF", () => {
        assert.strictEqual(
            chef.extractEXIF(fs.readFileSync("tests/node/sampleData/pic.jpg")).toString(),
            `找到 7 个标签。

Orientation: 1
XResolution: 72
YResolution: 72
ResolutionUnit: 2
ColorSpace: 1
ExifImageWidth: 57
ExifImageHeight: 57`);
    }),

    it("Tar", () => {
        const tarred = chef.tar("some file content", {
            文件名: "test.txt"
        });
        assert.strictEqual(tarred.type, 7);
        assert.strictEqual(tarred.value.size, 2048);
        assert.strictEqual(tarred.value.data.toString().substr(0, 8), "test.txt");
    }),

    it("Untar", () => {
        const tarred = chef.tar("some file content", {
            文件名: "filename.txt",
        });
        const untarred = chef.untar(tarred);
        assert.strictEqual(untarred.type, 8);
        assert.strictEqual(untarred.value.length, 1);
        assert.strictEqual(untarred.value[0].name, "filename.txt");
        assert.strictEqual(untarred.value[0].data.toString(), "some file content");
    }),

    it("Zip", () => {
        const zipped = chef.zip("some file content", {
            文件名: "sample.zip",
            注释: "added",
            操作系统: "Unix",
        });

        assert.strictEqual(zipped.type, 7);
        assert.ok(zipped.value.data.toString().includes("sample.zip"));
        assert.ok(zipped.value.data.toString().includes("added"));
    }),

    it("Unzip", () => {
        const zipped = chef.zip("some file content", {
            文件名: "zipped.zip",
            注释: "zippy",
        });
        const unzipped = chef.unzip(zipped);

        assert.equal(unzipped.type, 8);
        assert.equal(unzipped.value[0].data, "some file content");
        assert.equal(unzipped.value[0].name, "zipped.zip");
    }),

    it("Unzip with password", () => {
        const zipped = chef.zip("some content", {
            密码: "abcd",
        });
        const unzipped = chef.unzip(zipped, {
            密码: "abcd",
        });

        assert.equal(unzipped.value[0].data, "some content");
    }),

    it("YARA Rule Matching", async () => {
        const input = "foobar foobar bar foo foobar";
        const output = "规则 \"foo\" 匹配 (4 次):\n位置 0, 长度 3, 标识符 $re1, 数据: \"foo\"\n位置 7, 长度 3, 标识符 $re1, 数据: \"foo\"\n位置 18, 长度 3, 标识符 $re1, 数据: \"foo\"\n位置 22, 长度 3, 标识符 $re1, 数据: \"foo\"\n规则 \"bar\" 匹配 (4 次):\n位置 3, 长度 3, 标识符 $re1, 数据: \"bar\"\n位置 10, 长度 3, 标识符 $re1, 数据: \"bar\"\n位置 14, 长度 3, 标识符 $re1, 数据: \"bar\"\n位置 25, 长度 3, 标识符 $re1, 数据: \"bar\"\n";

        const res = await chef.YARARules(input, {
            规则: "rule foo {strings: $re1 = /foo/ condition: $re1} rule bar {strings: $re1 = /bar/ condition: $re1}",
            显示字符串: true,
            显示字符串长度: true,
            显示元数据: true
        });

        assert.equal(output, res.value);
    }),

    it("performs MAGIC", async () => {
        const input = "WUagwsiae6mP8gNtCCLUFpCpCB26RmBDoDD8PacdAmzAzBVjkK2QstFXaKhpC6iUS7RHqXrJtFisoRSgoJ4whjm1arm864qaNq4RcfUmLHrcsAaZc5TXCYifNdgS83gDeejGX46gaiMyuBV6EskHt1scgJ88x2tNSotQDwbGY1mmCob2ARGFvCKYNqiN9ipMq1ZU1mgkdbNuGcb76aRtYWhCGUc8g93UJudhb8htsheZnwTpgqhx83SVJSZXMXUjJT2zmpC7uXWtumqokbdSi88YtkWDAc1Toouh2oH4D4ddmNKJWUDpMwmngUmK14xwmomccPQE9hM172APnSqwxdKQ172RkcAsysnmj5gGtRmVNNh2s359wr6mS2QRP";
        const 深度 = 1;

        const res = await chef.magic(input, {
            深度,
        });

        // assert against the structure of the output, rather than the values.
        assert.strictEqual(res.value.length, 深度 + 1);
        res.value.forEach(row => {
            assert.ok(row.recipe);
            assert.ok(row.data);
            assert.ok(row.languageScores);
            assert.ok(Object.prototype.hasOwnProperty.call(row, "fileType")); // Can be null, so cannot just use ok
            assert.ok(row.entropy);
            assert.ok(row.matchingOps);
            assert.ok(Object.prototype.hasOwnProperty.call(row, "useful"));
            assert.ok(Object.prototype.hasOwnProperty.call(row, "matchesCrib"));

            row.recipe.forEach(item => {
                assert.ok(Object.prototype.hasOwnProperty.call(item, "op"),  `No 'op' property in item ${item}`);
                assert.strictEqual(typeof item.op, "string");
                assert.ok(Object.prototype.hasOwnProperty.call(item, "args"),  `No 'args' property in item ${item}`);
                assert.ok(Array.isArray(item.args));
            });

            row.languageScores.forEach(score => {
                assert.ok(Object.prototype.hasOwnProperty.call(score, "lang"), `No 'lang' property in languageScore ${score}`);
                assert.strictEqual(typeof score.lang, "string");
                assert.ok(Object.prototype.hasOwnProperty.call(score, "score"),  `No 'score' property in languageScore ${score}`);
                assert.strictEqual(typeof score.score, "number");
                assert.ok(Object.prototype.hasOwnProperty.call(score, "probability"),  `No 'probability' property in languageScore ${score}`);
                assert.strictEqual(typeof score.probability, "number");
            });

            row.matchingOps.forEach(op => {
                assert.ok(Object.prototype.hasOwnProperty.call(op, "op"), `No 'op' property in matchingOp ${JSON.stringify(op)}`);
                assert.strictEqual(typeof op.op, "string");
                assert.ok(Object.prototype.hasOwnProperty.call(op, "pattern"), `No 'pattern' property in matchingOp ${JSON.stringify(op)}`);
                assert.ok(op.pattern instanceof RegExp);
                assert.ok(Object.prototype.hasOwnProperty.call(op, "args"), `No 'args' property in matchingOp ${JSON.stringify(op)}`);
                assert.ok(Array.isArray(op.args));
                assert.ok(Object.prototype.hasOwnProperty.call(op, "useful"), `No 'useful' property in matchingOp ${JSON.stringify(op)}`);
                assert.ifError(op.useful); // Expect this to be undefined
                assert.ok(Object.prototype.hasOwnProperty.call(op, "entropyRange"), `No 'entropyRange' property in matchingOp ${JSON.stringify(op)}`);
                assert.ifError(op.entropyRange); // Expect this to be undefined
                assert.ok(Object.prototype.hasOwnProperty.call(op, "output"), `No 'output' property in matchingOp ${JSON.stringify(op)}`);
                assert.ifError(op.output); // Expect this to be undefined
            });
        });

    }),


]);
<|MERGE_RESOLUTION|>--- conflicted
+++ resolved
@@ -577,20 +577,11 @@
     }),
 
     it("Generate HOTP", () => {
-<<<<<<< HEAD
-        const result = chef.generateHOTP("Cut The Mustard", {
-            名称: "colonel",
-        });
-        const expected = `URI： otpauth://hotp/colonel?secret=IN2XIICUNBSSATLVON2GC4TE
-
-动态码： 034148`;
-=======
         const result = chef.generateHOTP("JBSWY3DPEHPK3PXP", {
         });
-        const expected = `URI: otpauth://hotp/?secret=JBSWY3DPEHPK3PXP&algorithm=SHA1&digits=6&counter=0
-
-Password: 282760`;
->>>>>>> d3357d2a
+        const expected = `URI： otpauth://hotp/?secret=JBSWY3DPEHPK3PXP&algorithm=SHA1&digits=6&counter=0
+
+动态码： 282760`;
         assert.strictEqual(result.toString(), expected);
     }),
 
