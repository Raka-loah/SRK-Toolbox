--- conflicted
+++ resolved
@@ -190,13 +190,8 @@
         expectedOutput: "",
         recipeConfig: [
             {
-<<<<<<< HEAD
-                "op": "JPath表达式",
-                "args": ["", "\n", true]
-=======
-                "op": "JPath expression",
+                "op": "JPath表达式",
                 "args": ["", "\n"]
->>>>>>> a477f47a
             }
         ],
     },
@@ -211,13 +206,8 @@
         ].join("\n"),
         recipeConfig: [
             {
-<<<<<<< HEAD
-                "op": "JPath表达式",
-                "args": ["$.store.book[*].author", "\n", true]
-=======
-                "op": "JPath expression",
+                "op": "JPath表达式",
                 "args": ["$.store.book[*].author", "\n"]
->>>>>>> a477f47a
             }
         ],
     },
@@ -234,13 +224,8 @@
         ].join("\n"),
         recipeConfig: [
             {
-<<<<<<< HEAD
-                "op": "JPath表达式",
-                "args": ["$..title", "\n", true]
-=======
-                "op": "JPath expression",
+                "op": "JPath表达式",
                 "args": ["$..title", "\n"]
->>>>>>> a477f47a
             }
         ],
     },
@@ -254,13 +239,8 @@
         ].join("\n"),
         recipeConfig: [
             {
-<<<<<<< HEAD
-                "op": "JPath表达式",
-                "args": ["$.store.*", "\n", true]
-=======
-                "op": "JPath expression",
+                "op": "JPath表达式",
                 "args": ["$.store.*", "\n"]
->>>>>>> a477f47a
             }
         ],
     },
@@ -270,13 +250,8 @@
         expectedOutput: "{\"category\":\"fiction\",\"author\":\"J. R. R. Tolkien\",\"title\":\"The Lord of the Rings\",\"isbn\":\"0-395-19395-8\",\"price\":22.99}",
         recipeConfig: [
             {
-<<<<<<< HEAD
-                "op": "JPath表达式",
-                "args": ["$..book[-1:]", "\n", true]
-=======
-                "op": "JPath expression",
+                "op": "JPath表达式",
                 "args": ["$..book[-1:]", "\n"]
->>>>>>> a477f47a
             }
         ],
     },
@@ -289,13 +264,8 @@
         ].join("\n"),
         recipeConfig: [
             {
-<<<<<<< HEAD
-                "op": "JPath表达式",
-                "args": ["$..book[:2]", "\n", true]
-=======
-                "op": "JPath expression",
+                "op": "JPath表达式",
                 "args": ["$..book[:2]", "\n"]
->>>>>>> a477f47a
             }
         ],
     },
@@ -308,13 +278,8 @@
         ].join("\n"),
         recipeConfig: [
             {
-<<<<<<< HEAD
-                "op": "JPath表达式",
-                "args": ["$..book[?(@.isbn)]", "\n", false]
-=======
-                "op": "JPath expression",
+                "op": "JPath表达式",
                 "args": ["$..book[?(@.isbn)]", "\n"]
->>>>>>> a477f47a
             }
         ],
     },
@@ -328,13 +293,8 @@
         ].join("\n"),
         recipeConfig: [
             {
-<<<<<<< HEAD
-                "op": "JPath表达式",
-                "args": ["$..book[?(@.price<30 && @.category==\"fiction\")]", "\n", false]
-=======
-                "op": "JPath expression",
+                "op": "JPath表达式",
                 "args": ["$..book[?(@.price<30 && @.category==\"fiction\")]", "\n"]
->>>>>>> a477f47a
             }
         ],
     },
@@ -347,13 +307,8 @@
         ].join("\n"),
         recipeConfig: [
             {
-<<<<<<< HEAD
-                "op": "JPath表达式",
-                "args": ["$..book[?(@.price<10)]", "\n", false]
-=======
-                "op": "JPath expression",
+                "op": "JPath表达式",
                 "args": ["$..book[?(@.price<10)]", "\n"]
->>>>>>> a477f47a
             }
         ],
     },
@@ -369,11 +324,7 @@
                 ]
             }
         ],
-<<<<<<< HEAD
-        expectedOutput: "无效的JPath表达式： Eval [?(expr)] prevented in JSONPath expression."
-=======
-        expectedMatch: /^Invalid JPath expression: jsonPath: self is not defined:/
->>>>>>> a477f47a
+        expectedMatch: /^无效的JPath表达式： jsonPath: self is not defined:/
     },
     {
         name: "CSS选择器",
