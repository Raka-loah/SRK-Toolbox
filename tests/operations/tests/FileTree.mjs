--- conflicted
+++ resolved
@@ -16,14 +16,8 @@
         "expectedOutput": "test_dir1\n|---test_file1.txt\n|---test_file2.txt\ntest_dir2\n|---test_file1.txt",
         "recipeConfig": [
             {
-<<<<<<< HEAD
                 "op": "文件树",
-                "args": [
-                ],
-=======
-                "op": "File Tree",
                 "args": ["/", "Line feed"],
->>>>>>> ba82941c
             },
         ],
     }
