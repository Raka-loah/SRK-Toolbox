--- conflicted
+++ resolved
@@ -1096,13 +1096,8 @@
         expectedOutput: "981e5f3ca30c841487830f84fb433e13ac1101569b9c13584ac483234cd656c0",
         recipeConfig: [
             {
-<<<<<<< HEAD
                 op: "GOST哈希",
-                args: ["D-A"]
-=======
-                op: "GOST Hash",
                 args: ["GOST 28147 (1994)", "256", "D-A"]
->>>>>>> 6ed9d455
             }
         ]
     },
@@ -1112,13 +1107,8 @@
         expectedOutput: "2cefc2f7b7bdc514e18ea57fa74ff357e7fa17d652c75f69cb1be7893ede48eb",
         recipeConfig: [
             {
-<<<<<<< HEAD
                 op: "GOST哈希",
-                args: ["D-A"]
-=======
-                op: "GOST Hash",
                 args: ["GOST 28147 (1994)", "256", "D-A"]
->>>>>>> 6ed9d455
             }
         ]
     },
