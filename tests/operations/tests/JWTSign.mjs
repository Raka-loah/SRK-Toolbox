--- conflicted
+++ resolved
@@ -45,11 +45,7 @@
         expectedOutput: "eyJhbGciOiJIUzI1NiIsInR5cCI6IkpXVCJ9.eyJTdHJpbmciOiJTb21lU3RyaW5nIiwiTnVtYmVyIjo0MiwiaWF0IjoxfQ.0ha6-j4FwvEIKPVZ-hf3S_R9Hy_UtXzq4dnedXcUrXk",
         recipeConfig: [
             {
-<<<<<<< HEAD
                 op: "JWT签名",
-                args: [hsKey, "HS256"],
-=======
-                op: "JWT Sign",
                 args: [hsKey, "HS256", "{}"],
             }
         ],
@@ -62,7 +58,6 @@
             {
                 op: "JWT Sign",
                 args: [hsKey, "HS256", `{"kid":"custom.key"}`],
->>>>>>> d3357d2a
             }
         ],
     },
@@ -72,13 +67,8 @@
         expectedOutput: "eyJhbGciOiJIUzM4NCIsInR5cCI6IkpXVCJ9.eyJTdHJpbmciOiJTb21lU3RyaW5nIiwiTnVtYmVyIjo0MiwiaWF0IjoxfQ._bPK-Y3mIACConbJqkGFMQ_L3vbxgKXy9gSxtL9hA5XTganozTSXxD0vX0N1yT5s",
         recipeConfig: [
             {
-<<<<<<< HEAD
                 op: "JWT签名",
-                args: [hsKey, "HS384"],
-=======
-                op: "JWT Sign",
                 args: [hsKey, "HS384", "{}"],
->>>>>>> d3357d2a
             }
         ],
     },
@@ -88,13 +78,8 @@
         expectedOutput: "eyJhbGciOiJIUzUxMiIsInR5cCI6IkpXVCJ9.eyJTdHJpbmciOiJTb21lU3RyaW5nIiwiTnVtYmVyIjo0MiwiaWF0IjoxfQ.vZIJU4XYMFt3FLE1V_RZOxEetmV4RvxtPZQGzJthK_d47pjwlEb6pQE23YxHFmOj8H5RLEdqqLPw4jNsOyHRzA",
         recipeConfig: [
             {
-<<<<<<< HEAD
                 op: "JWT签名",
-                args: [hsKey, "HS512"],
-=======
-                op: "JWT Sign",
                 args: [hsKey, "HS512", "{}"],
->>>>>>> d3357d2a
             }
         ],
     },
@@ -104,13 +89,8 @@
         expectedOutput: inputObject,
         recipeConfig: [
             {
-<<<<<<< HEAD
                 op: "JWT签名",
-                args: [esKey, "ES256"],
-=======
-                op: "JWT Sign",
                 args: [esKey, "ES256", "{}"],
->>>>>>> d3357d2a
             },
             {
                 op: "JWT解码",
@@ -124,13 +104,8 @@
         expectedOutput: inputObject,
         recipeConfig: [
             {
-<<<<<<< HEAD
                 op: "JWT签名",
-                args: [esKey, "ES384"],
-=======
-                op: "JWT Sign",
                 args: [esKey, "ES384", "{}"],
->>>>>>> d3357d2a
             },
             {
                 op: "JWT解码",
@@ -144,13 +119,8 @@
         expectedOutput: inputObject,
         recipeConfig: [
             {
-<<<<<<< HEAD
                 op: "JWT签名",
-                args: [esKey, "ES512"],
-=======
-                op: "JWT Sign",
                 args: [esKey, "ES512", "{}"],
->>>>>>> d3357d2a
             },
             {
                 op: "JWT解码",
@@ -164,13 +134,8 @@
         expectedOutput: inputObject,
         recipeConfig: [
             {
-<<<<<<< HEAD
                 op: "JWT签名",
-                args: [rsKey, "RS256"],
-=======
-                op: "JWT Sign",
                 args: [rsKey, "RS256", "{}"],
->>>>>>> d3357d2a
             },
             {
                 op: "JWT解码",
@@ -184,13 +149,8 @@
         expectedOutput: inputObject,
         recipeConfig: [
             {
-<<<<<<< HEAD
                 op: "JWT签名",
-                args: [rsKey, "RS384"],
-=======
-                op: "JWT Sign",
                 args: [rsKey, "RS384", "{}"],
->>>>>>> d3357d2a
             },
             {
                 op: "JWT解码",
@@ -204,13 +164,8 @@
         expectedOutput: inputObject,
         recipeConfig: [
             {
-<<<<<<< HEAD
                 op: "JWT签名",
-                args: [esKey, "RS512"],
-=======
-                op: "JWT Sign",
                 args: [esKey, "RS512", "{}"],
->>>>>>> d3357d2a
             },
             {
                 op: "JWT解码",
