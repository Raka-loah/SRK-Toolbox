--- conflicted
+++ resolved
@@ -397,13 +397,8 @@
         expectedOutput: "校验和： 7\n检验位： 0\nLuhn校验字符串： 356417090124690",
         recipeConfig: [
             {
-<<<<<<< HEAD
                 op: "Luhn校验和",
-                args: []
-=======
-                op: "Luhn Checksum",
                 args: [10]
->>>>>>> d3357d2a
             },
         ],
     },
@@ -413,13 +408,8 @@
         expectedOutput: "校验和： 5\n检验位： 1\nLuhn校验字符串： 8961019501234400001",
         recipeConfig: [
             {
-<<<<<<< HEAD
                 op: "Luhn校验和",
-                args: []
-=======
-                op: "Luhn Checksum",
                 args: [10]
->>>>>>> d3357d2a
             },
         ],
     },
@@ -429,24 +419,8 @@
         expectedOutput: "校验和： 6\n检验位： 7\nLuhn校验字符串： 357269089713317",
         recipeConfig: [
             {
-<<<<<<< HEAD
-                op: "Luhn校验和",
-                args: []
-            },
-        ],
-    },
-    {
-        name: "Luhn Checksum on invalid data",
-        input: "35641709b012469",
-        expectedOutput: "字符： b 不是数字。",
-        recipeConfig: [
-            {
-                op: "Luhn校验和",
-                args: []
-=======
                 op: "Luhn Checksum",
                 args: [10]
->>>>>>> d3357d2a
             },
         ],
     },
@@ -456,13 +430,8 @@
         expectedOutput: "",
         recipeConfig: [
             {
-<<<<<<< HEAD
                 op: "Luhn校验和",
-                args: []
-=======
-                op: "Luhn Checksum",
                 args: [10]
->>>>>>> d3357d2a
             },
         ],
     },
