--- conflicted
+++ resolved
@@ -11,21 +11,12 @@
 TestRegister.addTests([
     {
         name: "Generate HOTP",
-<<<<<<< HEAD
-        input: "12345678901234567890",
-        expectedOutput: "URI： otpauth://hotp/OTPAuthentication?secret=GEZDGNBVGY3TQOJQGEZDGNBVGY3TQOJQ\n\n动态码： 755224",
+        input: "JBSWY3DPEHPK3PXP",
+        expectedOutput: `URI： otpauth://hotp/?secret=JBSWY3DPEHPK3PXP&algorithm=SHA1&digits=6&counter=0\n\n动态码： 282760`,
         recipeConfig: [
             {
                 op: "生成HOTP",
-                args: ["", 32, 6, 0],
-=======
-        input: "JBSWY3DPEHPK3PXP",
-        expectedOutput: `URI: otpauth://hotp/?secret=JBSWY3DPEHPK3PXP&algorithm=SHA1&digits=6&counter=0\n\nPassword: 282760`,
-        recipeConfig: [
-            {
-                op: "Generate HOTP",
                 args: ["", 6, 0], // [Name, Code length, Counter]
->>>>>>> d3357d2a
             },
         ],
     },
