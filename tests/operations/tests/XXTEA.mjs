--- conflicted
+++ resolved
@@ -29,37 +29,12 @@
     {
         name: "XXTEA Encrypt",
         input: "ნუ პანიკას",
-<<<<<<< HEAD
-        expectedOutput: "dHrOJ4ClIx6gH33NPSafYR2GG7UqsazY6Xfb0iekBY4=",
-        reecipeConfig: [
-            {
-                args: "ll3kj209d2"
-            },
-        ],
-    },
-    {
-        name: "XXTEA",
-        input: "",
-        expectedOutput: "无效的输入长度（0）",
-        reecipeConfig: [
-=======
         expectedOutput: "3db5a39db1663fc029bb630a38635b8de5bfef62192e52cc4bf83cda8ccbc701",
         recipeConfig: [
->>>>>>> bbebba64
             {
                 "op": "XXTEA Encrypt",
                 "args": [{ "option": "UTF8", "string": "1234567890" }]
             },
-<<<<<<< HEAD
-        ],
-    },
-    {
-        name: "XXTEA",
-        input: "",
-        expectedOutput: "无效的输入长度（0）",
-        reecipeConfig: [
-=======
->>>>>>> bbebba64
             {
                 "op": "To Hex",
                 "args": ["None", 0]
