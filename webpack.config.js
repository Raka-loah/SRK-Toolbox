const webpack = require("webpack");
const MiniCssExtractPlugin = require("mini-css-extract-plugin");
const CopyWebpackPlugin = require("copy-webpack-plugin");
const path = require("path");

/**
 * Webpack configuration details for use with Grunt.
 *
 * @author n1474335 [n1474335@gmail.com]
 * @copyright Crown Copyright 2017
 * @license Apache-2.0
 */

const banner = `/**
 * CyberChef - The Cyber Swiss Army Knife
 *
 * @copyright Crown Copyright 2016
 * @license Apache-2.0
 *
 *   Copyright 2016 Crown Copyright
 *
 * Licensed under the Apache License, Version 2.0 (the "License");
 * you may not use this file except in compliance with the License.
 * You may obtain a copy of the License at
 *
 *     http://www.apache.org/licenses/LICENSE-2.0
 *
 * Unless required by applicable law or agreed to in writing, software
 * distributed under the License is distributed on an "AS IS" BASIS,
 * WITHOUT WARRANTIES OR CONDITIONS OF ANY KIND, either express or implied.
 * See the License for the specific language governing permissions and
 * limitations under the License.
 */`;


module.exports = {
    plugins: [
        new webpack.ProvidePlugin({
            $: "jquery",
            jQuery: "jquery",
            log: "loglevel"
        }),
        new webpack.BannerPlugin({
            banner: banner,
            raw: true,
            entryOnly: true
        }),
        new webpack.DefinePlugin({
            "process.browser": "true"
        }),
        new MiniCssExtractPlugin({
            filename: "assets/[name].css"
        }),
        new CopyWebpackPlugin([
            {
                context: "src/core/vendor/",
                from: "tesseract/**/*",
                to: "assets/"
<<<<<<< HEAD
            },
            {
                context: "node_modules/node-forge/dist",
                from: "prime.worker.min.js",
                to: "assets/forge/"
=======
            }, {
                context: "node_modules/tesseract.js/",
                from: "dist/worker.min.js",
                to: "assets/tesseract"
            }, {
                context: "node_modules/tesseract.js-core/",
                from: "tesseract-core.wasm.js",
                to: "assets/tesseract"
>>>>>>> 616b38c6
            }
        ])
    ],
    resolve: {
        alias: {
            jquery: "jquery/src/jquery",
        },
    },
    module: {
        rules: [
            {
                test: /\.m?js$/,
                exclude: /node_modules\/(?!jsesc|crypto-api|bootstrap)/,
                options: {
                    configFile: path.resolve(__dirname, "babel.config.js"),
                    cacheDirectory: true,
                    compact: false
                },
                type: "javascript/auto",
                loader: "babel-loader"
            },
            {
                test: /forge.min.js$/,
                loader: "imports-loader?jQuery=>null"
            },
            {
                test: /prime.worker.min.js$/,
                use: "raw-loader"
            },
            {
                test: /bootstrap-material-design/,
                loader: "imports-loader?Popper=popper.js/dist/umd/popper.js"
            },
            {
                test: /\.css$/,
                use: [
                    {
                        loader: MiniCssExtractPlugin.loader,
                        options: {
                            publicPath: "../"
                        }
                    },
                    "css-loader",
                    "postcss-loader",
                ]
            },
            {
                test: /\.scss$/,
                use: [
                    {
                        loader: MiniCssExtractPlugin.loader,
                        options: {
                            publicPath: "../"
                        }
                    },
                    "css-loader",
                    "sass-loader",
                ]
            },
            /**
             * The limit for these files has been increased to 60,000 (60KB)
             * to ensure the material icons font is inlined.
             *
             * See: https://github.com/gchq/CyberChef/issues/612
             */
            {
                test: /\.(ico|eot|ttf|woff|woff2)$/,
                loader: "url-loader",
                options: {
                    limit: 60000,
                    name: "[hash].[ext]",
                    outputPath: "assets"
                }
            },
            {
                test: /\.svg$/,
                loader: "svg-url-loader",
                options: {
                    encoding: "base64"
                }
            },
            { // Store font .fnt and .png files in a separate fonts folder
                test: /(\.fnt$|bmfonts\/.+\.png$)/,
                loader: "file-loader",
                options: {
                    name: "[name].[ext]",
                    outputPath: "assets/fonts"
                }
            },
            { // First party images are saved as files to be cached
                test: /\.(png|jpg|gif)$/,
                exclude: /(node_modules|bmfonts)/,
                loader: "file-loader",
                options: {
                    name: "images/[name].[ext]"
                }
            },
            { // Third party images are inlined
                test: /\.(png|jpg|gif)$/,
                exclude: /web\/static/,
                loader: "url-loader",
                options: {
                    limit: 10000,
                    name: "[hash].[ext]",
                    outputPath: "assets"
                }
            },
        ]
    },
    stats: {
        children: false,
        chunks: false,
        modules: false,
        entrypoints: false,
        warningsFilter: [
            /source-map/,
            /dependency is an expression/,
            /export 'default'/,
            /Can't resolve 'sodium'/
        ],
    },
    node: {
        fs: "empty",
        "child_process": "empty",
        net: "empty",
        tls: "empty"
    },
    performance: {
        hints: false
    }
};<|MERGE_RESOLUTION|>--- conflicted
+++ resolved
@@ -56,13 +56,11 @@
                 context: "src/core/vendor/",
                 from: "tesseract/**/*",
                 to: "assets/"
-<<<<<<< HEAD
             },
             {
                 context: "node_modules/node-forge/dist",
                 from: "prime.worker.min.js",
                 to: "assets/forge/"
-=======
             }, {
                 context: "node_modules/tesseract.js/",
                 from: "dist/worker.min.js",
@@ -71,7 +69,6 @@
                 context: "node_modules/tesseract.js-core/",
                 from: "tesseract-core.wasm.js",
                 to: "assets/tesseract"
->>>>>>> 616b38c6
             }
         ])
     ],
